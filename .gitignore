env
*__pycache__*

.venv
.vscode
.idea
*.bc
results/
.DS_Store
docs/build/
<<<<<<< HEAD
.vs/

=======
.python-version
>>>>>>> 6788b8d4
<|MERGE_RESOLUTION|>--- conflicted
+++ resolved
@@ -8,9 +8,4 @@
 results/
 .DS_Store
 docs/build/
-<<<<<<< HEAD
-.vs/
-
-=======
 .python-version
->>>>>>> 6788b8d4
