from turtle import width
from typing import NamedTuple, Tuple, Optional, Dict, Any
from functools import partial
import jax
import jax.numpy as jnp
import chex
from jaxatari.environment import JaxEnvironment, JAXAtariAction as Action
from gymnax.environments import spaces
import pygame
import os

from jaxatari.renderers import JAXGameRenderer
import jaxatari.rendering.jax_rendering_utils as jr

# Group: Kaan Yilmaz, Jonathan Frey
# Game: Berzerk
# Tested on Ubuntu Virtual Machine

class BerzerkConstants(NamedTuple):
    WIDTH = 160
    HEIGHT = 210
    SCALING_FACTOR = 3

    PLAYER_SIZE = (6, 20)
    PLAYER_SPEED = 0.2

    ENEMY_SIZE = (8, 16)
    NUM_ENEMIES = 5
    MOVEMENT_PROB = 0.0025  # Value for testing, has to be adjusted
    ENEMY_SPEED = 0.05
    ENEMY_SHOOT_PROB = 0.001

    BULLET_SIZE_HORIZONTAL = (4, 2)
    BULLET_SIZE_VERTICAL = (1, 6)
    BULLET_SPEED = 1
    MAX_BULLETS = 1

    WALL_THICKNESS = 4
    WALL_OFFSET = (4, 4, 4, 30) # left, top, right, bottom
    EXIT_WIDTH = 40
    EXIT_HEIGHT = 64

    SCORE_OFFSET_X = WIDTH - 58 - 6  # window width - distance to the right - digit width 
    SCORE_OFFSET_Y = HEIGHT - 20 - 7  # window height - distance to the bottom - digit height 

    UI_OFFSET = 30  # pixels reserved for score at bottom
    PLAYER_BOUNDS = (
        (WALL_THICKNESS + WALL_OFFSET[0], WIDTH - WALL_THICKNESS - WALL_OFFSET[2]),
        (WALL_THICKNESS + WALL_OFFSET[1], HEIGHT - WALL_THICKNESS - WALL_OFFSET[3])
    )


class BerzerkState(NamedTuple):
    player_pos: chex.Array             # (2,)
    lives: chex.Array
    bullets: chex.Array                # (MAX_BULLETS, 2)
    bullet_dirs: chex.Array            # (MAX_BULLETS, 2)
    bullet_active: chex.Array          # (MAX_BULLETS,)
    enemy_pos: chex.Array              # (NUM_ENEMIES, 2)
    enemy_move_axis: chex.Array        # (NUM_ENEMIES,)
    enemy_move_dir: chex.Array         # (NUM_ENEMIES,)
    enemy_alive: chex.Array            # (NUM_ENEMIES,)
    enemy_bullets: chex.Array          # (NUM_ENEMIES, 2)
    enemy_bullet_dirs: chex.Array      # (NUM_ENEMIES, 2)
    enemy_bullet_active: chex.Array    # (NUM_ENEMIES,)
    enemy_move_prob: chex.Array        # (1,)
    last_dir: chex.Array               # (2,)
    rng: chex.PRNGKey
    score: chex.Array
    animation_counter: chex.Array
    enemy_animation_counter: chex.Array
    
class BerzerkObservation(NamedTuple):
    player: chex.Array
    bullets: chex.Array
    bullet_dirs: chex.Array
    bullet_active: chex.Array

class BerzerkInfo(NamedTuple):
    dummy: chex.Array  # placeholder (will be added later on)



class JaxBerzerk(JaxEnvironment[BerzerkState, BerzerkObservation, BerzerkInfo, BerzerkConstants]):
    def __init__(self, consts: BerzerkConstants = None, frameskip: int = 1, reward_funcs: list[callable]=None):
        super().__init__(consts)
        self.frameskip = frameskip
        self.frame_stack_size = 4
        if reward_funcs is not None:
            reward_funcs = tuple(reward_funcs)
        self.reward_funcs = reward_funcs
        self.action_set = [
            Action.NOOP,
            Action.FIRE,
            Action.UP,
            Action.RIGHT,
            Action.LEFT,
            Action.DOWN,
            Action.UPRIGHT,
            Action.UPLEFT,
            Action.DOWNRIGHT,
            Action.DOWNLEFT,
            Action.UPFIRE,
            Action.RIGHTFIRE,
            Action.LEFTFIRE,
            Action.DOWNFIRE,
            Action.UPRIGHTFIRE,
            Action.UPLEFTFIRE,
            Action.DOWNRIGHTFIRE,
            Action.DOWNLEFTFIRE
        ]
        self.consts = consts or BerzerkConstants()
        self.obs_size = 111
        self.renderer = BerzerkRenderer(self.consts)

    def is_moving_action(self, action):
        moving_actions = jnp.array([
        Action.UP, 
        Action.DOWN, 
        Action.LEFT, 
        Action.RIGHT,
        Action.UPLEFT, 
        Action.UPRIGHT, 
        Action.DOWNLEFT, 
        Action.DOWNRIGHT,
        Action.UPFIRE, 
        Action.DOWNFIRE, 
        Action.LEFTFIRE, 
        Action.RIGHTFIRE,
        Action.UPLEFTFIRE, 
        Action.UPRIGHTFIRE, 
        Action.DOWNLEFTFIRE, 
        Action.DOWNRIGHTFIRE
    ])
        return jnp.any(action == moving_actions)

    
    @partial(jax.jit, static_argnums=(0, ))
    def player_step(
        self, state: BerzerkState, action: chex.Array
    ) -> tuple[chex.Array, chex.Array, chex.Array]:
        # implement all the possible movement directions for the player, the mapping is:
        # anything with left in it, add -1 to the x position
        # anything with right in it, add 1 to the x position
        # anything with up in it, add -1 to the y position
        # anything with down in it, add 1 to the y position
        up = jnp.any(
            jnp.array(
                [
                    action == Action.UP,
                    action == Action.UPRIGHT,
                    action == Action.UPLEFT,
                    action == Action.UPFIRE,
                    action == Action.UPRIGHTFIRE,
                    action == Action.UPLEFTFIRE,
                ]
            )
        )
        down = jnp.any(
            jnp.array(
                [
                    action == Action.DOWN,
                    action == Action.DOWNRIGHT,
                    action == Action.DOWNLEFT,
                    action == Action.DOWNFIRE,
                    action == Action.DOWNRIGHTFIRE,
                    action == Action.DOWNLEFTFIRE,
                ]
            )
        )
        left = jnp.any(
            jnp.array(
                [
                    action == Action.LEFT,
                    action == Action.UPLEFT,
                    action == Action.DOWNLEFT,
                    action == Action.LEFTFIRE,
                    action == Action.UPLEFTFIRE,
                    action == Action.DOWNLEFTFIRE,
                ]
            )
        )
        right = jnp.any(
            jnp.array(
                [
                    action == Action.RIGHT,
                    action == Action.UPRIGHT,
                    action == Action.DOWNRIGHT,
                    action == Action.RIGHTFIRE,
                    action == Action.UPRIGHTFIRE,
                    action == Action.DOWNRIGHTFIRE,
                ]
            )
        )

        dx = jnp.where(right, 1, jnp.where(left, -1, 0))
        dy = jnp.where(down, 1, jnp.where(up, -1, 0))

        # movement scaled
        player_x = state.player_pos[0] + dx * self.consts.PLAYER_SPEED
        player_y = state.player_pos[1] + dy * self.consts.PLAYER_SPEED

        # set the direction according to the movement
        player_direction = jnp.where(
                (dx != 0) | (dy != 0),
                jnp.array([dx, dy]),
                state.last_dir
            )
        
        # perform out of bounds checks
        #player_x = jnp.where(
        #    player_x < PLAYER_BOUNDS[0][0],
        #    PLAYER_BOUNDS[0][0],  # Clamp to min player bound
        #    jnp.where(
        #        player_x > PLAYER_BOUNDS[0][1],
        #        PLAYER_BOUNDS[0][1],  # Clamp to max player bound
        #        player_x,
        #    ),
        #)

        #player_y = jnp.where(
        #    player_y < PLAYER_BOUNDS[1][0],
        #    PLAYER_BOUNDS[1][0],
        #    jnp.where(player_y > PLAYER_BOUNDS[1][1], PLAYER_BOUNDS[1][1], player_y),
        #)

        return player_x, player_y, player_direction


    @partial(jax.jit, static_argnums=0)
    def check_exit_crossing(self, player_pos: chex.Array) -> chex.Array:
        """Return True if player touches an exit region (centered on wall)."""
        x, y = player_pos[0], player_pos[1]

        # Top exit
        top = (self.consts.PLAYER_BOUNDS[0][0] + (self.consts.PLAYER_BOUNDS[0][1] - self.consts.PLAYER_BOUNDS[0][0]) / 2 - self.consts.EXIT_WIDTH / 2,
            self.consts.PLAYER_BOUNDS[0][0] + (self.consts.PLAYER_BOUNDS[0][1] - self.consts.PLAYER_BOUNDS[0][0]) / 2 + self.consts.EXIT_WIDTH / 2 - self.consts.PLAYER_SIZE[0])
        top_exit = (x > top[0]) & (x < top[1]) & (y < self.consts.PLAYER_BOUNDS[1][0])
        # Bottom exit
        bottom_exit = (x > top[0]) & (x < top[1]) & (y > self.consts.PLAYER_BOUNDS[1][1] - self.consts.PLAYER_SIZE[1])

        # Left exit
        left = (self.consts.PLAYER_BOUNDS[1][0] + (self.consts.PLAYER_BOUNDS[1][1] - self.consts.PLAYER_BOUNDS[1][0]) / 2 - self.consts.EXIT_HEIGHT / 2,
                self.consts.PLAYER_BOUNDS[1][0] + (self.consts.PLAYER_BOUNDS[1][1] - self.consts.PLAYER_BOUNDS[1][0]) / 2 + self.consts.EXIT_HEIGHT / 2 - self.consts.PLAYER_SIZE[1])
        left_exit = (y > left[0]) & (y < left[1]) & (x < self.consts.PLAYER_BOUNDS[0][0])

        # Right exit
        right_exit = (y > left[0]) & (y < left[1]) & (x > self.consts.PLAYER_BOUNDS[0][1] - self.consts.PLAYER_SIZE[0])

        return top_exit | bottom_exit | left_exit | right_exit


    @partial(jax.jit, static_argnums=(0, ))
    def update_enemies(self, player_pos, enemy_pos, enemy_axis, enemy_dir, rng, move_prob):
        enemy_rngs = jax.random.split(rng, self.consts.NUM_ENEMIES)

        def update_one_enemy(_, inputs):
            rng, pos, axis, dir_, prob = inputs
            new_pos, new_axis, new_dir, _ = self.update_enemy_position(
                player_pos, pos, axis, dir_, rng, prob
            )
            return None, (new_pos, new_axis, new_dir)

        _, (positions, axes, dirs) = jax.lax.scan(
            update_one_enemy,
            None,
            (enemy_rngs, enemy_pos, enemy_axis, enemy_dir, move_prob)
        )

        return positions, axes, dirs


    @partial(jax.jit, static_argnums=(0, ))
    def update_enemy_position(self, player_pos: chex.Array, enemy_pos: chex.Array, 
                            enemy_move_axis: chex.Array, enemy_move_dir: chex.Array,
                            rng: chex.PRNGKey, move_prob: float):
        """
        Update enemy position with movement probability.
        Once started moving, continues until aligned with player.
        
        Args:
            enemy_move_axis: 0 for x-axis, 1 for y-axis movement
            enemy_move_dir: 1 for positive, -1 for negative direction
        """
        rng, move_rng = jax.random.split(rng)
        
        # Check if already moving (axis != -1)
        is_moving = enemy_move_axis != -1
        
        # If not moving, decide whether to start moving
        start_moving = jax.random.bernoulli(move_rng, move_prob)
        should_move = is_moving | (~is_moving & start_moving)
        
        def start_new_movement(_):
            # Choose random axis (0=x, 1=y) and direction (1 or -1)
            rng1, rng2 = jax.random.split(move_rng)
            axis = jax.random.bernoulli(rng1, 0.5).astype(jnp.int32)  # 0 or 1
            dir_ = jnp.where(player_pos[axis] > enemy_pos[axis], 1, -1)
            return axis, dir_
        
        # If not moving but should start, initialize movement
        new_axis, new_dir = jax.lax.cond(
            ~is_moving & should_move,
            start_new_movement,
            lambda _: (enemy_move_axis, enemy_move_dir),
            operand=None
        )
        
        # Update position if moving
        new_pos = jnp.where(
            new_axis == 0,  # moving in x-axis
            enemy_pos.at[0].add(new_dir * self.consts.ENEMY_SPEED),
            enemy_pos
        )
        new_pos = jnp.where(
            new_axis == 1,  # moving in y-axis
            new_pos.at[1].add(new_dir * self.consts.ENEMY_SPEED),
            new_pos
        )
        
        # Check if aligned with player in movement axis
        aligned_x = jnp.abs(player_pos[0] - new_pos[0]) < 5
        aligned_y = jnp.abs(player_pos[1] - new_pos[1]) < 5
        aligned = jax.lax.select(new_axis == 0, aligned_x, aligned_y)

        # Stop moving if aligned
        final_axis = jnp.where(aligned, -1, new_axis)
        final_dir = jnp.where(aligned, 0, new_dir)
        
        return new_pos, final_axis, final_dir, rng
        
    @partial(jax.jit, static_argnums=(0, ))
    def _get_observation(self, state: BerzerkState) -> BerzerkObservation:
        return BerzerkObservation(
            player=state.player_pos,
            bullets=state.bullets,
            bullet_dirs=state.bullet_dirs, 
            bullet_active=state.bullet_active
        )
    
    @partial(jax.jit, static_argnums=(0,))
    def _get_done(self, state: BerzerkState) -> bool:
        return state.lives < 0
    
    @partial(jax.jit, static_argnums=(0,))
    def _get_info(self, state: BerzerkState) -> BerzerkInfo: # later as params: self, state: BerzerkState, all_rewards: chex.Array
        return BerzerkInfo(
            jnp.array(0)
        )

    @partial(jax.jit, static_argnums=(0,))
    def reset(self, rng: chex.PRNGKey = jax.random.PRNGKey(42)) -> Tuple[BerzerkObservation, BerzerkState]:
        pos = jnp.array([self.consts.WIDTH // 2, self.consts.HEIGHT // 2], dtype=jnp.float32)
        lives = jnp.array(2)
        bullets = jnp.zeros((self.consts.MAX_BULLETS, 2), dtype=jnp.float32)
        bullet_dirs = jnp.zeros((self.consts.MAX_BULLETS, 2), dtype=jnp.float32)
        active = jnp.zeros((self.consts.MAX_BULLETS,), dtype=bool)
        enemy_pos = jax.random.uniform( # TODO: Don't let enemies spawn in player
            rng, shape=(self.consts.NUM_ENEMIES, 2),
            minval=jnp.array([self.consts.PLAYER_BOUNDS[0][0], self.consts.PLAYER_BOUNDS[1][0]]),
            maxval=jnp.array([self.consts.PLAYER_BOUNDS[0][1] - self.consts.ENEMY_SIZE[0], self.consts.PLAYER_BOUNDS[1][1] - self.consts.ENEMY_SIZE[1]])
        )
        enemy_move_axis = -jnp.ones((self.consts.NUM_ENEMIES,), dtype=jnp.int32)
        enemy_move_dir = jnp.zeros((self.consts.NUM_ENEMIES,), dtype=jnp.int32)
        enemy_alive = jnp.ones((self.consts.NUM_ENEMIES,), dtype=bool)
        enemy_bullets = jnp.zeros((self.consts.NUM_ENEMIES, 2), dtype=jnp.float32)
        enemy_bullet_dirs = jnp.zeros((self.consts.NUM_ENEMIES, 2), dtype=jnp.float32)
        enemy_bullet_active = jnp.zeros((self.consts.NUM_ENEMIES,), dtype=bool)
        enemy_move_prob = jnp.full((self.consts.NUM_ENEMIES,), self.consts.MOVEMENT_PROB, dtype=jnp.float32)
        last_dir = jnp.array([0.0, -1.0])  # default = up
        score = jnp.array(0, dtype=jnp.int32)
        animation_counter = jnp.array(0, dtype=jnp.int32)
<<<<<<< HEAD
        state = BerzerkState(player_pos=pos, 
                             lives=lives, 
                             bullets=bullets, bullet_dirs=bullet_dirs, 
                             bullet_active=active, 
                             enemy_pos=enemy_pos, 
                             enemy_move_axis=enemy_move_axis, 
                             enemy_move_dir=enemy_move_dir, 
                             enemy_alive=enemy_alive,
                             enemy_bullets=enemy_bullets,
                             enemy_bullet_dirs=enemy_bullet_dirs,
                             enemy_bullet_active=enemy_bullet_active,
                             enemy_move_prob=enemy_move_prob, 
                             last_dir=last_dir, 
                             rng=rng, 
                             score=score, 
                             animation_counter=animation_counter)
=======
        enemy_animation_counter = jnp.zeros((self.consts.NUM_ENEMIES,), dtype=jnp.int32)
        state = BerzerkState(pos, lives, bullets, bullet_dirs, active, enemy_pos, enemy_move_axis, enemy_move_dir, enemy_move_prob, last_dir, rng, score, animation_counter, enemy_animation_counter)
>>>>>>> 8dac79d1
        return self._get_observation(state), state

    @partial(jax.jit, static_argnums=0)
    def step(self, state: BerzerkState, action: chex.Array) -> Tuple[BerzerkObservation, BerzerkState, float, bool, BerzerkInfo]:
        # 1. Player movement
        player_x, player_y, move_dir = self.player_step(state, action)
        new_pos = jnp.array([player_x, player_y])

        moving = self.is_moving_action(action)

        animation_counter = jnp.where(
            moving,
            state.animation_counter + 1,
            0
        )


        

        _, reset_state = self.reset()

        def rects_overlap(pos_a, size_a, pos_b, size_b):
            left_a, top_a = pos_a
            right_a = pos_a[0] + size_a[0]
            bottom_a = pos_a[1] + size_a[1]

            left_b, top_b = pos_b
            right_b = pos_b[0] + size_b[0]
            bottom_b = pos_b[1] + size_b[1]

            overlap_x = (left_a < right_b) & (right_a > left_b)
            overlap_y = (top_a < bottom_b) & (bottom_a > top_b)
            return overlap_x & overlap_y


<<<<<<< HEAD
=======
        enemy_moving = updated_enemy_axis != -1
        enemy_animation_counter = jnp.where(
            enemy_moving,
            state.enemy_animation_counter + 1,
            jnp.zeros_like(state.enemy_animation_counter)
        )


        # 3. Check collision of player with enemy
>>>>>>> 8dac79d1
        def object_hits_enemy(object_pos, object_size, enemy_pos):
            object_left   = object_pos[0]
            object_right  = object_pos[0] + object_size[0]
            object_top    = object_pos[1]
            object_bottom = object_pos[1] + object_size[1]

            enemy_left   = enemy_pos[0]
            enemy_right  = enemy_pos[0] + self.consts.ENEMY_SIZE[0]
            enemy_top    = enemy_pos[1]
            enemy_bottom = enemy_pos[1] + self.consts.ENEMY_SIZE[1]

            overlap_x = (object_left < enemy_right) & (object_right > enemy_left)
            overlap_y = (object_top < enemy_bottom) & (object_bottom > enemy_top)

            return overlap_x & overlap_y

        # 1a. Check wallcollision and exit collision
        def object_hits_wall(object_pos, object_size):
            object_hits_wall = (
                ((object_pos[0] < self.consts.PLAYER_BOUNDS[0][0]) & (object_pos[0] > 0)) |
                ((object_pos[0] + object_size[0] > self.consts.PLAYER_BOUNDS[0][1]) & (object_pos[0] < self.consts.WIDTH)) |
                ((object_pos[1] < self.consts.PLAYER_BOUNDS[1][0]) & (object_pos[0] > 0)) |
                ((object_pos[1] + object_size[1] > self.consts.PLAYER_BOUNDS[1][1]) & (object_pos[1] < self.consts.HEIGHT))
            )

            return object_hits_wall
        
        hit_exit = self.check_exit_crossing(new_pos)
        hit_wall = object_hits_wall((player_x, player_y), self.consts.PLAYER_SIZE) & ~hit_exit

        # 2. Update position and direction of enemies
        rng, enemy_rng = jax.random.split(state.rng)

        updated_enemy_pos, updated_enemy_axis, updated_enemy_dir = self.update_enemies(
            new_pos, state.enemy_pos, state.enemy_move_axis, state.enemy_move_dir,
            enemy_rng, state.enemy_move_prob
        )

        # Only move living enemies
        updated_enemy_pos = jnp.where(state.enemy_alive[:, None], updated_enemy_pos, state.enemy_pos)
        updated_enemy_axis = jnp.where(state.enemy_alive, updated_enemy_axis, state.enemy_move_axis)
        updated_enemy_dir = jnp.where(state.enemy_alive, updated_enemy_dir, state.enemy_move_dir)

        enemy_hits_wall = jax.vmap(
            lambda enemy_pos: object_hits_wall(enemy_pos, self.consts.ENEMY_SIZE)
        )(updated_enemy_pos)

        # Enemies shoot
        def enemy_fire_logic(pos, alive, axis, dir_, rng):
            should_fire = jax.random.uniform(rng) < self.consts.ENEMY_SHOOT_PROB

            def direction_when_moving():
                # Bewegung entlang x (0) oder y (1)
                dx = jnp.where(axis == 0, dir_, 0)
                dy = jnp.where(axis == 1, dir_, 0)
                return jnp.array([dx, dy], dtype=jnp.float32)

            def direction_when_idle():
                # Zielt grob in Richtung Spieler
                delta = new_pos - pos  # Spieler - Gegner
                abs_dx = jnp.abs(delta[0])
                abs_dy = jnp.abs(delta[1])
                axis = jnp.where(abs_dx > abs_dy, 0, 1)
                dir_ = jnp.where(delta[axis] > 0, 1.0, -1.0)
                dx = jnp.where(axis == 0, dir_, 0.0)
                dy = jnp.where(axis == 1, dir_, 0.0)
                return jnp.array([dx, dy], dtype=jnp.float32)

            is_moving = axis != -1
            direction = jax.lax.cond(
                is_moving,
                direction_when_moving,
                direction_when_idle
            )

            return (
                pos,
                direction,
                should_fire & alive
            )

        enemy_rngs = jax.random.split(rng, self.consts.NUM_ENEMIES)
        enemy_bullets_new, dirs_new, active_new = jax.vmap(enemy_fire_logic)(
            updated_enemy_pos,
            state.enemy_alive,
            updated_enemy_axis,
            updated_enemy_dir,
            enemy_rngs
        )

        # Nur feuern, wenn nicht bereits aktiv
        enemy_bullets = jnp.where(
            ~state.enemy_bullet_active[:, None] & active_new[:, None],
            enemy_bullets_new,
            state.enemy_bullets
        )
        enemy_bullet_dirs = jnp.where(
            ~state.enemy_bullet_active[:, None] & active_new[:, None],
            dirs_new,
            state.enemy_bullet_dirs
        )
        enemy_bullet_active = state.enemy_bullet_active | active_new

        enemy_bullet_sizes = jax.vmap(
            lambda d: jax.lax.select(
                d[0] == 0,
                jnp.array(self.consts.BULLET_SIZE_VERTICAL, dtype=jnp.float32),
                jnp.array(self.consts.BULLET_SIZE_HORIZONTAL, dtype=jnp.float32)
            )
        )(enemy_bullet_dirs)

        enemy_bullets = enemy_bullets + enemy_bullet_dirs * self.consts.BULLET_SPEED * enemy_bullet_active[:, None]

        # Deaktiviere wenn außerhalb
        enemy_bullet_active = enemy_bullet_active & (
            (enemy_bullets[:, 0] >= self.consts.PLAYER_BOUNDS[0][0]) &
            (enemy_bullets[:, 0] + enemy_bullet_sizes[:, 0] <= self.consts.PLAYER_BOUNDS[0][1]) &
            (enemy_bullets[:, 1] >= self.consts.PLAYER_BOUNDS[1][0]) &
            (enemy_bullets[:, 1] + enemy_bullet_sizes[:, 1] <= self.consts.PLAYER_BOUNDS[1][1])
        )

        enemy_bullet_hits_player = jax.vmap(
            lambda b_pos, b_size: rects_overlap(b_pos, b_size, new_pos, self.consts.PLAYER_SIZE)
        )(enemy_bullets, enemy_bullet_sizes)

        hit_by_enemy_bullet = jnp.any(enemy_bullet_hits_player)

        # 3. Check collision of player with enemy
        player_pos = jnp.array([player_x, player_y])
        player_hits = jax.vmap(
            lambda enemy_pos: object_hits_enemy(player_pos, self.consts.PLAYER_SIZE, enemy_pos)
        )(updated_enemy_pos)
        
        hit_by_enemy = jnp.any(player_hits)
        hit_something = hit_by_enemy | hit_wall | hit_by_enemy_bullet
        lives_after = jnp.where(hit_something, state.lives - 1, state.lives)

        # 4. Shoot bullets of player (enemies can't shoot yet)
        def shoot_bullet(state):
            def try_spawn(i, carry):
                bullets, directions, active = carry
                return jax.lax.cond(
                    ~active[i],
                    lambda _: (
                        bullets.at[i].set(new_pos),
                        directions.at[i].set(move_dir),
                        active.at[i].set(True),
                    ),
                    lambda _: (bullets, directions, active),
                    operand=None
                )
            return jax.lax.fori_loop(0, self.consts.MAX_BULLETS, try_spawn, (state.bullets, state.bullet_dirs, state.bullet_active))

        is_shooting = jnp.any(jnp.array([
            action == Action.FIRE,
            action == Action.UPRIGHTFIRE,
            action == Action.UPLEFTFIRE,
            action == Action.DOWNFIRE,
            action == Action.DOWNRIGHTFIRE,
            action == Action.DOWNLEFTFIRE,
            action == Action.RIGHTFIRE,
            action == Action.LEFTFIRE,
            action == Action.UPFIRE,
        ]))

        bullets, bullet_dirs, bullet_active = jax.lax.cond(
            is_shooting,
            lambda _: shoot_bullet(state),
            lambda _: (state.bullets, state.bullet_dirs, state.bullet_active),
            operand=None
        )

        # 5. Move bullets
        # Choose bullet size (depending on direction)
        bullet_sizes = jax.vmap(
            lambda d: jax.lax.select(
                d[0] == 0,
                jnp.array(self.consts.BULLET_SIZE_VERTICAL, dtype=jnp.float32),
                jnp.array(self.consts.BULLET_SIZE_HORIZONTAL, dtype=jnp.float32)
            )
        )(bullet_dirs)
        
        bullets += bullet_dirs * self.consts.BULLET_SPEED * bullet_active[:, None]
        bullet_active = bullet_active & (
            (bullets[:, 0] >= self.consts.PLAYER_BOUNDS[0][0]) & # left
            (bullets[:, 0] + bullet_sizes[:, 0] <= self.consts.PLAYER_BOUNDS[0][1]) & # right
            (bullets[:, 1] >= self.consts.PLAYER_BOUNDS[1][0]) & # top
            (bullets[:, 1] + bullet_sizes[:, 1] <= self.consts.PLAYER_BOUNDS[1][1]) # bottom
        )

        # 6. Check collision of bullet and enemy
        def bullet_hits_enemy(bullet_pos, bullet_size, enemy_pos):
            return object_hits_enemy(bullet_pos, bullet_size, enemy_pos)
        
        # 6b. Check collision of enemy bullets with other enemies (friendly fire)
        def enemy_bullet_hits_enemy(bullet_pos, bullet_size, target_pos, shooter_pos):
            # Treffer, wenn Rechtecke überlappen UND nicht auf sich selbst schießen
            return rects_overlap(bullet_pos, bullet_size, target_pos, jnp.array(self.consts.ENEMY_SIZE, dtype=jnp.float32)) & ~jnp.all(target_pos == shooter_pos)

        enemy_friendly_fire_hits = jax.vmap(
            lambda bullet_pos, bullet_size, shooter_pos: jax.vmap(
                lambda target_pos: enemy_bullet_hits_enemy(bullet_pos, bullet_size, target_pos, shooter_pos)
            )(updated_enemy_pos)
        )(enemy_bullets, enemy_bullet_sizes, updated_enemy_pos)

        enemy_hit_by_friendly_fire = jnp.any(enemy_friendly_fire_hits, axis=0)  # (NUM_ENEMIES,)

        all_hits = jax.vmap(
            lambda enemy_pos: jax.vmap(
                lambda bullet, size: bullet_hits_enemy(bullet, size, enemy_pos)
            )(bullets, bullet_sizes)
        )(updated_enemy_pos)

        enemy_hit = jnp.any(all_hits, axis=1)
        enemy_alive = state.enemy_alive & ~enemy_hit & ~enemy_hits_wall & ~enemy_hit_by_friendly_fire

        bullet_vs_bullet_hits = jax.vmap(
            lambda b_pos, b_size, b_active: jax.vmap(
                lambda e_pos, e_size, e_active: 
                    rects_overlap(b_pos, b_size, e_pos, e_size) & b_active & e_active
            )(enemy_bullets, enemy_bullet_sizes, enemy_bullet_active)
        )(bullets, bullet_sizes, bullet_active)

        # Spieler-Schüsse, die eine Gegner-Bullet treffen
        player_bullet_hit_enemy_bullet = jnp.any(bullet_vs_bullet_hits, axis=1)  # (player_bullets,)
        # Gegner-Schüsse, die von Spieler-Bullets getroffen werden
        enemy_bullet_hit_by_player = jnp.any(bullet_vs_bullet_hits, axis=0)      # (enemy_bullets,)

        enemy_bullet_hit_enemy = jnp.any(enemy_friendly_fire_hits, axis=1)  # Shape: (NUM_ENEMIES,)
        bullet_active = bullet_active & ~player_bullet_hit_enemy_bullet
        enemy_bullet_active = enemy_bullet_active & ~enemy_bullet_hit_enemy

        score_after = jnp.where(
            jnp.any(enemy_hit | enemy_hits_wall),
            state.score + 50,
            state.score
        )

        # 7. For now simply teleport enemies out of area
        invisible = jnp.array([-100.0, -100.0])
        updated_enemy_pos = jnp.where(enemy_alive[:, None], updated_enemy_pos, invisible)

        updated_enemy_axis = jnp.where(enemy_alive, updated_enemy_axis, 0)

        # 8. Deactivate bullets on hit
        bullet_hit = jnp.any(all_hits, axis=0)
        bullet_active = bullet_active & ~bullet_hit

        # 9. New state
        new_state = BerzerkState(
            player_pos=new_pos,
            lives=lives_after,
            bullets=bullets,
            bullet_dirs=bullet_dirs,
            bullet_active=bullet_active,
            enemy_pos=updated_enemy_pos,
            enemy_move_axis=updated_enemy_axis,
            enemy_move_dir=updated_enemy_dir,
            enemy_alive=enemy_alive,
            enemy_bullets=enemy_bullets,
            enemy_bullet_dirs=enemy_bullet_dirs,
            enemy_bullet_active=enemy_bullet_active,
            enemy_move_prob = state.enemy_move_prob,
            last_dir=move_dir,
            rng=rng,
            score=score_after,
            animation_counter=animation_counter,
            enemy_animation_counter=enemy_animation_counter
        )

        # New level if exit reached
        reset_for_new_level = BerzerkState(
            player_pos=jnp.array([self.consts.WIDTH // 2, self.consts.HEIGHT // 2], dtype=jnp.float32),
            lives=state.lives,
            bullets=jnp.zeros_like(state.bullets),
            bullet_dirs=jnp.zeros_like(state.bullet_dirs),
            bullet_active=jnp.zeros_like(state.bullet_active),
            enemy_pos=jax.random.uniform(
                state.rng, shape=(self.consts.NUM_ENEMIES, 2),
                minval=jnp.array([self.consts.PLAYER_BOUNDS[0][0], self.consts.PLAYER_BOUNDS[1][0]]),
                maxval=jnp.array([
                    self.consts.PLAYER_BOUNDS[0][1] - self.consts.ENEMY_SIZE[0],
                    self.consts.PLAYER_BOUNDS[1][1] - self.consts.ENEMY_SIZE[1]
                ])
            ),
            enemy_move_axis=-jnp.ones_like(state.enemy_move_axis),
            enemy_move_dir=jnp.zeros_like(state.enemy_move_dir),
            enemy_alive=jnp.ones_like(state.enemy_alive),
            enemy_bullets=jnp.zeros((self.consts.NUM_ENEMIES, 2), dtype=jnp.float32),
            enemy_bullet_dirs=jnp.zeros((self.consts.NUM_ENEMIES, 2), dtype=jnp.float32),
            enemy_bullet_active=jnp.zeros((self.consts.NUM_ENEMIES,), dtype=bool),
            enemy_move_prob=state.enemy_move_prob,
            last_dir=jnp.array([0.0, -1.0], dtype=jnp.float32),
            rng=rng,
            score=score_after,
            animation_counter=jnp.zeros_like(state.animation_counter),
            enemy_animation_counter=jnp.zeros_like(state.enemy_animation_counter)
        )

        _, reset_state = self.reset(rng)

        jax.debug.print("EXIT: {}", hit_exit)
        new_state = jax.lax.cond(
            hit_exit,
            lambda: reset_for_new_level,
            lambda: jax.lax.cond(
                hit_something,
                lambda: reset_state._replace(lives=state.lives - 1, score=score_after),  # Tod
                lambda: new_state
            )
        )

        # 10. Observation + Info + Reward/Done
        observation = self._get_observation(new_state)
        info = self._get_info(new_state)
        reward = 0.0
        done = jnp.equal(lives_after, -1) 
        
        jax.debug.print("Leben: {}", lives_after)

        return observation, new_state, reward, done, info
    

    def action_space(self) -> spaces.Discrete:
        return spaces.Discrete(len(self.action_set))

    def observation_space(self) -> spaces.Dict:
         return spaces.Dict(
            {
            "player": spaces.Box(0, 255, (2,), jnp.float32),
            "bullets": spaces.Box(0, 255, (self.consts.MAX_BULLETS, 2), jnp.float32),
            "bullet_active": spaces.Box(0, 1, (self.consts.MAX_BULLETS,), jnp.bool_),
            }
        )


class BerzerkRenderer(JAXGameRenderer):
    # Type hint for sprites dictionary
    sprites: Dict[str, Any]
    pivots: Dict[str, Any]

    def __init__(self, consts=None):
        """
        Initializes the renderer by loading sprites, including level backgrounds.

        Args:
            sprite_path: Path to the directory containing sprite .npy files.
        """
        self.consts = consts or BerzerkConstants()
        self.sprite_path = f"{os.path.dirname(os.path.abspath(__file__))}/sprites/berzerk"
        self.sprites, self.pivots = self._load_sprites()

    def _load_sprites(self) -> tuple[Dict[str, Any], Dict[str, Any]]:
        """Loads all necessary sprites from .npy files and returns (padded sprites, render offsets)."""
        sprites: Dict[str, Any] = {}
        pad_offsets: Dict[str, Any] = {}

        def _load_sprite_frame(name: str) -> chex.Array:
            path = os.path.join(self.sprite_path, f'{name}.npy')
            frame = jr.loadFrame(path)
            if isinstance(frame, jnp.ndarray) and frame.ndim == 2:
                frame = jnp.stack([frame]*3, axis=-1)  # grayscale → RGB
            if frame.shape[-1] == 3:
                frame = jnp.pad(frame, ((0, 0), (0, 0), (0, 1)))  # RGB → RGBA
            return frame.astype(jnp.uint8)

        # Sprites to load
        sprite_names = [
            'player_idle', 'player_move_1', 'player_move_2',
            'enemy_idle_1', 'enemy_move_horizontal_1', 'enemy_move_horizontal_2','level_outer_walls',
            'bullet_horizontal', 'bullet_vertical'
        ]
        for name in sprite_names:
            sprites[name] = _load_sprite_frame(name)

        score_digit_path = os.path.join(self.sprite_path, 'score_{}.npy')
        digits = jr.load_and_pad_digits(score_digit_path, num_chars=10)
        sprites['digits'] = digits

        # Add padding to player sprites for same size
        player_keys = ['player_idle', 'player_move_1', 'player_move_2']
        player_frames = [sprites[k] for k in player_keys]

        player_sprites_padded, player_offsets = jr.pad_to_match(player_frames)
        for i, key in enumerate(player_keys):
            sprites[key] = jnp.expand_dims(player_sprites_padded[i], axis=0)
            pad_offsets[key] = player_offsets[i]

        # Expand other sprites
        for key in sprites.keys():
            if key not in player_keys:
                if isinstance(sprites[key], (list, tuple)):
                    sprites[key] = [jnp.expand_dims(sprite, axis=0) for sprite in sprites[key]]
                else:
                    sprites[key] = jnp.expand_dims(sprites[key], axis=0)

        return sprites, pad_offsets


    @partial(jax.jit, static_argnums=(0,))
    def render(self, state):
        raster = jnp.zeros((self.consts.HEIGHT, self.consts.WIDTH, 3), dtype=jnp.uint8)

        # Draw walls (assuming fixed positions based on bounds)
        wall_sprite = jr.get_sprite_frame(self.sprites['level_outer_walls'], 0)
        raster = jr.render_at(raster, self.consts.WALL_OFFSET[0], self.consts.WALL_OFFSET[1], wall_sprite)


        # Draw bullets
        for i in range(state.bullets.shape[0]):
            is_active = state.bullet_active[i]
            bullet_pos = state.bullets[i]
            bullet_dir = state.bullet_dirs[i]

            def draw_bullet(raster):
                dx = bullet_dir[0]

                type_idx = jax.lax.select(dx != 0, 0, 1)  # 0=horizontal, 1=vertical

                def render_horizontal(r):
                    sprite = jr.get_sprite_frame(self.sprites['bullet_horizontal'], 0)
                    return jr.render_at(r, bullet_pos[0], bullet_pos[1], sprite)

                def render_vertical(r):
                    sprite = jr.get_sprite_frame(self.sprites['bullet_vertical'], 0)
                    return jr.render_at(r, bullet_pos[0], bullet_pos[1], sprite)

                return jax.lax.switch(
                    type_idx,
                    [render_horizontal, render_vertical],
                    raster
                )

            raster = jax.lax.cond(is_active, draw_bullet, lambda r: r, raster)

                # Draw enemy bullets
        for i in range(state.enemy_bullets.shape[0]):
            is_active = state.enemy_bullet_active[i]
            bullet_pos = state.enemy_bullets[i]
            bullet_dir = state.enemy_bullet_dirs[i]

            def draw_enemy_bullet(raster):
                dx = bullet_dir[0]

                type_idx = jax.lax.select(dx != 0, 0, 1)  # 0=horizontal, 1=vertical

                def render_horizontal(r):
                    sprite = jr.get_sprite_frame(self.sprites['bullet_horizontal'], 0)
                    return jr.render_at(r, bullet_pos[0], bullet_pos[1], sprite)

                def render_vertical(r):
                    sprite = jr.get_sprite_frame(self.sprites['bullet_vertical'], 0)
                    return jr.render_at(r, bullet_pos[0], bullet_pos[1], sprite)

                return jax.lax.switch(
                    type_idx,
                    [render_horizontal, render_vertical],
                    raster
                )

            raster = jax.lax.cond(is_active, draw_enemy_bullet, lambda r: r, raster)


        # Draw player animation
        def get_player_sprite():
            return jax.lax.cond(
                state.animation_counter == 0,
                lambda: self.sprites['player_idle'],
                lambda: jax.lax.switch(
                    (state.animation_counter - 1) % 12,
                    [
                        lambda: self.sprites['player_move_1'],
                        lambda: self.sprites['player_move_1'],
                        lambda: self.sprites['player_move_1'],
                        lambda: self.sprites['player_move_1'],
                        lambda: self.sprites['player_move_2'],
                        lambda: self.sprites['player_move_2'],
                        lambda: self.sprites['player_move_2'],
                        lambda: self.sprites['player_move_2'],
                        lambda: self.sprites['player_idle'],
                        lambda: self.sprites['player_idle'],
                        lambda: self.sprites['player_idle'],
                        lambda: self.sprites['player_idle']
                    ]
                )
            )

        player_sprite = get_player_sprite()
        raster = jr.render_at(raster, state.player_pos[0], state.player_pos[1], jr.get_sprite_frame(player_sprite, 0))


        def get_enemy_sprite(i):
            counter = state.enemy_animation_counter[i]

            return jax.lax.cond(
                counter == 0,
                lambda: self.sprites["enemy_idle_1"],
                lambda: jax.lax.switch(
                    (counter - 1) % 28,
                    [
                        lambda: self.sprites["enemy_move_horizontal_1"],
                        lambda: self.sprites["enemy_move_horizontal_1"],
                        lambda: self.sprites["enemy_move_horizontal_1"],
                        lambda: self.sprites["enemy_move_horizontal_1"],
                        lambda: self.sprites["enemy_move_horizontal_1"],
                        lambda: self.sprites["enemy_move_horizontal_1"],
                        lambda: self.sprites["enemy_move_horizontal_1"],
                        lambda: self.sprites["enemy_move_horizontal_1"],
                        lambda: self.sprites["enemy_move_horizontal_1"],
                        lambda: self.sprites["enemy_move_horizontal_1"],
                        lambda: self.sprites["enemy_move_horizontal_1"],
                        lambda: self.sprites["enemy_move_horizontal_1"],
                        lambda: self.sprites["enemy_move_horizontal_1"],
                        lambda: self.sprites["enemy_move_horizontal_1"],
                        lambda: self.sprites["enemy_move_horizontal_2"],
                        lambda: self.sprites["enemy_move_horizontal_2"],
                        lambda: self.sprites["enemy_move_horizontal_2"],
                        lambda: self.sprites["enemy_move_horizontal_2"],
                        lambda: self.sprites["enemy_move_horizontal_2"],
                        lambda: self.sprites["enemy_move_horizontal_2"],
                        lambda: self.sprites["enemy_move_horizontal_2"],
                        lambda: self.sprites["enemy_move_horizontal_2"],
                        lambda: self.sprites["enemy_move_horizontal_2"],
                        lambda: self.sprites["enemy_move_horizontal_2"],
                        lambda: self.sprites["enemy_move_horizontal_2"],
                        lambda: self.sprites["enemy_move_horizontal_2"],
                        
                        ]
                    
                )
            )

        for i in range(state.enemy_pos.shape[0]):
            sprite = get_enemy_sprite(i)
            raster = jr.render_at(raster, state.enemy_pos[i][0], state.enemy_pos[i][1], jr.get_sprite_frame(sprite, 0))



        # Draw score
        score_spacing = 8  # Spacing between digits 
        max_score_digits = 5  # Maximal displayed digits

        digit_sprites_raw = self.sprites.get('digits', None)
        digit_sprites = (
            jnp.squeeze(digit_sprites_raw, axis=0)  # from (1,10,H,W,C) → (10,H,W,C)
            if digit_sprites_raw is not None else None
        )

        def render_scores(raster_to_update):
            """
            Render the score on the screen for Berzerk.

            Args:
                raster_to_update: The current frame to update.
            """

            # Convert score to digits, zero-padded (e.g. 50 -> [0,0,5,0])
            score_digits = jr.int_to_digits(state.score, max_digits=max_score_digits)

            # Remove leading zeros dynamically
            def find_start_index(digits):
                # Return the first non-zero index (or max_digits-1 if score == 0)
                is_non_zero = digits != 0
                first_non_zero = jnp.argmax(is_non_zero)
                return jax.lax.select(jnp.any(is_non_zero), first_non_zero, max_score_digits - 1)

            start_idx = find_start_index(score_digits)

            # Number of digits to render
            num_to_render = max_score_digits - start_idx

            # Adjust x-position to align right
            render_start_x = self.consts.SCORE_OFFSET_X - score_spacing * (num_to_render - 1)

            # Render selective digits
            raster_updated = jr.render_label_selective(
                raster_to_update,
                render_start_x,
                self.consts.SCORE_OFFSET_Y,
                score_digits,
                digit_sprites,
                start_idx,
                num_to_render,
                spacing=score_spacing
            )

            return raster_updated

        raster = jax.lax.cond(
            digit_sprites is not None,
            render_scores,
            lambda r: r,
            raster
        )

        return raster

# TODO: Refactor input
def get_human_action() -> chex.Array:
    """Get human action from keyboard with support for diagonal movement and combined fire"""
    keys = pygame.key.get_pressed()
    up = keys[pygame.K_UP] or keys[pygame.K_w]
    down = keys[pygame.K_DOWN] or keys[pygame.K_s]
    left = keys[pygame.K_LEFT] or keys[pygame.K_a]
    right = keys[pygame.K_RIGHT] or keys[pygame.K_d]
    fire = keys[pygame.K_SPACE]

    # Diagonal movements with fire
    if up and right and fire:
        return jnp.array(Action.UPRIGHTFIRE)
    if up and left and fire:
        return jnp.array(Action.UPLEFTFIRE)
    if down and right and fire:
        return jnp.array(Action.DOWNRIGHTFIRE)
    if down and left and fire:
        return jnp.array(Action.DOWNLEFTFIRE)

    # Cardinal directions with fire
    if up and fire:
        return jnp.array(Action.UPFIRE)
    if down and fire:
        return jnp.array(Action.DOWNFIRE)
    if left and fire:
        return jnp.array(Action.LEFTFIRE)
    if right and fire:
        return jnp.array(Action.RIGHTFIRE)

    # Diagonal movements
    if up and right:
        return jnp.array(Action.UPRIGHT)
    if up and left:
        return jnp.array(Action.UPLEFT)
    if down and right:
        return jnp.array(Action.DOWNRIGHT)
    if down and left:
        return jnp.array(Action.DOWNLEFT)

    # Cardinal directions
    if up:
        return jnp.array(Action.UP)
    if down:
        return jnp.array(Action.DOWN)
    if left:
        return jnp.array(Action.LEFT)
    if right:
        return jnp.array(Action.RIGHT)
    if fire:
        return jnp.array(Action.FIRE)

    return jnp.array(Action.NOOP)<|MERGE_RESOLUTION|>--- conflicted
+++ resolved
@@ -370,7 +370,7 @@
         last_dir = jnp.array([0.0, -1.0])  # default = up
         score = jnp.array(0, dtype=jnp.int32)
         animation_counter = jnp.array(0, dtype=jnp.int32)
-<<<<<<< HEAD
+        enemy_animation_counter = jnp.zeros((self.consts.NUM_ENEMIES,), dtype=jnp.int32)
         state = BerzerkState(player_pos=pos, 
                              lives=lives, 
                              bullets=bullets, bullet_dirs=bullet_dirs, 
@@ -386,11 +386,8 @@
                              last_dir=last_dir, 
                              rng=rng, 
                              score=score, 
-                             animation_counter=animation_counter)
-=======
-        enemy_animation_counter = jnp.zeros((self.consts.NUM_ENEMIES,), dtype=jnp.int32)
-        state = BerzerkState(pos, lives, bullets, bullet_dirs, active, enemy_pos, enemy_move_axis, enemy_move_dir, enemy_move_prob, last_dir, rng, score, animation_counter, enemy_animation_counter)
->>>>>>> 8dac79d1
+                             animation_counter=animation_counter,
+                             enemy_animation_counter=enemy_animation_counter)
         return self._get_observation(state), state
 
     @partial(jax.jit, static_argnums=0)
@@ -407,9 +404,6 @@
             0
         )
 
-
-        
-
         _, reset_state = self.reset()
 
         def rects_overlap(pos_a, size_a, pos_b, size_b):
@@ -425,19 +419,6 @@
             overlap_y = (top_a < bottom_b) & (bottom_a > top_b)
             return overlap_x & overlap_y
 
-
-<<<<<<< HEAD
-=======
-        enemy_moving = updated_enemy_axis != -1
-        enemy_animation_counter = jnp.where(
-            enemy_moving,
-            state.enemy_animation_counter + 1,
-            jnp.zeros_like(state.enemy_animation_counter)
-        )
-
-
-        # 3. Check collision of player with enemy
->>>>>>> 8dac79d1
         def object_hits_enemy(object_pos, object_size, enemy_pos):
             object_left   = object_pos[0]
             object_right  = object_pos[0] + object_size[0]
@@ -474,6 +455,13 @@
         updated_enemy_pos, updated_enemy_axis, updated_enemy_dir = self.update_enemies(
             new_pos, state.enemy_pos, state.enemy_move_axis, state.enemy_move_dir,
             enemy_rng, state.enemy_move_prob
+        )
+
+        enemy_moving = updated_enemy_axis != -1
+        enemy_animation_counter = jnp.where(
+            enemy_moving,
+            state.enemy_animation_counter + 1,
+            jnp.zeros_like(state.enemy_animation_counter)
         )
 
         # Only move living enemies
