--- conflicted
+++ resolved
@@ -88,12 +88,8 @@
     extra_life_counter: chex.Array
     enemy_death_timer: chex.Array
     enemy_death_pos: chex.Array
-<<<<<<< HEAD
     game_over_timer: chex.Array
-
-=======
     num_enemies: chex.Array
->>>>>>> 61302464
 
 class BerzerkObservation(NamedTuple):
     player: chex.Array
@@ -538,57 +534,6 @@
             minval=spawn_min,
             maxval=spawn_max
         )
-<<<<<<< HEAD
-        enemy_move_axis = -jnp.ones((self.consts.NUM_ENEMIES,), dtype=jnp.int32)
-        enemy_move_dir = jnp.zeros((self.consts.NUM_ENEMIES,), dtype=jnp.int32)
-        enemy_alive = jnp.ones((self.consts.NUM_ENEMIES,), dtype=bool)
-        enemy_bullets = jnp.zeros((self.consts.NUM_ENEMIES, 2), dtype=jnp.float32)
-        enemy_bullet_dirs = jnp.zeros((self.consts.NUM_ENEMIES, 2), dtype=jnp.float32)
-        enemy_bullet_active = jnp.zeros((self.consts.NUM_ENEMIES,), dtype=bool)
-        enemy_move_prob = jnp.full((self.consts.NUM_ENEMIES,), self.consts.MOVEMENT_PROB, dtype=jnp.float32)
-        last_dir = jnp.array([0.0, -1.0])  # default = up
-        score = jnp.array(0, dtype=jnp.int32)
-        animation_counter = jnp.array(0, dtype=jnp.int32)
-        enemy_animation_counter = jnp.zeros((self.consts.NUM_ENEMIES,), dtype=jnp.int32)
-        death_timer = jnp.array(0, dtype=jnp.int32)
-        room_counter = jnp.array(0, dtype=jnp.int32)
-        entry_direction= jnp.array(3, dtype=jnp.int32)
-        player_is_firing= jnp.array(False)
-        room_transition_timer= jnp.array(0, dtype=jnp.int32)
-        enemy_clear_bonus_given=jnp.array(False)
-        extra_life_counter = jnp.array(0, dtype=jnp.int32)
-        enemy_death_timer = jnp.zeros((self.consts.NUM_ENEMIES,), dtype=jnp.int32)
-        enemy_death_pos = jnp.full((self.consts.NUM_ENEMIES, 2), -100.0, dtype=jnp.float32)
-        game_over_timer = jnp.array(0, dtype=jnp.int32)
-        state = BerzerkState(player_pos=pos, 
-                             lives=lives, 
-                             bullets=bullets, bullet_dirs=bullet_dirs, 
-                             bullet_active=active, 
-                             enemy_pos=enemy_pos, 
-                             enemy_move_axis=enemy_move_axis, 
-                             enemy_move_dir=enemy_move_dir, 
-                             enemy_alive=enemy_alive,
-                             enemy_bullets=enemy_bullets,
-                             enemy_bullet_dirs=enemy_bullet_dirs,
-                             enemy_bullet_active=enemy_bullet_active,
-                             enemy_move_prob=enemy_move_prob, 
-                             last_dir=last_dir, 
-                             rng=rng, 
-                             score=score, 
-                             animation_counter=animation_counter,
-                             enemy_animation_counter=enemy_animation_counter,
-                             death_timer=death_timer,
-                             room_counter=room_counter,
-                             entry_direction=entry_direction,
-                             player_is_firing=player_is_firing,
-                             room_transition_timer=room_transition_timer,
-                             enemy_clear_bonus_given=enemy_clear_bonus_given,
-                             extra_life_counter=extra_life_counter,
-                             enemy_death_timer=enemy_death_timer,
-                             enemy_death_pos=enemy_death_pos,
-                             game_over_timer=game_over_timer
-                             )
-=======
         max_attempts = 1000
 
         def try_update_enemy_pos(state, i):
@@ -667,10 +612,10 @@
             extra_life_counter=jnp.array(0, dtype=jnp.int32),
             enemy_death_timer=jnp.zeros((self.consts.NUM_ENEMIES,), dtype=jnp.int32),
             enemy_death_pos=jnp.full((self.consts.NUM_ENEMIES, 2), -100.0, dtype=jnp.float32),
-            num_enemies=num_enemies  # <- wichtig!
-        )
-
->>>>>>> 61302464
+            game_over_timer = jnp.array(0, dtype=jnp.int32),
+            num_enemies=num_enemies
+        )
+
         return self._get_observation(state), state
 
     @partial(jax.jit, static_argnums=0)
@@ -1195,11 +1140,8 @@
                 extra_life_counter=extra_life_counter_after,
                 enemy_death_timer=enemy_death_timer_next,
                 enemy_death_pos=new_enemy_death_pos,
-<<<<<<< HEAD
-                game_over_timer=game_over_timer
-=======
+                game_over_timer=game_over_timer,
                 num_enemies=state.num_enemies
->>>>>>> 61302464
             )
 
             # 10. Observation + Info + Reward/Done
