from turtle import width
from typing import NamedTuple, Tuple, Optional, Dict, Any
from functools import partial
import jax
import jax.numpy as jnp
import chex
from jaxatari.environment import JaxEnvironment, JAXAtariAction as Action
from gymnax.environments import spaces
import pygame
import os

from jaxatari.renderers import JAXGameRenderer
import jaxatari.rendering.jax_rendering_utils as jr

# Group: Kaan Yilmaz, Jonathan Frey
# Game: Berzerk
# Tested on Ubuntu Virtual Machine

class BerzerkConstants(NamedTuple):
    WIDTH = 160
    HEIGHT = 210
    SCALING_FACTOR = 3

    PLAYER_SIZE = (6, 20)
    PLAYER_SPEED = 0.2

    ENEMY_SIZE = (8, 16)
    NUM_ENEMIES = 5
    MOVEMENT_PROB = 0.0025  # Value for testing, has to be adjusted
    ENEMY_SPEED = 0.05
    ENEMY_SHOOT_PROB = 0.005

    BULLET_SIZE_HORIZONTAL = (4, 2)
    BULLET_SIZE_VERTICAL = (1, 6)
    BULLET_SPEED = 1
    MAX_BULLETS = 1

    WALL_THICKNESS = 4
    WALL_OFFSET = (4, 4, 4, 30) # left, top, right, bottom
    EXIT_WIDTH = 40
    EXIT_HEIGHT = 64

    DEATH_ANIMATION_FRAMES = 256

    SCORE_OFFSET_X = WIDTH - 58 - 6  # window width - distance to the right - digit width 
    SCORE_OFFSET_Y = HEIGHT - 20 - 7  # window height - distance to the bottom - digit height 

    UI_OFFSET = 30  # pixels reserved for score at bottom
    PLAYER_BOUNDS = (
        (WALL_THICKNESS + WALL_OFFSET[0], WIDTH - WALL_THICKNESS - WALL_OFFSET[2]),
        (WALL_THICKNESS + WALL_OFFSET[1], HEIGHT - WALL_THICKNESS - WALL_OFFSET[3])
    )


class BerzerkState(NamedTuple):
    player_pos: chex.Array             # (2,)
    lives: chex.Array
    bullets: chex.Array                # (MAX_BULLETS, 2)
    bullet_dirs: chex.Array            # (MAX_BULLETS, 2)
    bullet_active: chex.Array          # (MAX_BULLETS,)
    enemy_pos: chex.Array              # (NUM_ENEMIES, 2)
    enemy_move_axis: chex.Array        # (NUM_ENEMIES,)
    enemy_move_dir: chex.Array         # (NUM_ENEMIES,)
    enemy_alive: chex.Array            # (NUM_ENEMIES,)
    enemy_bullets: chex.Array          # (NUM_ENEMIES, 2)
    enemy_bullet_dirs: chex.Array      # (NUM_ENEMIES, 2)
    enemy_bullet_active: chex.Array    # (NUM_ENEMIES,)
    enemy_move_prob: chex.Array        # (1,)
    last_dir: chex.Array               # (2,)
    rng: chex.PRNGKey
    score: chex.Array
    animation_counter: chex.Array
    enemy_animation_counter: chex.Array
    death_timer: chex.Array
    room_counter: chex.Array
    entry_direction: chex.Array
    player_is_firing: chex.Array
    room_transition_timer: chex.Array

class BerzerkObservation(NamedTuple):
    player: chex.Array
    bullets: chex.Array
    bullet_dirs: chex.Array
    bullet_active: chex.Array

class BerzerkInfo(NamedTuple):
    dummy: chex.Array  # placeholder (will be added later on)



class JaxBerzerk(JaxEnvironment[BerzerkState, BerzerkObservation, BerzerkInfo, BerzerkConstants]):
    def __init__(self, consts: BerzerkConstants = None, frameskip: int = 1, reward_funcs: list[callable]=None):
        super().__init__(consts)
        self.frameskip = frameskip
        self.frame_stack_size = 4
        if reward_funcs is not None:
            reward_funcs = tuple(reward_funcs)
        self.reward_funcs = reward_funcs
        self.action_set = [
            Action.NOOP,
            Action.FIRE,
            Action.UP,
            Action.RIGHT,
            Action.LEFT,
            Action.DOWN,
            Action.UPRIGHT,
            Action.UPLEFT,
            Action.DOWNRIGHT,
            Action.DOWNLEFT,
            Action.UPFIRE,
            Action.RIGHTFIRE,
            Action.LEFTFIRE,
            Action.DOWNFIRE,
            Action.UPRIGHTFIRE,
            Action.UPLEFTFIRE,
            Action.DOWNRIGHTFIRE,
            Action.DOWNLEFTFIRE
        ]
        self.consts = consts or BerzerkConstants()
        self.obs_size = 111
        self.renderer = BerzerkRenderer(self.consts)


    def is_moving_action(self, action):
        moving_actions = jnp.array([
        Action.UP, 
        Action.DOWN, 
        Action.LEFT, 
        Action.RIGHT,
        Action.UPLEFT, 
        Action.UPRIGHT, 
        Action.DOWNLEFT, 
        Action.DOWNRIGHT,
    ])
        return jnp.any(action == moving_actions)


    @staticmethod
    def get_room_index(room_num):
            def get_random_index(room_num):
                prev = (room_num - 1) % 3
                offset = room_num + 1
                next_idx = (prev + offset) % 3
                return next_idx + 1
            return jax.lax.cond(
                room_num == 0,
                lambda: jnp.array(0, dtype=jnp.int32),
                lambda: jnp.array(get_random_index(room_num), dtype=jnp.int32)
            )

    
    @partial(jax.jit, static_argnums=(0, ))
    def player_step(
        self, state: BerzerkState, action: chex.Array
    ) -> tuple[chex.Array, chex.Array, chex.Array]:
        # implement all the possible movement directions for the player, the mapping is:
        # anything with left in it, add -1 to the x position
        # anything with right in it, add 1 to the x position
        # anything with up in it, add -1 to the y position
        # anything with down in it, add 1 to the y position
        up = jnp.any(
            jnp.array(
                [
                    action == Action.UP,
                    action == Action.UPRIGHT,
                    action == Action.UPLEFT,
                ]
            )
        )
        down = jnp.any(
            jnp.array(
                [
                    action == Action.DOWN,
                    action == Action.DOWNRIGHT,
                    action == Action.DOWNLEFT,
                ]
            )
        )
        left = jnp.any(
            jnp.array(
                [
                    action == Action.LEFT,
                    action == Action.UPLEFT,
                    action == Action.DOWNLEFT,
                ]
            )
        )
        right = jnp.any(
            jnp.array(
                [
                    action == Action.RIGHT,
                    action == Action.UPRIGHT,
                    action == Action.DOWNRIGHT,
                ]
            )
        )
        

        dx = jnp.where(right, 1, jnp.where(left, -1, 0))
        dy = jnp.where(down, 1, jnp.where(up, -1, 0))


        # movement scaled
        player_x = state.player_pos[0] + dx * self.consts.PLAYER_SPEED
        player_y = state.player_pos[1] + dy * self.consts.PLAYER_SPEED



        player_direction = jnp.select(
            [
                action == Action.UPFIRE,
                action == Action.DOWNFIRE,
                action == Action.LEFTFIRE,
                action == Action.RIGHTFIRE,
                action == Action.UP,
                action == Action.DOWN,
                action == Action.LEFT,
                action == Action.RIGHT,
                action == Action.UPRIGHT,
                action == Action.UPLEFT,
                action == Action.DOWNRIGHT,
                action == Action.DOWNLEFT,
                action == Action.UPRIGHTFIRE,
                action == Action.UPLEFTFIRE,
                action == Action.DOWNRIGHTFIRE,
                action == Action.DOWNLEFTFIRE,
            ],
            [
                jnp.array([0, -1]),   # UPFIRE
                jnp.array([0, 1]),    # DOWNFIRE
                jnp.array([-1, 0]),   # LEFTFIRE
                jnp.array([1, 0]),    # RIGHTFIRE
                jnp.array([0, -1]),   # UP
                jnp.array([0, 1]),    # DOWN
                jnp.array([-1, 0]),   # LEFT
                jnp.array([1, 0]),    # RIGHT
                jnp.array([1, -1]),   # UPRIGHT
                jnp.array([-1, -1]),  # UPLEFT
                jnp.array([1, 1]),    # DOWNRIGHT
                jnp.array([-1, 1]),   # DOWNLEFT
                jnp.array([1, -1]),   # UPRIGHTFIRE
                jnp.array([-1, -1]),  # UPLEFTFIRE
                jnp.array([1, 1]),    # DOWNRIGHTFIRE
                jnp.array([-1, 1]),   # DOWNLEFTFIRE
            ],
        default=state.last_dir
        )
        
        # perform out of bounds checks
        #player_x = jnp.where(
        #    player_x < PLAYER_BOUNDS[0][0],
        #    PLAYER_BOUNDS[0][0],  # Clamp to min player bound
        #    jnp.where(
        #        player_x > PLAYER_BOUNDS[0][1],
        #        PLAYER_BOUNDS[0][1],  # Clamp to max player bound
        #        player_x,
        #    ),
        #)

        #player_y = jnp.where(
        #    player_y < PLAYER_BOUNDS[1][0],
        #    PLAYER_BOUNDS[1][0],
        #    jnp.where(player_y > PLAYER_BOUNDS[1][1], PLAYER_BOUNDS[1][1], player_y),
        #)

        return player_x, player_y, player_direction


    @partial(jax.jit, static_argnums=0)
    def check_exit_crossing(self, player_pos: chex.Array) -> chex.Array:
        """Return True if player touches an exit region (centered on wall)."""
        x, y = player_pos[0], player_pos[1]

        # Top exit
        top = (self.consts.PLAYER_BOUNDS[0][0] + (self.consts.PLAYER_BOUNDS[0][1] - self.consts.PLAYER_BOUNDS[0][0]) / 2 - self.consts.EXIT_WIDTH / 2,
            self.consts.PLAYER_BOUNDS[0][0] + (self.consts.PLAYER_BOUNDS[0][1] - self.consts.PLAYER_BOUNDS[0][0]) / 2 + self.consts.EXIT_WIDTH / 2 - self.consts.PLAYER_SIZE[0])
        top_exit = (x > top[0]) & (x < top[1]) & (y < self.consts.PLAYER_BOUNDS[1][0] - self.consts.WALL_THICKNESS)
        # Bottom exit
        bottom_exit = (x > top[0]) & (x < top[1]) & (y > self.consts.PLAYER_BOUNDS[1][1] - self.consts.PLAYER_SIZE[1] + self.consts.WALL_THICKNESS)

        # Left exit
        left = (self.consts.PLAYER_BOUNDS[1][0] + (self.consts.PLAYER_BOUNDS[1][1] - self.consts.PLAYER_BOUNDS[1][0]) / 2 - self.consts.EXIT_HEIGHT / 2,
                self.consts.PLAYER_BOUNDS[1][0] + (self.consts.PLAYER_BOUNDS[1][1] - self.consts.PLAYER_BOUNDS[1][0]) / 2 + self.consts.EXIT_HEIGHT / 2 - self.consts.PLAYER_SIZE[1])
        left_exit = (y > left[0]) & (y < left[1]) & (x < self.consts.PLAYER_BOUNDS[0][0] - self.consts.WALL_THICKNESS)

        # Right exit
        right_exit = (y > left[0]) & (y < left[1]) & (x > self.consts.PLAYER_BOUNDS[0][1] - self.consts.PLAYER_SIZE[0] + self.consts.WALL_THICKNESS)

        return top_exit | bottom_exit | left_exit | right_exit
    
    @partial(jax.jit, static_argnums=(0,))
    def get_exit_direction(self, player_pos: chex.Array) -> jnp.ndarray:
        """Returns direction index: 0=top, 1=bottom, 2=left, 3=right, -1=none"""
        x, y = player_pos[0], player_pos[1]
        top = (self.consts.PLAYER_BOUNDS[0][0] + (self.consts.PLAYER_BOUNDS[0][1] - self.consts.PLAYER_BOUNDS[0][0]) / 2 - self.consts.EXIT_WIDTH / 2,
            self.consts.PLAYER_BOUNDS[0][0] + (self.consts.PLAYER_BOUNDS[0][1] - self.consts.PLAYER_BOUNDS[0][0]) / 2 + self.consts.EXIT_WIDTH / 2 - self.consts.PLAYER_SIZE[0])
        left = (self.consts.PLAYER_BOUNDS[1][0] + (self.consts.PLAYER_BOUNDS[1][1] - self.consts.PLAYER_BOUNDS[1][0]) / 2 - self.consts.EXIT_HEIGHT / 2,
                self.consts.PLAYER_BOUNDS[1][0] + (self.consts.PLAYER_BOUNDS[1][1] - self.consts.PLAYER_BOUNDS[1][0]) / 2 + self.consts.EXIT_HEIGHT / 2 - self.consts.PLAYER_SIZE[1])
        
        return jax.lax.select(
            (x > top[0]) & (x < top[1]) & (y < self.consts.PLAYER_BOUNDS[1][0]), jnp.int32(0),
            jax.lax.select(
                (x > top[0]) & (x < top[1]) & (y > self.consts.PLAYER_BOUNDS[1][1] - self.consts.PLAYER_SIZE[1]), jnp.int32(1),
                jax.lax.select(
                    (y > left[0]) & (y < left[1]) & (x < self.consts.PLAYER_BOUNDS[0][0]), jnp.int32(2),
                    jax.lax.select(
                        (y > left[0]) & (y < left[1]) & (x > self.consts.PLAYER_BOUNDS[0][1] - self.consts.PLAYER_SIZE[0]), jnp.int32(3),
                        jnp.int32(-1)
                    )
                )
            )
        )



    @partial(jax.jit, static_argnums=(0, ))
    def update_enemies(self, player_pos, enemy_pos, enemy_axis, enemy_dir, rng, move_prob):
        enemy_rngs = jax.random.split(rng, self.consts.NUM_ENEMIES)

        def update_one_enemy(_, inputs):
            rng, pos, axis, dir_, prob = inputs
            new_pos, new_axis, new_dir, _ = self.update_enemy_position(
                player_pos, pos, axis, dir_, rng, prob
            )
            return None, (new_pos, new_axis, new_dir)

        _, (positions, axes, dirs) = jax.lax.scan(
            update_one_enemy,
            None,
            (enemy_rngs, enemy_pos, enemy_axis, enemy_dir, move_prob)
        )

        return positions, axes, dirs


    @partial(jax.jit, static_argnums=(0, ))
    def update_enemy_position(self, player_pos: chex.Array, enemy_pos: chex.Array, 
                            enemy_move_axis: chex.Array, enemy_move_dir: chex.Array,
                            rng: chex.PRNGKey, move_prob: float):
        """
        Update enemy position with movement probability.
        Once started moving, continues until aligned with player.
        
        Args:
            enemy_move_axis: 0 for x-axis, 1 for y-axis movement
            enemy_move_dir: 1 for positive, -1 for negative direction
        """
        rng, move_rng = jax.random.split(rng)
        
        # Check if already moving (axis != -1)
        is_moving = enemy_move_axis != -1
        
        # If not moving, decide whether to start moving
        start_moving = jax.random.bernoulli(move_rng, move_prob)
        should_move = is_moving | (~is_moving & start_moving)
        
        def start_new_movement(_):
            # Choose random axis (0=x, 1=y) and direction (1 or -1)
            rng1, rng2 = jax.random.split(move_rng)
            axis = jax.random.bernoulli(rng1, 0.5).astype(jnp.int32)  # 0 or 1
            dir_ = jnp.where(player_pos[axis] > enemy_pos[axis], 1, -1)
            return axis, dir_
        
        # If not moving but should start, initialize movement
        new_axis, new_dir = jax.lax.cond(
            ~is_moving & should_move,
            start_new_movement,
            lambda _: (enemy_move_axis, enemy_move_dir),
            operand=None
        )
        
        # Update position if moving
        new_pos = jnp.where(
            new_axis == 0,  # moving in x-axis
            enemy_pos.at[0].add(new_dir * self.consts.ENEMY_SPEED),
            enemy_pos
        )
        new_pos = jnp.where(
            new_axis == 1,  # moving in y-axis
            new_pos.at[1].add(new_dir * self.consts.ENEMY_SPEED),
            new_pos
        )
        
        # Check if aligned with player in movement axis
        aligned_x = jnp.abs(player_pos[0] - new_pos[0]) < 5
        aligned_y = jnp.abs(player_pos[1] - new_pos[1]) < 5
        aligned = jax.lax.select(new_axis == 0, aligned_x, aligned_y)

        # Stop moving if aligned
        final_axis = jnp.where(aligned, -1, new_axis)
        final_dir = jnp.where(aligned, 0, new_dir)
        
        return new_pos, final_axis, final_dir, rng
        
    @partial(jax.jit, static_argnums=(0, ))
    def _get_observation(self, state: BerzerkState) -> BerzerkObservation:
        return BerzerkObservation(
            player=state.player_pos,
            bullets=state.bullets,
            bullet_dirs=state.bullet_dirs, 
            bullet_active=state.bullet_active
        )
    
    @partial(jax.jit, static_argnums=(0,))
    def _get_done(self, state: BerzerkState) -> bool:
        return state.lives < 0
    
    @partial(jax.jit, static_argnums=(0,))
    def _get_info(self, state: BerzerkState) -> BerzerkInfo: # later as params: self, state: BerzerkState, all_rewards: chex.Array
        return BerzerkInfo(
            jnp.array(0)
        )

    @partial(jax.jit, static_argnums=(0,))
    def reset(self, rng: chex.PRNGKey = jax.random.PRNGKey(42)) -> Tuple[BerzerkObservation, BerzerkState]:
        pos = jnp.array([
            self.consts.PLAYER_BOUNDS[0][0] + 2,
            self.consts.PLAYER_BOUNDS[1][1] // 2
        ], dtype=jnp.float32)
        lives = jnp.array(2, dtype=jnp.int32)
        bullets = jnp.zeros((self.consts.MAX_BULLETS, 2), dtype=jnp.float32)
        bullet_dirs = jnp.zeros((self.consts.MAX_BULLETS, 2), dtype=jnp.float32)
        active = jnp.zeros((self.consts.MAX_BULLETS,), dtype=bool)
        enemy_pos = jax.random.uniform( # TODO: Don't let enemies spawn in player
            jax.random.split(rng)[1], shape=(self.consts.NUM_ENEMIES, 2),
            minval=jnp.array([self.consts.PLAYER_BOUNDS[0][0], self.consts.PLAYER_BOUNDS[1][0]]),
            maxval=jnp.array([self.consts.PLAYER_BOUNDS[0][1] - self.consts.ENEMY_SIZE[0], self.consts.PLAYER_BOUNDS[1][1] - self.consts.ENEMY_SIZE[1]])
        )
        enemy_move_axis = -jnp.ones((self.consts.NUM_ENEMIES,), dtype=jnp.int32)
        enemy_move_dir = jnp.zeros((self.consts.NUM_ENEMIES,), dtype=jnp.int32)
        enemy_alive = jnp.ones((self.consts.NUM_ENEMIES,), dtype=bool)
        enemy_bullets = jnp.zeros((self.consts.NUM_ENEMIES, 2), dtype=jnp.float32)
        enemy_bullet_dirs = jnp.zeros((self.consts.NUM_ENEMIES, 2), dtype=jnp.float32)
        enemy_bullet_active = jnp.zeros((self.consts.NUM_ENEMIES,), dtype=bool)
        enemy_move_prob = jnp.full((self.consts.NUM_ENEMIES,), self.consts.MOVEMENT_PROB, dtype=jnp.float32)
        last_dir = jnp.array([0.0, -1.0])  # default = up
        score = jnp.array(0, dtype=jnp.int32)
        animation_counter = jnp.array(0, dtype=jnp.int32)
        enemy_animation_counter = jnp.zeros((self.consts.NUM_ENEMIES,), dtype=jnp.int32)
        death_timer = jnp.array(0, dtype=jnp.int32)
        room_counter = jnp.array(0, dtype=jnp.int32)
        entry_direction= jnp.array(3, dtype=jnp.int32)
        player_is_firing= jnp.array(False)
        room_transition_timer= jnp.array(0, dtype=jnp.int32)
        state = BerzerkState(player_pos=pos, 
                             lives=lives, 
                             bullets=bullets, bullet_dirs=bullet_dirs, 
                             bullet_active=active, 
                             enemy_pos=enemy_pos, 
                             enemy_move_axis=enemy_move_axis, 
                             enemy_move_dir=enemy_move_dir, 
                             enemy_alive=enemy_alive,
                             enemy_bullets=enemy_bullets,
                             enemy_bullet_dirs=enemy_bullet_dirs,
                             enemy_bullet_active=enemy_bullet_active,
                             enemy_move_prob=enemy_move_prob, 
                             last_dir=last_dir, 
                             rng=rng, 
                             score=score, 
                             animation_counter=animation_counter,
                             enemy_animation_counter=enemy_animation_counter,
                             death_timer=death_timer,
                             room_counter=room_counter,
                             entry_direction=entry_direction,
                             player_is_firing=player_is_firing,
                             room_transition_timer=room_transition_timer
                             )
        return self._get_observation(state), state

    @partial(jax.jit, static_argnums=0)
    def step(self, state: BerzerkState, action: chex.Array) -> Tuple[BerzerkObservation, BerzerkState, float, bool, BerzerkInfo]:
        # 0. Handle death animation phase
        is_dead = state.death_timer > 0
        death_timer = jnp.maximum(state.death_timer - 1, 0)

        def handle_death(_):
            new_state = state._replace(death_timer=death_timer)

            # Leben und Score nur beim Reset abziehen/ändern
            lives_after = jnp.where(death_timer == 0, state.lives - 1, state.lives)
            score_after = jnp.where(lives_after == -1, 0, state.score)
            room_after = jnp.where(lives_after == -1, 0, state.room_counter + 1)

            reset_state_with_lives_score = self.reset(jax.random.split(state.rng)[1])[1]._replace(
                lives=lives_after,
                score=score_after,
                room_counter=room_after
            )

            return jax.lax.cond(
                death_timer == 0,
                lambda: (
                    self._get_observation(reset_state_with_lives_score),
                    reset_state_with_lives_score,
                    0.0,
                    lives_after == -1,
                    self._get_info(reset_state_with_lives_score),
                ),
                lambda: (
                    self._get_observation(new_state),
                    new_state,
                    0.0,
                    state.lives == -1,
                    self._get_info(new_state),
                ),
            )

        room_transition_active = state.room_transition_timer > 0
        transition_timer = jnp.maximum(state.room_transition_timer - 1, 0)

        def handle_room_transition(_):
            new_state = state._replace(room_transition_timer=transition_timer)

            def finished_transition():
                #TODO: Positions need to be changed to match original.
                #TODO: Positions need to be changed to match original.
                player_spawn_pos = jax.lax.switch(
                    self.get_exit_direction(new_state.player_pos),
                    [
                        lambda _: jnp.array([
                            self.consts.PLAYER_BOUNDS[0][1] // 2,
                            self.consts.PLAYER_BOUNDS[1][1] - 25
                            ], dtype=jnp.float32),  # oben → unten spawnen
                        
                        lambda _: jnp.array([
                            self.consts.PLAYER_BOUNDS[0][1] // 2, 
                            self.consts.PLAYER_BOUNDS[1][0] + 5], dtype=jnp.float32),  # unten → oben spawnen
                        
                        lambda _: jnp.array([
                            self.consts.PLAYER_BOUNDS[0][1] - 12, 
                            self.consts.PLAYER_BOUNDS[1][1] // 2
                            ], dtype=jnp.float32),  # links → rechts
                        
                        lambda _: jnp.array([
                            self.consts.PLAYER_BOUNDS[0][0] + 2,
                            self.consts.PLAYER_BOUNDS[1][1] // 2
                        ], dtype=jnp.float32),  # rechts → links
                    ],
                    jnp.array([
                            self.consts.PLAYER_BOUNDS[0][0] + 2,
                            self.consts.PLAYER_BOUNDS[1][1] // 2
                        ], dtype=jnp.float32)  # fallback
                )
                # Neues Level laden (ähnlich wie beim Tod)
                new_rng = jax.random.split(state.rng)[1]
                next_state = self.reset(new_rng)[1]._replace(
                    player_pos=player_spawn_pos,
                    room_counter=state.room_counter + 1,
                    lives=state.lives,
                    score=state.score,
                    entry_direction=state.entry_direction
                )
                return (
                    self._get_observation(next_state),
                    next_state,
                    0.0,
                    False,
                    self._get_info(next_state),
                )

            def in_transition():
                return (
                    self._get_observation(new_state),
                    new_state,
                    0.0,
                    False,
                    self._get_info(new_state),
                )

            return jax.lax.cond(
                transition_timer == 0,
                finished_transition,
                in_transition
            )


        def handle_normal(_):
            # 1. Player movement
            player_x, player_y, move_dir = self.player_step(state, action)

            new_pos = jnp.array([player_x, player_y])

            moving = self.is_moving_action(action)

            animation_counter = jnp.where(
                moving,
                state.animation_counter + 1,
                0
            )

            def rects_overlap(pos_a, size_a, pos_b, size_b):
                left_a, top_a = pos_a
                right_a = pos_a[0] + size_a[0]
                bottom_a = pos_a[1] + size_a[1]

                left_b, top_b = pos_b
                right_b = pos_b[0] + size_b[0]
                bottom_b = pos_b[1] + size_b[1]

                overlap_x = (left_a < right_b) & (right_a > left_b)
                overlap_y = (top_a < bottom_b) & (bottom_a > top_b)
                return overlap_x & overlap_y

            def object_hits_enemy(object_pos, object_size, enemy_pos):
                object_left   = object_pos[0]
                object_right  = object_pos[0] + object_size[0]
                object_top    = object_pos[1]
                object_bottom = object_pos[1] + object_size[1]

                enemy_left   = enemy_pos[0]
                enemy_right  = enemy_pos[0] + self.consts.ENEMY_SIZE[0]
                enemy_top    = enemy_pos[1]
                enemy_bottom = enemy_pos[1] + self.consts.ENEMY_SIZE[1]

                overlap_x = (object_left < enemy_right) & (object_right > enemy_left)
                overlap_y = (object_top < enemy_bottom) & (object_bottom > enemy_top)

                return overlap_x & overlap_y

            # 1a. Check wallcollision and exit collision
            def object_hits_wall(object_pos, object_size, num_points_per_side=10):
                # Aktuelle Raum-ID (0–3 → mid_walls_1 bis _4)
                room_idx = JaxBerzerk.get_room_index(state.room_counter)

                # Hole passende Maske (True = Kollision)
                def load_mask(idx):
                    return jax.lax.switch(idx, [
                        lambda: self.renderer.room_collision_masks['mid_walls_1'],
                        lambda: self.renderer.room_collision_masks['mid_walls_2'],
                        lambda: self.renderer.room_collision_masks['mid_walls_3'],
                        lambda: self.renderer.room_collision_masks['mid_walls_4'],
                    ])
                
                # Hole Basismasken
                mid_mask = load_mask(room_idx)
                outer_mask = self.renderer.room_collision_masks['level_outer_walls']

                # Hole Türmasken
                left_mask = self.renderer.room_collision_masks['door_vertical_left']
                right_mask = self.renderer.room_collision_masks['door_vertical_right']
                top_mask = self.renderer.room_collision_masks['door_horizontal_up']
                bottom_mask = self.renderer.room_collision_masks['door_horizontal_down']

                # entry_direction: 0=oben, 1=unten, 2=links, 3=rechts
                entry = state.entry_direction

                # Dynamisch festlegen, welche Türen "geschlossen" (= blockieren) sind
                block_left   = (entry == 2) | (entry == 3)
                block_right  = (entry == 2) | (entry == 3)
                block_top    = (entry == 1)
                block_bottom = (entry == 0)

                # Nur diese Türmasken zulassen
                collision_mask = mid_mask | outer_mask
                collision_mask = jax.lax.cond(block_left,   lambda: collision_mask | left_mask,   lambda: collision_mask)
                collision_mask = jax.lax.cond(block_right,  lambda: collision_mask | right_mask,  lambda: collision_mask)
                collision_mask = jax.lax.cond(block_top,    lambda: collision_mask | top_mask,    lambda: collision_mask)
                collision_mask = jax.lax.cond(block_bottom, lambda: collision_mask | bottom_mask, lambda: collision_mask)


                mask_height, mask_width = collision_mask.shape

                # Check Kollision: alle Eckpunkte
                def point_hits(px, py):
                    i = jnp.floor(py).astype(jnp.int32)
                    j = jnp.floor(px).astype(jnp.int32)
                    in_bounds = (i >= 0) & (i < mask_height) & (j >= 0) & (j < mask_width)
                    return jax.lax.select(in_bounds, collision_mask[i, j], False)

                x0, y0 = object_pos
                w, h = object_size
                top_edge = [(x0 + dx, y0) for dx in jnp.linspace(0, w, num_points_per_side)]
                right_edge = [(x0 + w, y0 + dy) for dy in jnp.linspace(0, h, num_points_per_side)]
                bottom_edge = [(x0 + dx, y0 + h) for dx in jnp.linspace(w, 0, num_points_per_side)]
                left_edge = [(x0, y0 + dy) for dy in jnp.linspace(h, 0, num_points_per_side)]

                all_edge_points = top_edge + right_edge + bottom_edge + left_edge
                return jnp.any(jnp.array([point_hits(x, y) for x, y in all_edge_points]))

            
            hit_exit = self.check_exit_crossing(new_pos)
            transition_timer = jnp.where(hit_exit, self.consts.DEATH_ANIMATION_FRAMES, state.room_transition_timer)
            entry_direction = jnp.where(hit_exit, self.get_exit_direction(new_pos), state.entry_direction)
            hit_wall = object_hits_wall((player_x, player_y), self.consts.PLAYER_SIZE) & ~hit_exit
            #jax.debug.print("Exzr: {hit_exit}", hit_exit=hit_exit)
            #jax.debug.print("Room: {new_room_counter}", new_room_counter=new_room_counter)
            # 2. Update position and direction of enemies
            rng, enemy_rng = jax.random.split(state.rng)

            updated_enemy_pos, updated_enemy_axis, updated_enemy_dir = self.update_enemies(
                new_pos, state.enemy_pos, state.enemy_move_axis, state.enemy_move_dir,
                enemy_rng, state.enemy_move_prob
            )

            #enemy_moving = updated_enemy_axis != -1
            #enemy_animation_counter = jnp.where(
            #    enemy_moving,
            #    state.enemy_animation_counter + 1,
            #    jnp.zeros_like(state.enemy_animation_counter)
            #)
            enemy_animation_counter = state.enemy_animation_counter + 1

            # Only move living enemies
            updated_enemy_pos = jnp.where(state.enemy_alive[:, None], updated_enemy_pos, state.enemy_pos)
            updated_enemy_axis = jnp.where(state.enemy_alive, updated_enemy_axis, state.enemy_move_axis)
            updated_enemy_dir = jnp.where(state.enemy_alive, updated_enemy_dir, state.enemy_move_dir)

            enemy_hits_wall = jax.vmap(
                lambda enemy_pos: object_hits_wall(enemy_pos, self.consts.ENEMY_SIZE)
            )(updated_enemy_pos)

            # Enemies shoot
            def enemy_fire_logic(pos, alive, axis, dir_, rng):
                # Nur schießen, wenn nicht in Bewegung
                is_moving = axis != -1

                aligned_x = jnp.abs(pos[0] - new_pos[0]) < 5
                aligned_y = jnp.abs(pos[1] - new_pos[1]) < 5
                aligned = aligned_x | aligned_y

                can_shoot = (~is_moving) & aligned & alive
                should_fire = jax.random.uniform(rng) < self.consts.ENEMY_SHOOT_PROB

                # Richtung in die geschossen wird (zur Spielerposition entlang Achse)
                dx = jnp.where(aligned_x, 0.0, jnp.sign(new_pos[0] - pos[0]))
                dy = jnp.where(aligned_y, 0.0, jnp.sign(new_pos[1] - pos[1]))
                direction = jnp.array([dx, dy], dtype=jnp.float32)

                return (
                    pos,
                    direction,
                    should_fire & can_shoot
                )


            enemy_rngs = jax.random.split(rng, self.consts.NUM_ENEMIES)
            enemy_bullets_new, dirs_new, active_new = jax.vmap(enemy_fire_logic)(
                updated_enemy_pos,
                state.enemy_alive,
                updated_enemy_axis,
                updated_enemy_dir,
                enemy_rngs
            )

            # Nur feuern, wenn nicht bereits aktiv
            enemy_bullets = jnp.where(
                ~state.enemy_bullet_active[:, None] & active_new[:, None],
                enemy_bullets_new,
                state.enemy_bullets
            )
            enemy_bullet_dirs = jnp.where(
                ~state.enemy_bullet_active[:, None] & active_new[:, None],
                dirs_new,
                state.enemy_bullet_dirs
            )
            enemy_bullet_active = state.enemy_bullet_active | active_new

            enemy_bullet_sizes = jax.vmap(
                lambda d: jax.lax.select(
                    d[0] == 0,
                    jnp.array(self.consts.BULLET_SIZE_VERTICAL, dtype=jnp.float32),
                    jnp.array(self.consts.BULLET_SIZE_HORIZONTAL, dtype=jnp.float32)
                )
            )(enemy_bullet_dirs)

            enemy_bullets = enemy_bullets + enemy_bullet_dirs * self.consts.BULLET_SPEED * enemy_bullet_active[:, None]

            # Deaktiviere wenn außerhalb
            enemy_bullet_active = enemy_bullet_active & (
                (enemy_bullets[:, 0] >= self.consts.PLAYER_BOUNDS[0][0]) &
                (enemy_bullets[:, 0] + enemy_bullet_sizes[:, 0] <= self.consts.PLAYER_BOUNDS[0][1]) &
                (enemy_bullets[:, 1] >= self.consts.PLAYER_BOUNDS[1][0]) &
                (enemy_bullets[:, 1] + enemy_bullet_sizes[:, 1] <= self.consts.PLAYER_BOUNDS[1][1])
            )

            enemy_bullet_hits_player = jax.vmap(
                lambda b_pos, b_size: rects_overlap(b_pos, b_size, new_pos, self.consts.PLAYER_SIZE)
            )(enemy_bullets, enemy_bullet_sizes)

            hit_by_enemy_bullet = jnp.any(enemy_bullet_hits_player)

            # 3. Check collision of player with enemy
            player_pos = jnp.array([player_x, player_y])
            player_hits = jax.vmap(
                lambda enemy_pos: object_hits_enemy(player_pos, self.consts.PLAYER_SIZE, enemy_pos)
            )(updated_enemy_pos)
            
            hit_by_enemy = jnp.any(player_hits)
            hit_something = hit_by_enemy | hit_wall | hit_by_enemy_bullet
            death_timer = jnp.where(hit_something, self.consts.DEATH_ANIMATION_FRAMES, state.death_timer)


            # 4. Shoot bullets of player (enemies can't shoot yet)
            def shoot_bullet(state):

                # alle gültigen Richtungen
                dirs = jnp.array([
                    [0, -1],   # up
                    [1, -1],   # upright
                    [1, 0],    # right
                    [1, 1],    # downright
                    [0, 1],    # down
                    [-1, 1],   # downleft
                    [-1, 0],   # left
                    [-1, -1],  # upleft
                ], dtype=jnp.int32)

                # passende Handpositionen (relativ zur Spieler-Mitte)
                offsets = jnp.array([
                    [self.consts.PLAYER_SIZE[0] // 2, 0.0],    # up
                    [self.consts.PLAYER_SIZE[0] // 2, 4.0],    # upright
                    [3.0, self.consts.PLAYER_SIZE[1] // 2 - 4],    # right
                    [self.consts.PLAYER_SIZE[0] // 2 + 1.0, self.consts.PLAYER_SIZE[1] - 10.0],   # downright
                    [self.consts.PLAYER_SIZE[0] // 2 + 2.0, self.consts.PLAYER_SIZE[1] - 10.0],    # down
                    [self.consts.PLAYER_SIZE[0] // 2 - 6.0, self.consts.PLAYER_SIZE[1] - 10.0],    # downleft
                    [-3.0, self.consts.PLAYER_SIZE[1] // 2 - 4],    # left
                    [self.consts.PLAYER_SIZE[0] -4.0 // 2 - 6.0, 4.0],     # upleft
                ], dtype=jnp.float32)

                # prüfe, welche Richtung aktiv ist (8 Bedingungen → shape (8,))
                conds = jnp.all(dirs == move_dir[None, :], axis=1)

                # fallback: wenn keine passt (z. B. move_dir = [0,0])
                default_offset = jnp.array([8.0, 8.0], dtype=jnp.float32)

                # wähle das passende offset (shape (2,))
                offset = jnp.select(conds, offsets, default_offset)

                # Startposition ist Spielerposition + Offset (Handposition)
                spawn_pos = new_pos + offset
                def try_spawn(i, carry):
                    bullets, directions, active = carry
                    return jax.lax.cond(
                        ~active[i],
                        lambda _: (
                            bullets.at[i].set(spawn_pos),
                            directions.at[i].set(move_dir),
                            active.at[i].set(True),
                        ),
                        lambda _: (bullets, directions, active),
                        operand=None
                    )
                return jax.lax.fori_loop(0, self.consts.MAX_BULLETS, try_spawn, (state.bullets, state.bullet_dirs, state.bullet_active))

            is_shooting = jnp.any(jnp.array([
                action == Action.FIRE,
                action == Action.UPRIGHTFIRE,
                action == Action.UPLEFTFIRE,
                action == Action.DOWNFIRE,
                action == Action.DOWNRIGHTFIRE,
                action == Action.DOWNLEFTFIRE,
                action == Action.RIGHTFIRE,
                action == Action.LEFTFIRE,
                action == Action.UPFIRE,
            ]))

            player_is_firing = is_shooting.astype(jnp.bool_)

            bullets, bullet_dirs, bullet_active = jax.lax.cond(
                is_shooting,
                lambda _: shoot_bullet(state),
                lambda _: (state.bullets, state.bullet_dirs, state.bullet_active),
                operand=None
            )

            # 5. Move bullets
            # Choose bullet size (depending on direction)
            bullet_sizes = jax.vmap(
                lambda d: jax.lax.select(
                    d[0] == 0,
                    jnp.array(self.consts.BULLET_SIZE_VERTICAL, dtype=jnp.float32),
                    jnp.array(self.consts.BULLET_SIZE_HORIZONTAL, dtype=jnp.float32)
                )
            )(bullet_dirs)
            
            bullets += bullet_dirs * self.consts.BULLET_SPEED * bullet_active[:, None]
            # only 1 player bullet
            bullet_active = bullet_active & (~object_hits_wall(bullets[0], bullet_sizes[0])) & (
                (bullets[:, 0] >= self.consts.PLAYER_BOUNDS[0][0]) &
                (bullets[:, 0] + bullet_sizes[:, 0] <= self.consts.PLAYER_BOUNDS[0][1]) &
                (bullets[:, 1] >= self.consts.PLAYER_BOUNDS[1][0]) &
                (bullets[:, 1] + bullet_sizes[:, 1] <= self.consts.PLAYER_BOUNDS[1][1])
            )

            # 6. Check collision of bullet and enemy
            def bullet_hits_enemy(bullet_pos, bullet_size, enemy_pos):
                return object_hits_enemy(bullet_pos, bullet_size, enemy_pos)
            
            # 6b. Check collision of enemy bullets with other enemies (friendly fire)
            def enemy_bullet_hits_enemy(bullet_pos, bullet_size, target_pos, shooter_pos):
                # Treffer, wenn Rechtecke überlappen UND nicht auf sich selbst schießen
                return rects_overlap(bullet_pos, bullet_size, target_pos, jnp.array(self.consts.ENEMY_SIZE, dtype=jnp.float32)) & ~jnp.all(target_pos == shooter_pos)

            enemy_friendly_fire_hits = jax.vmap(
                lambda bullet_pos, bullet_size, shooter_pos: jax.vmap(
                    lambda target_pos: enemy_bullet_hits_enemy(bullet_pos, bullet_size, target_pos, shooter_pos)
                )(updated_enemy_pos)
            )(enemy_bullets, enemy_bullet_sizes, updated_enemy_pos)

            enemy_hit_by_friendly_fire = jnp.any(enemy_friendly_fire_hits, axis=0)  # (NUM_ENEMIES,)

            all_hits = jax.vmap(
                lambda enemy_pos: jax.vmap(
                    lambda bullet, size: bullet_hits_enemy(bullet, size, enemy_pos)
                )(bullets, bullet_sizes)
            )(updated_enemy_pos)

            enemy_hit = jnp.any(all_hits, axis=1)
            enemy_alive = state.enemy_alive & ~enemy_hit & ~enemy_hits_wall & ~enemy_hit_by_friendly_fire

            bullet_vs_bullet_hits = jax.vmap(
                lambda b_pos, b_size, b_active: jax.vmap(
                    lambda e_pos, e_size, e_active: 
                        rects_overlap(b_pos, b_size, e_pos, e_size) & b_active & e_active
                )(enemy_bullets, enemy_bullet_sizes, enemy_bullet_active)
            )(bullets, bullet_sizes, bullet_active)

            # Spieler-Schüsse, die eine Gegner-Bullet treffen
            player_bullet_hit_enemy_bullet = jnp.any(bullet_vs_bullet_hits, axis=1)  # (player_bullets,)
            # Gegner-Schüsse, die von Spieler-Bullets getroffen werden
            enemy_bullet_hit_by_player = jnp.any(bullet_vs_bullet_hits, axis=0)      # (enemy_bullets,)

            enemy_bullet_hit_enemy = jnp.any(enemy_friendly_fire_hits, axis=1)  # Shape: (NUM_ENEMIES,)
            bullet_active = bullet_active & ~player_bullet_hit_enemy_bullet
            enemy_bullet_active = enemy_bullet_active & ~enemy_bullet_hit_enemy & ~enemy_bullet_hit_by_player
            enemy_bullet_hits_wall = jax.vmap(
                lambda pos, size: object_hits_wall(pos, size)
            )(enemy_bullets, enemy_bullet_sizes)

            enemy_bullet_active = enemy_bullet_active & (~enemy_bullet_hits_wall)


            score_after = jnp.where(
                jnp.any(enemy_hit | enemy_hits_wall | enemy_bullet_hit_enemy | hit_by_enemy),
                state.score + 50,
                state.score
            )

            # 7. For now simply teleport enemies out of area
            invisible = jnp.array([-100.0, -100.0])
            updated_enemy_pos = jnp.where(enemy_alive[:, None], updated_enemy_pos, invisible)

            updated_enemy_axis = jnp.where(enemy_alive, updated_enemy_axis, 0)

            # 8. Deactivate bullets on hit
            bullet_hit = jnp.any(all_hits, axis=0)
            bullet_active = bullet_active & ~bullet_hit

            # 9. New state
            new_state = BerzerkState(
                player_pos=new_pos,
                lives=state.lives,
                bullets=bullets,
                bullet_dirs=bullet_dirs,
                bullet_active=bullet_active,
                enemy_pos=updated_enemy_pos,
                enemy_move_axis=updated_enemy_axis,
                enemy_move_dir=updated_enemy_dir,
                enemy_alive=enemy_alive,
                enemy_bullets=enemy_bullets,
                enemy_bullet_dirs=enemy_bullet_dirs,
                enemy_bullet_active=enemy_bullet_active,
                enemy_move_prob = state.enemy_move_prob,
                last_dir=move_dir,
                rng=rng,
                score=score_after,
                animation_counter=animation_counter,
                enemy_animation_counter=enemy_animation_counter,
                death_timer=death_timer,
<<<<<<< HEAD
                room_counter=state.room_counter,
                entry_direction=entry_direction,
                player_is_firing=player_is_firing,
                room_transition_timer=transition_timer
=======
                room_counter=new_room_counter,
                entry_direction=state.entry_direction,
                player_is_firing=player_is_firing
            )


            #TODO: Positions need to be changed to match original.
            player_spawn_pos = jax.lax.switch(
                self.get_exit_direction(new_pos),
                [
                    lambda _: jnp.array([
                        self.consts.PLAYER_BOUNDS[0][1] // 2,
                        self.consts.PLAYER_BOUNDS[1][1] - 25
                        ], dtype=jnp.float32),  # oben → unten spawnen
                    
                    lambda _: jnp.array([
                        self.consts.PLAYER_BOUNDS[0][1] // 2, 
                        self.consts.PLAYER_BOUNDS[1][0] + 5], dtype=jnp.float32),  # unten → oben spawnen
                    
                    lambda _: jnp.array([
                        self.consts.PLAYER_BOUNDS[0][1] - 12, 
                        self.consts.PLAYER_BOUNDS[1][1] // 2
                        ], dtype=jnp.float32),  # links → rechts
                    
                    lambda _: jnp.array([
                        self.consts.PLAYER_BOUNDS[0][0] + 2,
                        self.consts.PLAYER_BOUNDS[1][1] // 2
                    ], dtype=jnp.float32),  # rechts → links
                ],
                jnp.array([
                        self.consts.PLAYER_BOUNDS[0][0] + 2,
                        self.consts.PLAYER_BOUNDS[1][1] // 2
                    ], dtype=jnp.float32)  # fallback
            )


            # New level if exit reached
            reset_for_new_level = BerzerkState(
                player_pos=player_spawn_pos,
                lives=state.lives,
                bullets=jnp.zeros_like(state.bullets),
                bullet_dirs=jnp.zeros_like(state.bullet_dirs),
                bullet_active=jnp.zeros_like(state.bullet_active),
                enemy_pos=jax.random.uniform(
                    state.rng, shape=(self.consts.NUM_ENEMIES, 2),
                    minval=jnp.array([self.consts.PLAYER_BOUNDS[0][0], self.consts.PLAYER_BOUNDS[1][0]]),
                    maxval=jnp.array([
                        self.consts.PLAYER_BOUNDS[0][1] - self.consts.ENEMY_SIZE[0],
                        self.consts.PLAYER_BOUNDS[1][1] - self.consts.ENEMY_SIZE[1]
                    ])
                ),
                enemy_move_axis=-jnp.ones_like(state.enemy_move_axis),
                enemy_move_dir=jnp.zeros_like(state.enemy_move_dir),
                enemy_alive=jnp.ones_like(state.enemy_alive),
                enemy_bullets=jnp.zeros((self.consts.NUM_ENEMIES, 2), dtype=jnp.float32),
                enemy_bullet_dirs=jnp.zeros((self.consts.NUM_ENEMIES, 2), dtype=jnp.float32),
                enemy_bullet_active=jnp.zeros((self.consts.NUM_ENEMIES,), dtype=bool),
                enemy_move_prob=state.enemy_move_prob,
                last_dir=jnp.array([0.0, -1.0], dtype=jnp.float32),
                rng=rng,
                score=score_after,
                animation_counter=jnp.zeros_like(state.animation_counter),
                enemy_animation_counter=jnp.zeros_like(state.enemy_animation_counter),
                death_timer=jnp.array(0, dtype=jnp.int32),
                room_counter=new_room_counter,
                entry_direction= self.get_exit_direction(new_pos),
                player_is_firing=jnp.array(False)
            )

            #jax.debug.print("EXIT: {}", hit_exit)
            new_state = jax.lax.cond(
                hit_exit,
                lambda: reset_for_new_level,
                lambda: new_state
>>>>>>> 8f4559b7
            )

            # 10. Observation + Info + Reward/Done
            observation = self._get_observation(new_state)
            info = self._get_info(new_state)
            reward = 0.0
            done = jnp.equal(state.lives, -1) 

            return observation, new_state, reward, done, info
    
        return jax.lax.cond(
            is_dead,
            handle_death,
            lambda _: jax.lax.cond(
                room_transition_active,
                handle_room_transition,
                handle_normal,
                operand=None
            ),
            operand=None
        )


    def action_space(self) -> spaces.Discrete:
        return spaces.Discrete(len(self.action_set))

    def observation_space(self) -> spaces.Dict:
         return spaces.Dict(
            {
            "player": spaces.Box(0, 255, (2,), jnp.float32),
            "bullets": spaces.Box(0, 255, (self.consts.MAX_BULLETS, 2), jnp.float32),
            "bullet_active": spaces.Box(0, 1, (self.consts.MAX_BULLETS,), jnp.bool_),
            }
        )


class BerzerkRenderer(JAXGameRenderer):
    # Type hint for sprites dictionary
    sprites: Dict[str, Any]
    pivots: Dict[str, Any]

    def __init__(self, consts=None):
        """
        Initializes the renderer by loading sprites, including level backgrounds.

        Args:
            sprite_path: Path to the directory containing sprite .npy files.
        """
        self.consts = consts or BerzerkConstants()
        self.sprite_path = f"{os.path.dirname(os.path.abspath(__file__))}/sprites/berzerk"
        self.sprites, self.pivots = self._load_sprites()
        self.room_collision_masks = self._generate_room_collision_masks()

    def _load_sprites(self) -> tuple[Dict[str, Any], Dict[str, Any]]:
        """Loads all necessary sprites from .npy files and returns (padded sprites, render offsets)."""
        sprites: Dict[str, Any] = {}
        pad_offsets: Dict[str, Any] = {}

        def _load_sprite_frame(name: str) -> chex.Array:
            path = os.path.join(self.sprite_path, f'{name}.npy')
            frame = jr.loadFrame(path)
            if isinstance(frame, jnp.ndarray) and frame.ndim == 2:
                frame = jnp.stack([frame]*3, axis=-1)  # grayscale → RGB
            if frame.shape[-1] == 3:
                frame = jnp.pad(frame, ((0, 0), (0, 0), (0, 1)))  # RGB → RGBA
            return frame.astype(jnp.uint8)

        # Sprites to load
        sprite_names = [
            'player_idle', 'player_move_1', 'player_move_2', 'player_death',
            'player_shoot_up', 'player_shoot_right', 'player_shoot_down',
            'player_shoot_left', 'player_shoot_up_left', 'player_shoot_down_left',
            'enemy_idle_1', 'enemy_idle_2', 'enemy_idle_3', 'enemy_idle_4', 'enemy_idle_5', 'enemy_idle_6', 'enemy_idle_7', 'enemy_idle_8',
            'enemy_move_horizontal_1', 'enemy_move_horizontal_2',
            'enemy_move_vertical_1', 'enemy_move_vertical_2', 'enemy_move_vertical_3',
            'bullet_horizontal', 'bullet_vertical',
            'door_vertical_left', 'door_vertical_right',
            'door_horizontal_up', 'door_horizontal_down',
            'level_outer_walls', 'mid_walls_1', 'mid_walls_2', 'mid_walls_3', 'mid_walls_4',
            'life'
        ]
        for name in sprite_names:
            sprites[name] = _load_sprite_frame(name)

        score_digit_path = os.path.join(self.sprite_path, 'score_{}.npy')
        digits = jr.load_and_pad_digits(score_digit_path, num_chars=10)
        sprites['digits'] = digits

        # Add padding to player sprites for same size
        player_keys = ['player_idle', 'player_move_1', 'player_move_2', 'player_death', 
                       'player_shoot_up', 'player_shoot_right', 'player_shoot_down',
                       'player_shoot_left', 'player_shoot_up_left', 'player_shoot_down_left']
        player_frames = [sprites[k] for k in player_keys]

        player_sprites_padded, player_offsets = jr.pad_to_match(player_frames)
        for i, key in enumerate(player_keys):
            sprites[key] = jnp.expand_dims(player_sprites_padded[i], axis=0)
            pad_offsets[key] = player_offsets[i]

        # Add padding to enemy sprites for same size
        def pad_and_store(keys: list[str]):
            enemy_frames = [sprites[k] for k in keys]
            padded_frames, offsets = jr.pad_to_match(enemy_frames)
            for i, key in enumerate(keys):
                sprites[key] = jnp.expand_dims(padded_frames[i], axis=0)
                pad_offsets[key] = offsets[i]

        enemy_keys = [
            'enemy_idle_1', 'enemy_idle_2', 'enemy_idle_3', 'enemy_idle_4',
            'enemy_idle_5', 'enemy_idle_6', 'enemy_idle_7', 'enemy_idle_8',
            'enemy_move_horizontal_1', 'enemy_move_horizontal_2',
            'enemy_move_vertical_1', 'enemy_move_vertical_2', 'enemy_move_vertical_3'
        ]
        pad_and_store(enemy_keys)

        # Pad mid_walls sprites to same shape
        mid_keys = ['mid_walls_1', 'mid_walls_2', 'mid_walls_3', 'mid_walls_4', 'level_outer_walls', 
                    'door_vertical_left', 'door_vertical_right', 'door_horizontal_up', 'door_horizontal_down',]
        mid_frames = [sprites[k] for k in mid_keys]
        mid_padded, mid_offsets = jr.pad_to_match(mid_frames)
        for i, key in enumerate(mid_keys):
            sprites[key] = jnp.expand_dims(mid_padded[i], axis=0)
            pad_offsets[key] = mid_offsets[i]

        # Expand other sprites
        for key in sprites.keys():
            if key not in player_keys and key not in enemy_keys and key not in mid_keys:
                if isinstance(sprites[key], (list, tuple)):
                    sprites[key] = [jnp.expand_dims(sprite, axis=0) for sprite in sprites[key]]
                else:
                    sprites[key] = jnp.expand_dims(sprites[key], axis=0)

        return sprites, pad_offsets


    @partial(jax.jit, static_argnums=(0,))
    def render(self, state):
        death_anim = state.death_timer > 0
        room_transition_anim = state.room_transition_timer > 0
        current_screen_anim = jnp.logical_or(death_anim, room_transition_anim)
        raster = jnp.zeros((self.consts.HEIGHT, self.consts.WIDTH, 3), dtype=jnp.uint8)

        # Draw walls (assuming fixed positions based on bounds)
        room_idx = JaxBerzerk.get_room_index(state.room_counter)

        # --- Lade passendes Sprite ---
        def load_room_sprite(idx):
            return jax.lax.switch(
                idx,
                [
                    lambda: jr.get_sprite_frame(self.sprites["mid_walls_1"], 0),
                    lambda: jr.get_sprite_frame(self.sprites["mid_walls_2"], 0),
                    lambda: jr.get_sprite_frame(self.sprites["mid_walls_3"], 0),
                    lambda: jr.get_sprite_frame(self.sprites["mid_walls_4"], 0),
                ]
            )

        mid_sprite = load_room_sprite(room_idx)
        raster = jr.render_at(raster, 0, 0, mid_sprite)


        # --- Außenwände immer oben drauf ---
        outer_walls = jr.get_sprite_frame(self.sprites['level_outer_walls'], 0)
        raster = jr.render_at(raster, 0, 0, outer_walls)


        def draw_entry_block(raster):
            wall_vl = jr.get_sprite_frame(self.sprites['door_vertical_left'], 0)
            wall_hu = jr.get_sprite_frame(self.sprites['door_horizontal_up'], 0)
            wall_vr = jr.get_sprite_frame(self.sprites['door_vertical_right'], 0)
            wall_hd = jr.get_sprite_frame(self.sprites['door_horizontal_down'], 0)

            def block_top(r):
                return jr.render_at(r, 0, 0, wall_hu)

            def block_bottom(r):
                return jr.render_at(r, 0, 0, wall_hd)

            def block_left(r):
                return jr.render_at(r, 0, 0, wall_vl)

            def block_right(r):
                return jr.render_at(r, 0, 0, wall_vr)

            # Falls von links oder rechts → blockiere beide
            cond_lr = jnp.logical_and(state.entry_direction == 2, current_screen_anim == 0)
            raster = jax.lax.cond(cond_lr, lambda r: block_left(block_right(r)), lambda r: r, raster)

            cond_ll = jnp.logical_and(state.entry_direction == 3, current_screen_anim == 0)
            raster = jax.lax.cond(cond_ll, lambda r: block_left(block_right(r)), lambda r: r, raster)

            # Falls von oben → blockiere unten
            cond_top = jnp.logical_and(state.entry_direction == 0, current_screen_anim == 0)
            raster = jax.lax.cond(cond_top, block_bottom, lambda r: r, raster)

            # Falls von unten → blockiere oben
            cond_bottom = jnp.logical_and(state.entry_direction == 1, current_screen_anim == 0)
            raster = jax.lax.cond(cond_bottom, block_top, lambda r: r, raster)


            return raster
        
        raster = draw_entry_block(raster)


        # Draw bullets
        for i in range(state.bullets.shape[0]):
            is_active = state.bullet_active[i]
            bullet_pos = state.bullets[i]
            bullet_dir = state.bullet_dirs[i]

            def draw_bullet(raster):
                dx = bullet_dir[0]

                type_idx = jax.lax.select(dx != 0, 0, 1)  # 0=horizontal, 1=vertical

                def render_horizontal(r):
                    sprite = jr.get_sprite_frame(self.sprites['bullet_horizontal'], 0)
                    return jr.render_at(r, bullet_pos[0], bullet_pos[1], sprite)

                def render_vertical(r):
                    sprite = jr.get_sprite_frame(self.sprites['bullet_vertical'], 0)
                    return jr.render_at(r, bullet_pos[0], bullet_pos[1], sprite)

                return jax.lax.switch(
                    type_idx,
                    [render_horizontal, render_vertical],
                    raster
                )

            cond = jnp.logical_and(is_active, jnp.logical_not(current_screen_anim))
            raster = jax.lax.cond(cond, draw_bullet, lambda r: r, raster)


        # Draw player animation
        def get_player_sprite():
            def death_animation():
                return jax.lax.switch(
                    (state.death_timer - 1) % 8,
                        [lambda: self.sprites['player_idle']] * 4 +
                        [lambda: self.sprites['player_death']] * 4
                )
            dir = state.last_dir

            return jax.lax.cond(
                state.death_timer > 0,
                death_animation,
                lambda: jax.lax.cond(
                    state.player_is_firing,
                    lambda: jax.lax.switch(
                        jnp.select(
                            [
                                (dir[0] == 0) & (dir[1] == -1),     # up
                                (dir[0] == 1) & (dir[1] == -1),     # upright
                                (dir[0] == 1) & (dir[1] == 0),      # right
                                (dir[0] == 1) & (dir[1] == 1),      # downright
                                (dir[0] == 0) & (dir[1] == 1),      # down
                                (dir[0] == -1) & (dir[1] == 1),     # downleft
                                (dir[0] == -1) & (dir[1] == 0),     # left
                                (dir[0] == -1) & (dir[1] == -1),    # upleft
                            ],
                            jnp.arange(8),
                            default=2  # fallback = right
                        ),
                        [
                            lambda: self.sprites['player_shoot_up'],
                            lambda: self.sprites['player_shoot_up'],
                            lambda: self.sprites['player_shoot_right'],
                            lambda: self.sprites['player_shoot_down'],
                            lambda: self.sprites['player_shoot_down'],
                            lambda: self.sprites["player_shoot_down_left"],
                            lambda: self.sprites["player_shoot_left"],
                            lambda: self.sprites["player_shoot_up_left"],
                        ]
                    ),
                    lambda: jax.lax.cond(
                        state.animation_counter > 0,
                        lambda: jax.lax.switch((state.animation_counter - 1) % 12,
                        [
                            lambda: self.sprites['player_move_1'],
                            lambda: self.sprites['player_move_1'],
                            lambda: self.sprites['player_move_1'],
                            lambda: self.sprites['player_move_1'],
                            lambda: self.sprites['player_move_2'],
                            lambda: self.sprites['player_move_2'],
                            lambda: self.sprites['player_move_2'],
                            lambda: self.sprites['player_move_2'],
                            lambda: self.sprites['player_idle'],
                            lambda: self.sprites['player_idle'],
                            lambda: self.sprites['player_idle'],
                            lambda: self.sprites['player_idle'],
                        ]
                    ),
                    lambda: self.sprites['player_idle']
                )
            )
        )


        player_sprite = get_player_sprite()

        player_frame_right = jr.get_sprite_frame(player_sprite, 0)

        player_frame = jax.lax.cond(
            (state.last_dir[0] < 0) & (~state.player_is_firing),
            lambda: jnp.flip(player_frame_right, axis=1),  # Horizontal spiegeln
            lambda: player_frame_right
        )
        raster = jax.lax.cond(
            jnp.logical_not(current_screen_anim),
            lambda r: jr.render_at(r, state.player_pos[0], state.player_pos[1], player_frame),
            lambda r: r,
            raster
        )

        # Draw enemies
        color_cycle = ["yellow", "orange", "white", "green", "red", "yellow2", "pink", "yellow"]

        def get_enemy_color_index(room_counter: jnp.ndarray) -> jnp.ndarray:
            num_colors = len(color_cycle)
            return jax.lax.cond(
                room_counter == 0,
                lambda: jnp.array(0, dtype=jnp.int32),
                lambda: ((room_counter - 1) // 2 + 1) % num_colors
            )

        color_names = jnp.array([
            [255, 255, 0, 255],    # yellow
            [255, 165, 0, 255],    # orange
            [255, 255, 255, 255],  # white
            [0, 255, 0, 255],      # green
            [255, 0, 0, 255],      # red
            [255, 255, 128, 255],  # yellow2
            [255, 192, 203, 255],  # pink
            [255, 255, 0, 255],    # yellow (wiederholung)
        ], dtype=jnp.uint8)

        def get_new_color(color_idx: jnp.ndarray) -> jnp.ndarray:
            # color_idx ist ein JAX tracer int32
            return color_names[color_idx]


        def recolor_sprite(sprite, color_idx, original_color):
            # Beispiel: Gelb (RGBA)
            new_color = get_new_color(color_idx)  # z.B. grün, rot, etc.

            # Maske (Vergleich mit original_color)
            mask = jnp.all(sprite == original_color, axis=-1)  # shape (H, W)

            recolored = jnp.where(mask[..., None], new_color, sprite)

            return recolored.astype(jnp.uint8)
        

        def maybe_recolor(sprite: chex.Array, color_idx: int, original_color) -> chex.Array:
            return jax.lax.cond(
                color_idx == 0,
                lambda: sprite,
                lambda: recolor_sprite(sprite, color_idx, original_color)
            )

        def get_enemy_sprite(i):
            counter = state.enemy_animation_counter[i]
            axis = state.enemy_move_axis[i]
            
            color_idx = get_enemy_color_index(state.room_counter)

            def recolor(name: str):
                original_color = jnp.array([210, 210, 64, 255], dtype=jnp.uint8)
                return maybe_recolor(self.sprites[name], color_idx, original_color)

            return jax.lax.switch(
                jnp.clip(axis+1, 0, 2),
                [
                    lambda: jax.lax.switch(
                        (counter - 1) % 64,
                        [lambda: recolor("enemy_idle_1")] * 8 + 
                        [lambda: recolor("enemy_idle_2")] * 8 +
                        [lambda: recolor("enemy_idle_3")] * 8 +
                        [lambda: recolor("enemy_idle_4")] * 8 +
                        [lambda: recolor("enemy_idle_5")] * 8 +
                        [lambda: recolor("enemy_idle_6")] * 8 +
                        [lambda: recolor("enemy_idle_7")] * 8 +
                        [lambda: recolor("enemy_idle_8")] * 8 
                    ),
                    lambda: jax.lax.switch(
                        (counter - 1) % 28,
                        [lambda: recolor("enemy_move_horizontal_1")] * 14 +
                        [lambda: recolor("enemy_move_horizontal_2")] * 14
                    ),
                    lambda: jax.lax.switch(
                        (counter - 1) % 48,
                        [lambda: recolor("enemy_move_vertical_1")] * 12 +
                        [lambda: recolor("enemy_move_vertical_2")] * 12 +
                        [lambda: recolor("enemy_move_vertical_1")] * 12 +
                        [lambda: recolor("enemy_move_vertical_3")] * 12
                    ),
                ]
            )
        
        for i in range(state.enemy_pos.shape[0]):
            enemy_sprite = get_enemy_sprite(i)
            enemy_frame_right = jr.get_sprite_frame(enemy_sprite, 0)

            enemy_frame = jax.lax.cond(
                state.enemy_move_dir[i] < 0,
                lambda: jnp.flip(enemy_frame_right, axis=1),
                lambda: enemy_frame_right
            )

            raster = jax.lax.cond(
                jnp.logical_not(current_screen_anim),
                lambda r: jr.render_at(raster, state.enemy_pos[i][0], state.enemy_pos[i][1], enemy_frame),
                lambda r: r,
                raster
            )

        # yellow (only 1x) -> orange -> white -> green -> red -> other yellow -> pink -> yellow -> ...

        # Draw enemy bullets
        color_idx = get_enemy_color_index(state.room_counter)

        for i in range(state.enemy_bullets.shape[0]):
            is_active = state.enemy_bullet_active[i]
            bullet_pos = state.enemy_bullets[i]
            bullet_dir = state.enemy_bullet_dirs[i]

            def draw_enemy_bullet(raster):
                dx = bullet_dir[0]
                original_color = jnp.array([240, 170, 103, 255], dtype=jnp.uint8)

                def draw_horizontal(r):
                    raw_sprite = jr.get_sprite_frame(self.sprites['bullet_horizontal'], 0)
                    recolored = recolor_sprite(raw_sprite, color_idx, original_color)
                    return jr.render_at(r, bullet_pos[0], bullet_pos[1], recolored)

                def draw_vertical(r):
                    raw_sprite = jr.get_sprite_frame(self.sprites['bullet_vertical'], 0)
                    recolored = recolor_sprite(raw_sprite, color_idx, original_color)
                    return jr.render_at(r, bullet_pos[0], bullet_pos[1], recolored)

                return jax.lax.cond(dx != 0, draw_horizontal, draw_vertical, raster)

            cond = jnp.logical_and(is_active, jnp.logical_not(current_screen_anim))
            raster = jax.lax.cond(cond, draw_enemy_bullet, lambda r: r, raster)


        # Draw score
        score_spacing = 8  # Spacing between digits 
        max_score_digits = 5  # Maximal displayed digits

        digit_sprites_raw = self.sprites.get('digits', None)
        digit_sprites = (
            jnp.squeeze(digit_sprites_raw, axis=0)  # from (1,10,H,W,C) → (10,H,W,C)
            if digit_sprites_raw is not None else None
        )

        def render_scores(raster_to_update):
            """
            Render the score on the screen for Berzerk.

            Args:
                raster_to_update: The current frame to update.
            """

            # Convert score to digits, zero-padded (e.g. 50 -> [0,0,5,0])
            score_digits = jr.int_to_digits(state.score, max_digits=max_score_digits)

            # Remove leading zeros dynamically
            def find_start_index(digits):
                # Return the first non-zero index (or max_digits-1 if score == 0)
                is_non_zero = digits != 0
                first_non_zero = jnp.argmax(is_non_zero)
                return jax.lax.select(jnp.any(is_non_zero), first_non_zero, max_score_digits - 1)

            start_idx = find_start_index(score_digits)

            # Number of digits to render
            num_to_render = max_score_digits - start_idx

            # Adjust x-position to align right
            render_start_x = self.consts.SCORE_OFFSET_X - score_spacing * (num_to_render - 1)

            # Render selective digits
            raster_updated = jr.render_label_selective(
                raster_to_update,
                render_start_x,
                self.consts.SCORE_OFFSET_Y,
                score_digits,
                digit_sprites,
                start_idx,
                num_to_render,
                spacing=score_spacing
            )

            return raster_updated

        raster = jax.lax.cond(
            jnp.logical_not(current_screen_anim),
            render_scores,
            lambda r: r,
            raster
        )

        # Death screen effect: black bars from top to bottom
        def apply_bar_overlay(raster, progress: jnp.ndarray, mode_idx: int):
            height, width = raster.shape[0], raster.shape[1]
            covered_rows = jnp.floor(progress * height).astype(jnp.int32)
            rows = jnp.arange(height)

            def top_down_mask():
                return rows[:, None] < covered_rows

            def bottom_up_mask():
                return rows[:, None] >= (height - covered_rows)

            def center_inward_mask():
                top = rows[:, None] < (covered_rows // 2)
                bottom = rows[:, None] >= (height - covered_rows // 2)
                return top | bottom

            mask = jax.lax.switch(
                mode_idx,
                [top_down_mask, bottom_up_mask, center_inward_mask]
            )

            mask_3c = jnp.repeat(mask, width, axis=1)[..., None]
            return jnp.where(mask_3c, 0, raster)


        # Fortschritt berechnen
        progress_death = 1.0 - (state.death_timer.astype(jnp.float32) / self.consts.DEATH_ANIMATION_FRAMES)
        progress_transition = 1.0 - (state.room_transition_timer.astype(jnp.float32) / self.consts.DEATH_ANIMATION_FRAMES)
        jax.debug.print("hgi {test}", test=state.entry_direction)
        raster = jax.lax.cond(
            death_anim,
            lambda r: apply_bar_overlay(r, progress_death, 2),  # Tod → center-inward
            lambda r: jax.lax.cond(
                room_transition_anim,
                lambda r: jax.lax.switch(
                state.entry_direction,
                [
                    lambda: apply_bar_overlay(raster, progress_transition, 0),  # oben
                    lambda: apply_bar_overlay(raster, progress_transition, 1),  # unten
                    lambda: apply_bar_overlay(raster, progress_transition, 2),  # rechts
                    lambda: apply_bar_overlay(raster, progress_transition, 2),  # links
                ]
                ),
                lambda r: r,
                raster
            ),
            raster
        )

        # render lives when in transition animation
        life_sprite = self.sprites.get('life', None)
        life_sprite = jnp.squeeze(life_sprite, axis=0)
        def render_lives(raster_to_update):
            """
            Render player lives using life_sprite during room transition or death.
            """
            life_spacing = 8
            start_x = self.consts.SCORE_OFFSET_X
            start_y = self.consts.SCORE_OFFSET_Y

            # Entscheide, wie viele Leben angezeigt werden sollen
            num_lives_to_draw = jax.lax.cond(
                death_anim,
                lambda: jnp.maximum(state.lives - 1, 0),
                lambda: state.lives
            )

            def draw_life(i, r):
                x = start_x - i * life_spacing
                y = start_y
                return jr.render_at(r, x, y, life_sprite)

            return jax.lax.fori_loop(0, num_lives_to_draw, draw_life, raster_to_update)


        raster = jax.lax.cond(
            current_screen_anim,
            render_lives,
            lambda r: r,
            raster
        )

        return raster
    
    def _generate_room_collision_masks(self) -> Dict[str, chex.Array]:
        def extract_mask(sprite, wall_color=jnp.array([84, 92, 214, 255])):
            return jnp.all(sprite[0] == wall_color, axis=-1)  # shape (H, W)

        return {
            name: extract_mask(self.sprites[name])
            for name in ['mid_walls_1', 'mid_walls_2', 'mid_walls_3', 'mid_walls_4', 
                         'level_outer_walls', 
                         'door_vertical_left', 'door_horizontal_up', 'door_vertical_right', 'door_horizontal_down']
        }


# TODO: Refactor input
def get_human_action() -> chex.Array:
    """Get human action from keyboard with support for diagonal movement and combined fire"""
    keys = pygame.key.get_pressed()
    up = keys[pygame.K_UP] or keys[pygame.K_w]
    down = keys[pygame.K_DOWN] or keys[pygame.K_s]
    left = keys[pygame.K_LEFT] or keys[pygame.K_a]
    right = keys[pygame.K_RIGHT] or keys[pygame.K_d]
    fire = keys[pygame.K_SPACE]

    # Diagonal movements with fire
    if up and right and fire:
        return jnp.array(Action.UPRIGHTFIRE)
    if up and left and fire:
        return jnp.array(Action.UPLEFTFIRE)
    if down and right and fire:
        return jnp.array(Action.DOWNRIGHTFIRE)
    if down and left and fire:
        return jnp.array(Action.DOWNLEFTFIRE)

    # Cardinal directions with fire
    if up and fire:
        return jnp.array(Action.UPFIRE)
    if down and fire:
        return jnp.array(Action.DOWNFIRE)
    if left and fire:
        return jnp.array(Action.LEFTFIRE)
    if right and fire:
        return jnp.array(Action.RIGHTFIRE)

    # Diagonal movements
    if up and right:
        return jnp.array(Action.UPRIGHT)
    if up and left:
        return jnp.array(Action.UPLEFT)
    if down and right:
        return jnp.array(Action.DOWNRIGHT)
    if down and left:
        return jnp.array(Action.DOWNLEFT)

    # Cardinal directions
    if up:
        return jnp.array(Action.UP)
    if down:
        return jnp.array(Action.DOWN)
    if left:
        return jnp.array(Action.LEFT)
    if right:
        return jnp.array(Action.RIGHT)
    if fire:
        return jnp.array(Action.FIRE)

    return jnp.array(Action.NOOP)<|MERGE_RESOLUTION|>--- conflicted
+++ resolved
@@ -967,87 +967,10 @@
                 animation_counter=animation_counter,
                 enemy_animation_counter=enemy_animation_counter,
                 death_timer=death_timer,
-<<<<<<< HEAD
                 room_counter=state.room_counter,
                 entry_direction=entry_direction,
                 player_is_firing=player_is_firing,
                 room_transition_timer=transition_timer
-=======
-                room_counter=new_room_counter,
-                entry_direction=state.entry_direction,
-                player_is_firing=player_is_firing
-            )
-
-
-            #TODO: Positions need to be changed to match original.
-            player_spawn_pos = jax.lax.switch(
-                self.get_exit_direction(new_pos),
-                [
-                    lambda _: jnp.array([
-                        self.consts.PLAYER_BOUNDS[0][1] // 2,
-                        self.consts.PLAYER_BOUNDS[1][1] - 25
-                        ], dtype=jnp.float32),  # oben → unten spawnen
-                    
-                    lambda _: jnp.array([
-                        self.consts.PLAYER_BOUNDS[0][1] // 2, 
-                        self.consts.PLAYER_BOUNDS[1][0] + 5], dtype=jnp.float32),  # unten → oben spawnen
-                    
-                    lambda _: jnp.array([
-                        self.consts.PLAYER_BOUNDS[0][1] - 12, 
-                        self.consts.PLAYER_BOUNDS[1][1] // 2
-                        ], dtype=jnp.float32),  # links → rechts
-                    
-                    lambda _: jnp.array([
-                        self.consts.PLAYER_BOUNDS[0][0] + 2,
-                        self.consts.PLAYER_BOUNDS[1][1] // 2
-                    ], dtype=jnp.float32),  # rechts → links
-                ],
-                jnp.array([
-                        self.consts.PLAYER_BOUNDS[0][0] + 2,
-                        self.consts.PLAYER_BOUNDS[1][1] // 2
-                    ], dtype=jnp.float32)  # fallback
-            )
-
-
-            # New level if exit reached
-            reset_for_new_level = BerzerkState(
-                player_pos=player_spawn_pos,
-                lives=state.lives,
-                bullets=jnp.zeros_like(state.bullets),
-                bullet_dirs=jnp.zeros_like(state.bullet_dirs),
-                bullet_active=jnp.zeros_like(state.bullet_active),
-                enemy_pos=jax.random.uniform(
-                    state.rng, shape=(self.consts.NUM_ENEMIES, 2),
-                    minval=jnp.array([self.consts.PLAYER_BOUNDS[0][0], self.consts.PLAYER_BOUNDS[1][0]]),
-                    maxval=jnp.array([
-                        self.consts.PLAYER_BOUNDS[0][1] - self.consts.ENEMY_SIZE[0],
-                        self.consts.PLAYER_BOUNDS[1][1] - self.consts.ENEMY_SIZE[1]
-                    ])
-                ),
-                enemy_move_axis=-jnp.ones_like(state.enemy_move_axis),
-                enemy_move_dir=jnp.zeros_like(state.enemy_move_dir),
-                enemy_alive=jnp.ones_like(state.enemy_alive),
-                enemy_bullets=jnp.zeros((self.consts.NUM_ENEMIES, 2), dtype=jnp.float32),
-                enemy_bullet_dirs=jnp.zeros((self.consts.NUM_ENEMIES, 2), dtype=jnp.float32),
-                enemy_bullet_active=jnp.zeros((self.consts.NUM_ENEMIES,), dtype=bool),
-                enemy_move_prob=state.enemy_move_prob,
-                last_dir=jnp.array([0.0, -1.0], dtype=jnp.float32),
-                rng=rng,
-                score=score_after,
-                animation_counter=jnp.zeros_like(state.animation_counter),
-                enemy_animation_counter=jnp.zeros_like(state.enemy_animation_counter),
-                death_timer=jnp.array(0, dtype=jnp.int32),
-                room_counter=new_room_counter,
-                entry_direction= self.get_exit_direction(new_pos),
-                player_is_firing=jnp.array(False)
-            )
-
-            #jax.debug.print("EXIT: {}", hit_exit)
-            new_state = jax.lax.cond(
-                hit_exit,
-                lambda: reset_for_new_level,
-                lambda: new_state
->>>>>>> 8f4559b7
             )
 
             # 10. Observation + Info + Reward/Done
