import jax
import jax.numpy as jnp
from functools import partial
from typing import NamedTuple, Tuple, Any, List
<<<<<<< HEAD
from functools import partial
from ..environment import JaxEnvironment, EnvState
from ..renderers import AtraJaxisRenderer
=======
from ..environment import JaxEnvironment, EnvState
from ..renderers import AtraJaxisRenderer

"""
JAX Backgammon Environment

This module defines a JAX-accelerated backgammon environment for reinforcement learning and simulation.
It includes the environment class, state structures, move validation and execution logic, rendering, and user interaction.
"""
>>>>>>> 95957ef0

NUM_POINTS = 24
NUM_CHECKERS = 15
BAR_INDEX = 24
HOME_INDEX = 25
MAX_DICE = 2

WHITE = 1
BLACK = -1


class BackgammonState(NamedTuple):
<<<<<<< HEAD
    board: jnp.ndarray
    dice: jnp.ndarray
=======
    """Represents the complete state of a backgammon game."""
    board: jnp.ndarray  # (2, 26)
    dice: jnp.ndarray  # (2,)
>>>>>>> 95957ef0
    current_player: int
    is_game_over: bool


class BackgammonInfo(NamedTuple):
    """Contains auxiliary information about the environment (e.g., timing or metadata)."""
    time: jnp.ndarray


class BackgammonObservation(NamedTuple):
    """Simplified observation structure containing counts on bar and home."""
    bar_counts: jnp.ndarray
    home_counts: jnp.ndarray

class JaxBackgammonEnv(JaxEnvironment[BackgammonState, jnp.ndarray, dict]):
    """
    JAX-based backgammon environment supporting JIT compilation and vectorized operations.
    Provides functionality for state initialization, step transitions, valid move evaluation, and observation generation.
    """
    def __init__(self, key: jax.Array):
        super().__init__()
        self.key = key
        self.action_space = jnp.array([(i, j) for i in range(26) for j in range(26)], dtype=jnp.int32)

    @staticmethod
    @jax.jit
<<<<<<< HEAD
    def init_state() -> BackgammonState:
=======
    def init_state(key) -> BackgammonState:
>>>>>>> 95957ef0
        board = jnp.zeros((2, 26), dtype=jnp.int32)
        board = board.at[0, 0].set(2).at[0, 11].set(5).at[0, 16].set(3).at[0, 18].set(5)
        board = board.at[1, 23].set(2).at[1, 12].set(5).at[1, 7].set(3).at[1, 5].set(5)
        dice = jnp.zeros(2, dtype=jnp.int32)
<<<<<<< HEAD
        return BackgammonState(board=board, dice=dice, current_player=WHITE, is_game_over=False)

    def reset(self) -> Tuple[jnp.ndarray, BackgammonState]:
        state = self.init_state()
        state_dice, self.key = self.roll_dice(self.key)
        state = state._replace(dice=state_dice)
=======

        #The condition for the while loop
        def cond_fun(carry):
            white_roll, black_roll, key = carry
            return white_roll == black_roll
        #The code to be run in the while loop
        def body_fun(carry):
            _, _, key = carry
            key, subkey1, subkey2 = jax.random.split(key, 3)
            white_roll = jax.random.randint(subkey1, (), 1, 7)
            black_roll = jax.random.randint(subkey2, (), 1, 7)
            return (white_roll, black_roll, key)

        # Generate the first dice throw
        key, subkey1, subkey2 = jax.random.split(key, 3)
        white_roll = jax.random.randint(subkey1, (), 1, 7)
        black_roll = jax.random.randint(subkey2, (), 1, 7)
        carry = (white_roll, black_roll, key)

        white_roll, black_roll, key = jax.lax.while_loop(cond_fun, body_fun, carry)

        return BackgammonState(board=board, dice=dice, current_player=jax.lax.cond(
            white_roll > black_roll,
            lambda _: WHITE,
            lambda _: BLACK,
            operand=None
        ), is_game_over=False)

    def reset(self) -> Tuple[jnp.ndarray, BackgammonState]:
        state = self.init_state(self.key)
        dice, self.key = self.roll_dice(self.key)
        state = state._replace(dice=dice)
>>>>>>> 95957ef0
        return self._get_observation(state), state

    @staticmethod
    @jax.jit
    def roll_dice(key: jax.Array) -> Tuple[jnp.ndarray, jax.Array]:
        """Roll two dice with values in [1, 6]."""
        key, subkey = jax.random.split(key)
        dice = jax.random.randint(subkey, (MAX_DICE,), 1, 7)
        return dice, key

    @staticmethod
    @jax.jit
    def get_player_index(player: int) -> int:
        return jax.lax.cond(player == WHITE, lambda _: 0, lambda _: 1, operand=None)

    @staticmethod
    @jax.jit
    def is_valid_move(state: BackgammonState, move: Tuple[int, int]) -> bool:
<<<<<<< HEAD
        from_point, to_point = move
=======
        """Determine if a given move is valid for the current player based on game rules."""
        from_point, to_point = move[0], move[1]
>>>>>>> 95957ef0
        board = state.board
        player = state.current_player
        player_idx = JaxBackgammonEnv.get_player_index(player)
        opponent_idx = 1 - player_idx

        has_piece = board[player_idx, from_point] > 0
        in_bounds = (0 <= from_point) & (from_point < 24) & (0 <= to_point) & (to_point < 24)
<<<<<<< HEAD
        distance = jax.lax.select(player == WHITE, from_point - to_point, to_point - from_point)
        correct_direction = distance > 0
        dice_match = (state.dice[0] == distance) | (state.dice[1] == distance)
        not_blocked = board[opponent_idx, to_point] <= 1

        return has_piece & in_bounds & correct_direction & dice_match & not_blocked
=======

        distance = jax.lax.select(
            player == WHITE,
            from_point - to_point,
            to_point - from_point
        )

        correct_direction = distance > 0
        dice_match = (state.dice[0] == distance) | (state.dice[1] == distance)
        not_blocked = board[opponent_idx, to_point] <= 1
        return has_piece & in_bounds & correct_direction & not_blocked & dice_match
>>>>>>> 95957ef0

    @staticmethod
    @jax.jit
    def execute_move(board, player_idx, opponent_idx, from_point, to_point):
<<<<<<< HEAD
        opponent_pieces = board[opponent_idx, to_point]
=======
        """Apply a move to the board, updating for possible hits or bearing off."""
        opponent_pieces = board[opponent_idx, to_point]

>>>>>>> 95957ef0
        board = jax.lax.cond(
            to_point == HOME_INDEX,
            lambda b: b.at[player_idx, HOME_INDEX].add(1),
            lambda b: jax.lax.cond(
                opponent_pieces == 1,
                lambda b: b.at[opponent_idx, to_point].set(0).at[opponent_idx, BAR_INDEX].add(1),
                lambda b: b,
                operand=b
            ),
            board
        )
<<<<<<< HEAD
=======

>>>>>>> 95957ef0
        board = board.at[player_idx, from_point].add(-1)
        board = board.at[player_idx, to_point].add(1)
        return board

    @staticmethod
    @jax.jit
    def compute_distance(player, from_point, to_point):
        return jax.lax.cond(
            from_point == BAR_INDEX,
            lambda a: jax.lax.select(a[0] == WHITE, 25 - a[1], a[1]),
            lambda a: jax.lax.select(a[0] == WHITE, a[1] - a[2], a[2] - a[1]),
            (player, from_point, to_point)
        )

    @staticmethod
    @jax.jit
    def update_dice(dice, is_valid, distance):
        return jax.lax.cond(
            is_valid & (dice[0] == distance),
            lambda d: jnp.array([0, d[1]]),
            lambda d: jax.lax.cond(
                is_valid & (d[1] == distance),
                lambda d2: jnp.array([d2[0], 0]),
                lambda d2: d2,
                d
            ),
            dice
        )

<<<<<<< HEAD
    def step(self, state: BackgammonState, action: Tuple[int, int]) -> Tuple[jnp.ndarray, BackgammonState, float, bool, dict]:
=======
    @partial(jax.jit, static_argnums=(0,))
    def step_impl(self, state: BackgammonState, action: Tuple[int, int], key: jax.Array) -> Tuple[jnp.ndarray, BackgammonState, float, bool, dict, jax.Array]:
        """Perform a step in the environment, applying the action and returning the new state."""
>>>>>>> 95957ef0
        from_point, to_point = action
        board = state.board
        player = state.current_player
        player_idx = self.get_player_index(player)
        opponent_idx = 1 - player_idx

        is_valid = self.is_valid_move(state, jnp.array([from_point, to_point]))
        new_board = jax.lax.cond(
            is_valid,
            lambda _: self.execute_move(board, player_idx, opponent_idx, from_point, to_point),
            lambda _: board,
            operand=None
        )

        distance = self.compute_distance(player, from_point, to_point)
        new_dice = self.update_dice(state.dice, is_valid, distance)
        all_dice_used = (new_dice[0] == 0) & (new_dice[1] == 0)

        def next_turn(k):
<<<<<<< HEAD
            next_dice, new_key = self.roll_dice(k)
=======
            """ Switch to the next player and roll new dice."""
            next_dice, new_key = JaxBackgammonEnv.roll_dice(k)
>>>>>>> 95957ef0
            return next_dice, -state.current_player, new_key

        def same_turn(k):
            """ Continue with the same player."""
            return new_dice, state.current_player, k

        new_dice, next_player, self.key = jax.lax.cond(all_dice_used, next_turn, same_turn, self.key)

        white_won = new_board[0, HOME_INDEX] == NUM_CHECKERS
        black_won = new_board[1, HOME_INDEX] == NUM_CHECKERS
        game_over = white_won | black_won

        new_state = BackgammonState(
            board=new_board,
            dice=new_dice,
            current_player=next_player,
            is_game_over=game_over
        )

        obs = self._get_observation(new_state)
        reward = self._get_reward(state, new_state)
        done = self._get_done(new_state)
        info = self._get_info(new_state)

<<<<<<< HEAD
=======
        return obs, new_state, reward, done, info, new_key

    def step(self, state: BackgammonState, action: Tuple[int, int]) -> Tuple[jnp.ndarray, BackgammonState, float, bool, dict]:
        """Perform a step in the environment, applying the action and returning the new state."""
        obs, new_state, reward, done, info, self.key = self.step_impl(state, action, self.key)
>>>>>>> 95957ef0
        return obs, new_state, reward, done, info

    def get_action_space(self) -> jnp.ndarray:
        """Return the action space for the environment."""
        return self.action_space

    def get_observation_space(self) -> Tuple:
        """Return the observation space for the environment."""
        return (2, 26), (2,), (), ()

    @staticmethod
    @jax.jit
    def _get_observation(state: BackgammonState) -> jnp.ndarray:
        return jnp.concatenate([
            state.board.flatten(),
            state.dice,
            jnp.array([state.current_player], dtype=jnp.int32),
            jnp.array([jnp.where(state.is_game_over, 1, 0)], dtype=jnp.int32)
        ])

    @staticmethod
    @jax.jit
    def _get_info(state: BackgammonState) -> dict:
        """Return auxiliary information about the environment."""
        return {"player": state.current_player, "dice": state.dice}

    @staticmethod
    @jax.jit
    def _get_reward(prev: BackgammonState, state: BackgammonState) -> float:
        """Calculate the reward based on the game state."""
        return jax.lax.select(
            state.is_game_over,
            jax.lax.select(state.current_player != prev.current_player, 1.0, -1.0),
            0.0
        )

    @staticmethod
    @jax.jit
    def _get_done(state: BackgammonState) -> bool:
        """Check if the game is over."""
        return state.is_game_over

    def get_valid_moves(self, state: BackgammonState) -> List[Tuple[int, int]]:
        @jax.jit
        def _check_all_moves(state):
            return jax.vmap(lambda move: self.is_valid_move(state, move))(self.action_space)

        valid_mask = _check_all_moves(state)
        valid_moves_array = self.action_space[jnp.array(valid_mask)]
        return [tuple(map(int, move)) for move in valid_moves_array]

    def render(self, state: EnvState) -> Tuple[jnp.ndarray]:
        return

class BackgammonRenderer(AtraJaxisRenderer):
    def __init__(self, env: JaxBackgammonEnv):
        self.env = env

    def render(self, state: BackgammonState) -> str:
        """Render the current state of the game in ASCII format."""
        board = state.board
        output = []

        # Board header
        output.append("  12 11 10  9  8  7  |   6  5  4  3  2  1")
        output.append("  -------------------------------------------------")

        def render_row(indices: range, split_at: int):
            row = ["  "]
            for i in indices:
                point_idx = i - 1
                white = board[0, point_idx]
                black = board[1, point_idx]

                if white > 0:
                    row.append(f"W{white} ")
                elif black > 0:
                    row.append(f"B{black} ")
                else:
                    row.append("•  ")

                if i == split_at:
                    row.append(" |   ")
            return "".join(row)

        # Top row (points 12–1)
        output.append(render_row(range(12, 0, -1), 7))

        # Middle divider
        output.append("  -------------------------------------------------")

        # Bottom row (points 13–24)
        output.append(render_row(range(13, 25), 18))

        # Footer
        output.append("  -------------------------+------------------------")
        output.append("  13 14 15 16 17 18  |   19 20 21 22 23 24")

        # Bar and Home
        output.append("")
        output.append(f"Bar: White: {board[0, BAR_INDEX]}, Black: {board[1, BAR_INDEX]}")
        output.append(f"Home: White: {board[0, HOME_INDEX]}, Black: {board[1, HOME_INDEX]}")

        # Game status
        output.append("")
        output.append(f"Current player: {'White' if state.current_player == WHITE else 'Black'}")
        output.append(f"Dice: {state.dice}")
        output.append(f"Game over: {state.is_game_over}")

        return "\n".join(output)

    def display(self, state: BackgammonState) -> None:
        """Print the rendered state to the console."""
        print(self.render(state))

    def close(self):
        pass


def get_user_move(state: BackgammonState, env: JaxBackgammonEnv) -> Tuple[int, int]:
    """Get a move from the user via keyboard input."""
    valid_moves = env.get_valid_moves(state)

    if not valid_moves:
        print("No valid moves available. Press Enter to continue to next player's turn.")
        input()
        return None

    print("\nValid moves:")
    for i, move in enumerate(valid_moves):
        from_point, to_point = move
        from_display = "BAR" if from_point == BAR_INDEX else str(from_point + 1)
        to_display = "HOME" if to_point == HOME_INDEX else str(to_point + 1)
        print(f"{i + 1}: {from_display} → {to_display}")

    while True:
        try:
            choice = input("\nEnter move number (or 'q' to quit): ")
            if choice.lower() == 'q':
                return 'quit'

            choice_idx = int(choice) - 1
            if 0 <= choice_idx < len(valid_moves):
                return valid_moves[choice_idx]
            else:
                print(f"Please enter a number between 1 and {len(valid_moves)}")
        except ValueError:
            print("Please enter a valid number")

def run_game_without_input(key: jax.Array, max_steps=200):
    """Run the backgammon game without user input, using random moves."""
    env = JaxBackgammonEnv(key)
    obs, state = env.reset()
    renderer = BackgammonRenderer(env)
    env.renderer = renderer
    env.key = key

    print(f"Initial roll: White {state.dice[0]}, Black {state.dice[1]}")
    print(f"{'White' if state.current_player == WHITE else 'Black'} will start the game!")

    for i in range(max_steps):
        if state.is_game_over:
            print("\nGame Over!")
            break

        valid_moves = env.get_valid_moves(state)

        if len(valid_moves) == 0:
            state = state._replace(
                dice=env._roll_dice(),
                current_player=-state.current_player
            )
            env.render(state)
            continue

        # Choose random move
        env.key, move_key = jax.random.split(env.key)
        idx = jax.random.randint(move_key, (), 0, len(valid_moves))
        action = valid_moves[idx]

        renderer.display(state)
        print(f"\nMove: {action[0] + 1} → {action[1] + 1}")
        obs, state, reward, done, info = env.step(state, action)

        if done:
            print("\nGame Over!")
            break

    return state

def run_game_with_input(key: jax.Array, max_steps=100):
    """Run the backgammon game with keyboard input for moves."""
    env = JaxBackgammonEnv(key)
    # Create and attach the renderer
    renderer = BackgammonRenderer(env)
    env.renderer = renderer

    obs, state = env.reset()

    print("\n==== Welcome to JAX Backgammon ====")
    print("Points are numbered 1-24, with 1-6 on the white home board.")
    print("BAR refers to the bar, and HOME refers to moving pieces off the board.")

    print(f"Initial roll: White {state.dice[0]}, Black {state.dice[1]}")
    print(f"{'White' if state.current_player == WHITE else 'Black'} will start the game!")
    step_count = 0
    while step_count < max_steps and not state.is_game_over:
        # Use the renderer to display the board
        renderer.display(state)

        # Get move from the user
        action = get_user_move(state, env)

        if action == 'quit':
            print("\nGame ended by user.")
            break

        if action is None:
            # No valid moves, roll new dice and switch players
            new_dice, new_key = env.roll_dice(env.key)
            env.key = new_key
            state = state._replace(
                dice=new_dice,
                current_player=-state.current_player
            )
            continue

        # Execute the move
        from_display = "BAR" if action[0] == BAR_INDEX else str(action[0] + 1)
        to_display = "HOME" if action[1] == HOME_INDEX else str(action[1] + 1)
        print(f"\nExecuting move: {from_display} → {to_display}")
        obs, state, reward, done, info = env.step(state, action)

        step_count += 1

        if done:
            renderer.display(state)
            winner = "White" if state.board[0, HOME_INDEX] == NUM_CHECKERS else "Black"
            print(f"\n==== Game Over! {winner} wins! ====")

    if step_count >= max_steps:
        print("\nMaximum steps reached. Game ended.")

    renderer.close()
    return state

def main():
    key = jax.random.PRNGKey(0)
    # run_game_without_input(key)
    run_game_with_input(key)


if __name__ == "__main__":
    main()<|MERGE_RESOLUTION|>--- conflicted
+++ resolved
@@ -2,11 +2,6 @@
 import jax.numpy as jnp
 from functools import partial
 from typing import NamedTuple, Tuple, Any, List
-<<<<<<< HEAD
-from functools import partial
-from ..environment import JaxEnvironment, EnvState
-from ..renderers import AtraJaxisRenderer
-=======
 from ..environment import JaxEnvironment, EnvState
 from ..renderers import AtraJaxisRenderer
 
@@ -16,8 +11,8 @@
 This module defines a JAX-accelerated backgammon environment for reinforcement learning and simulation.
 It includes the environment class, state structures, move validation and execution logic, rendering, and user interaction.
 """
->>>>>>> 95957ef0
-
+
+# Constants for game Environment
 NUM_POINTS = 24
 NUM_CHECKERS = 15
 BAR_INDEX = 24
@@ -29,14 +24,9 @@
 
 
 class BackgammonState(NamedTuple):
-<<<<<<< HEAD
-    board: jnp.ndarray
-    dice: jnp.ndarray
-=======
     """Represents the complete state of a backgammon game."""
     board: jnp.ndarray  # (2, 26)
     dice: jnp.ndarray  # (2,)
->>>>>>> 95957ef0
     current_player: int
     is_game_over: bool
 
@@ -59,27 +49,16 @@
     def __init__(self, key: jax.Array):
         super().__init__()
         self.key = key
+        # Pre-compute all possible moves for fast validation
         self.action_space = jnp.array([(i, j) for i in range(26) for j in range(26)], dtype=jnp.int32)
 
     @staticmethod
     @jax.jit
-<<<<<<< HEAD
-    def init_state() -> BackgammonState:
-=======
     def init_state(key) -> BackgammonState:
->>>>>>> 95957ef0
         board = jnp.zeros((2, 26), dtype=jnp.int32)
         board = board.at[0, 0].set(2).at[0, 11].set(5).at[0, 16].set(3).at[0, 18].set(5)
         board = board.at[1, 23].set(2).at[1, 12].set(5).at[1, 7].set(3).at[1, 5].set(5)
         dice = jnp.zeros(2, dtype=jnp.int32)
-<<<<<<< HEAD
-        return BackgammonState(board=board, dice=dice, current_player=WHITE, is_game_over=False)
-
-    def reset(self) -> Tuple[jnp.ndarray, BackgammonState]:
-        state = self.init_state()
-        state_dice, self.key = self.roll_dice(self.key)
-        state = state._replace(dice=state_dice)
-=======
 
         #The condition for the while loop
         def cond_fun(carry):
@@ -112,7 +91,6 @@
         state = self.init_state(self.key)
         dice, self.key = self.roll_dice(self.key)
         state = state._replace(dice=dice)
->>>>>>> 95957ef0
         return self._get_observation(state), state
 
     @staticmethod
@@ -131,12 +109,8 @@
     @staticmethod
     @jax.jit
     def is_valid_move(state: BackgammonState, move: Tuple[int, int]) -> bool:
-<<<<<<< HEAD
-        from_point, to_point = move
-=======
         """Determine if a given move is valid for the current player based on game rules."""
         from_point, to_point = move[0], move[1]
->>>>>>> 95957ef0
         board = state.board
         player = state.current_player
         player_idx = JaxBackgammonEnv.get_player_index(player)
@@ -144,37 +118,23 @@
 
         has_piece = board[player_idx, from_point] > 0
         in_bounds = (0 <= from_point) & (from_point < 24) & (0 <= to_point) & (to_point < 24)
-<<<<<<< HEAD
-        distance = jax.lax.select(player == WHITE, from_point - to_point, to_point - from_point)
-        correct_direction = distance > 0
-        dice_match = (state.dice[0] == distance) | (state.dice[1] == distance)
-        not_blocked = board[opponent_idx, to_point] <= 1
-
-        return has_piece & in_bounds & correct_direction & dice_match & not_blocked
-=======
 
         distance = jax.lax.select(
             player == WHITE,
             from_point - to_point,
             to_point - from_point
         )
-
         correct_direction = distance > 0
         dice_match = (state.dice[0] == distance) | (state.dice[1] == distance)
         not_blocked = board[opponent_idx, to_point] <= 1
-        return has_piece & in_bounds & correct_direction & not_blocked & dice_match
->>>>>>> 95957ef0
+        return has_piece & in_bounds & correct_direction & dice_match & not_blocked
 
     @staticmethod
     @jax.jit
     def execute_move(board, player_idx, opponent_idx, from_point, to_point):
-<<<<<<< HEAD
-        opponent_pieces = board[opponent_idx, to_point]
-=======
         """Apply a move to the board, updating for possible hits or bearing off."""
         opponent_pieces = board[opponent_idx, to_point]
 
->>>>>>> 95957ef0
         board = jax.lax.cond(
             to_point == HOME_INDEX,
             lambda b: b.at[player_idx, HOME_INDEX].add(1),
@@ -186,10 +146,7 @@
             ),
             board
         )
-<<<<<<< HEAD
-=======
-
->>>>>>> 95957ef0
+
         board = board.at[player_idx, from_point].add(-1)
         board = board.at[player_idx, to_point].add(1)
         return board
@@ -197,6 +154,7 @@
     @staticmethod
     @jax.jit
     def compute_distance(player, from_point, to_point):
+        """Compute move distance based on player and points."""
         return jax.lax.cond(
             from_point == BAR_INDEX,
             lambda a: jax.lax.select(a[0] == WHITE, 25 - a[1], a[1]),
@@ -207,6 +165,7 @@
     @staticmethod
     @jax.jit
     def update_dice(dice, is_valid, distance):
+        """Update dice after a move."""
         return jax.lax.cond(
             is_valid & (dice[0] == distance),
             lambda d: jnp.array([0, d[1]]),
@@ -219,53 +178,56 @@
             dice
         )
 
-<<<<<<< HEAD
-    def step(self, state: BackgammonState, action: Tuple[int, int]) -> Tuple[jnp.ndarray, BackgammonState, float, bool, dict]:
-=======
     @partial(jax.jit, static_argnums=(0,))
     def step_impl(self, state: BackgammonState, action: Tuple[int, int], key: jax.Array) -> Tuple[jnp.ndarray, BackgammonState, float, bool, dict, jax.Array]:
         """Perform a step in the environment, applying the action and returning the new state."""
->>>>>>> 95957ef0
         from_point, to_point = action
         board = state.board
         player = state.current_player
-        player_idx = self.get_player_index(player)
+        player_idx = JaxBackgammonEnv.get_player_index(player)
         opponent_idx = 1 - player_idx
 
-        is_valid = self.is_valid_move(state, jnp.array([from_point, to_point]))
+        # use the vectorized is_valid_move function with a single move
+        is_valid = JaxBackgammonEnv.is_valid_move(state, jnp.array([from_point, to_point]))
+
+        # execute the move if valid
         new_board = jax.lax.cond(
             is_valid,
-            lambda _: self.execute_move(board, player_idx, opponent_idx, from_point, to_point),
+            lambda _: JaxBackgammonEnv.execute_move(board, player_idx, opponent_idx, from_point, to_point),
             lambda _: board,
             operand=None
         )
 
-        distance = self.compute_distance(player, from_point, to_point)
-        new_dice = self.update_dice(state.dice, is_valid, distance)
+        # calculate move distance
+        distance = JaxBackgammonEnv.compute_distance(player, from_point, to_point)
+
+        # update dice based on the move
+        new_dice = JaxBackgammonEnv.update_dice(state.dice, is_valid, distance)
+
+        # check if all dice are used
         all_dice_used = (new_dice[0] == 0) & (new_dice[1] == 0)
 
+        # prepare for next turn based on the outcome
         def next_turn(k):
-<<<<<<< HEAD
-            next_dice, new_key = self.roll_dice(k)
-=======
             """ Switch to the next player and roll new dice."""
             next_dice, new_key = JaxBackgammonEnv.roll_dice(k)
->>>>>>> 95957ef0
             return next_dice, -state.current_player, new_key
 
         def same_turn(k):
             """ Continue with the same player."""
             return new_dice, state.current_player, k
 
-        new_dice, next_player, self.key = jax.lax.cond(all_dice_used, next_turn, same_turn, self.key)
-
+        next_dice, next_player, new_key = jax.lax.cond(all_dice_used, next_turn, same_turn, key)
+
+        # check winner conditions
         white_won = new_board[0, HOME_INDEX] == NUM_CHECKERS
         black_won = new_board[1, HOME_INDEX] == NUM_CHECKERS
         game_over = white_won | black_won
 
+        # update game state
         new_state = BackgammonState(
             board=new_board,
-            dice=new_dice,
+            dice=next_dice,
             current_player=next_player,
             is_game_over=game_over
         )
@@ -275,14 +237,11 @@
         done = self._get_done(new_state)
         info = self._get_info(new_state)
 
-<<<<<<< HEAD
-=======
         return obs, new_state, reward, done, info, new_key
 
     def step(self, state: BackgammonState, action: Tuple[int, int]) -> Tuple[jnp.ndarray, BackgammonState, float, bool, dict]:
         """Perform a step in the environment, applying the action and returning the new state."""
         obs, new_state, reward, done, info, self.key = self.step_impl(state, action, self.key)
->>>>>>> 95957ef0
         return obs, new_state, reward, done, info
 
     def get_action_space(self) -> jnp.ndarray:
@@ -296,6 +255,7 @@
     @staticmethod
     @jax.jit
     def _get_observation(state: BackgammonState) -> jnp.ndarray:
+        """Convert state to observation vector."""
         return jnp.concatenate([
             state.board.flatten(),
             state.dice,
