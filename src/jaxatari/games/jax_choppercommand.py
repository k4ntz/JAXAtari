"""

Lukas Bergholz, Linus Orlob, Vincent Jahn

"""
#TODO: replace fori_loops with vmap where possible

import os
from functools import partial
from typing import Tuple, NamedTuple, Callable
import jax
import jax.numpy as jnp
import chex
import pygame
import jaxatari.rendering.atraJaxis as aj
import numpy as np
from gymnax.environments import spaces
from jaxatari.environment import JaxEnvironment, JAXAtariAction as Action
from jaxatari.renderers import AtraJaxisRenderer

# Game Constants
WINDOW_WIDTH = 160 * 3
WINDOW_HEIGHT = 210 * 3
DEATH_PAUSE_FRAMES = 60

WIDTH = 160
HEIGHT = 192
SCALING_FACTOR = 5

# Chopper Constants TODO: Tweak these to match feeling of real game
ACCEL = 0.03  # DEFAULT: 0.05 | how fast the chopper accelerates
FRICTION = 0.02  # DEFAULT: 0.02 | how fast the chopper decelerates
MAX_VELOCITY = 3.0  # DEFAULT: 3.0 | maximum speed
DISTANCE_WHEN_FLYING = 10 # DEFAULT: 10 | How far the chopper moves towards the middle when flying for a longer amount of time
LOCAL_PLAYER_OFFSET_SPEED = 1 # DEFAULT: 1 | How fast the chopper changes the on-screen position when changing its facing direction
ALLOW_MOVE_OFFSET = 13 # DEFAULT: 13 | While in the no_move_pause, this is the offset measured from the left screen border where moving the chopper (exiting the pause) is allowed again
PLAYER_ROTOR_SPEED = 3 # DEFAULT: 3 | The smaller this value, the faster the rotor blades of the player chopper spin

# Score
SCORE_PER_JET_KILL = 200
SCORE_PER_CHOPPER_KILL = 100

# Player Missile Constants
PLAYER_MISSILE_WIDTH = 80 # Sprite size_x
MISSILE_COOLDOWN_FRAMES = 8  # DEFAULT: 8 | How fast Chopper can shoot (higher is slower) TODO: Das müssen wir ändern und höher machen bei dem schweren Schwierigkeitsgrad
MISSILE_SPEED = 10 # DEFAULT: 10 | Missile speed (higher is faster)#TODO: tweak MISSILE_SPEED and MISSILE_COOLDOWN_FRAMES to match real game (already almost perfect)
MISSILE_ANIMATION_SPEED = 6 # DEFAULT: 6 | Rate at which missile changes sprite textures (based on traveled distance of missile)

# Colors
BACKGROUND_COLOR = (0, 0, 139)  # Dark blue for sky
PLAYER_COLOR = (187, 187, 53)  # Yellow for player helicopter
ENEMY_COLOR = (170, 170, 170)  # Gray for enemy helicopters
MISSILE_COLOR = (255, 255, 255)  # White for missiles
SCORE_COLOR = (210, 210, 64)  # Score color

# Object sizes and initial positions
PLAYER_SIZE = (16, 9)  # Width, Height
TRUCK_SIZE = (8, 7)
JET_SIZE = (8, 6)
CHOPPER_SIZE = (8, 9)
MISSILE_SIZE = (80, 1) #Default (80, 1)

PLAYER_START_X = 0
PLAYER_START_Y = 100

X_BORDERS = (0, 160)
PLAYER_BOUNDS = (0, 160), (52, 150)

# Maximum number of objects
MAX_TRUCKS = 12
MAX_JETS = 12
MAX_CHOPPERS = 12
MAX_ENEMIES = 12
MAX_PLAYER_MISSILES = 2
MAX_ENEMY_MISSILES = 20


# Minimap
MINIMAP_WIDTH = 48
MINIMAP_HEIGHT = 16

MINIMAP_POSITION_X = (WIDTH // 2) - (MINIMAP_WIDTH // 2) #TODO: Im echten Game wird die Minimap nicht mittig, sondern weiter links gerendert. Wir müssen besprechen ob wir das auch machen, dann müsste man nur diese Zahl hier ändern (finde es aber so schöner)
MINIMAP_POSITION_Y = 165

DOWNSCALING_FACTOR_WIDTH = WIDTH // MINIMAP_WIDTH
DOWNSCALING_FACTOR_HEIGHT = HEIGHT // MINIMAP_HEIGHT

#Object rendering
TRUCK_SPAWN_DISTANCE = 248 # distance 240px + truck width

FRAMES_DEATH_ANIMATION_ENEMY = 16
FRAMES_DEATH_ANIMATION_TRUCK = 32 #TODO: Make match real game
TRUCK_FLICKER_RATE = 3 #TODO: Make match real game

PLAYER_FADE_OUT_START_THRESHOLD_0 = 0.25
PLAYER_FADE_OUT_START_THRESHOLD_1 = 0.125

# define object orientations
FACE_LEFT = -1
FACE_RIGHT = 1

SPAWN_POSITIONS_Y = jnp.array([60, 90, 120])
TRUCK_SPAWN_POSITIONS = 156


class ChopperCommandState(NamedTuple):
    player_x: chex.Array                 # x-coordinate of the player’s chopper in world space
    player_y: chex.Array                 # y-coordinate of the player’s chopper in world space
    player_velocity_x: chex.Array        # horizontal velocity (momentum) of the player’s chopper; positive = moving right, negative = moving left
    local_player_offset: chex.Array      # offset of the player’s chopper from the screen center (used for scrolling logic and chopper’s on-screen position)
    player_facing_direction: chex.Array  # current facing direction of the player’s chopper: -1 = facing left, +1 = facing right, 0 = invalid
    score: chex.Array                    # current game score/points
    lives: chex.Array                    # number of remaining lives for the player
    truck_positions: chex.Array          # shape (MAX_TRUCKS, 4): for each truck, stores [x, y, direction (active flag), death_timer]
    jet_positions: chex.Array            # shape (MAX_JETS, 4): for each enemy jet, stores [x, y, direction (active flag), death_timer]
    chopper_positions: chex.Array        # shape (MAX_ENEMIES, 4): for each enemy chopper, stores [x, y, direction (active flag), death_timer]
    enemy_missile_positions: chex.Array  # shape (MAX_MISSILES, 4): for each enemy missile, stores [x, y, direction, alive_time]
    player_missile_positions: chex.Array # shape (MAX_MISSILES, 4): for each player missile, stores [x, y, direction, x_coordinate of spawn point]
    player_missile_cooldown: chex.Array  # cooldown timer until the player can fire the next missile
    player_collision: chex.Array         # boolean flag indicating whether the player has collided this frame
    step_counter: chex.Array             # total number of game ticks/frames elapsed so far
    pause_timer: chex.Array              # counter for how many frames remain in the game pause before respawning; 0 = fully dead, respawn initiated, 1 = either no lives left, infinite pause or ->, 1 - DEATH_PAUSE_FRAMES: counting down for the duration of pause, DEATH_PAUSE_FRAMES + 1 = death_pause, DEATH_PAUSE_FRAMES + 2 = no_move_pause
    obs_stack: chex.ArrayTree            # stacked sequence of past observations (for frame‐stacking in the agent)
    rng_key: chex.PRNGKey                # current PRNG key for any stochastic operations (e.g., random enemy spawns)

class EntityPosition(NamedTuple):
    x: jnp.ndarray
    y: jnp.ndarray
    width: jnp.ndarray
    height: jnp.ndarray
    active: jnp.ndarray

class ChopperCommandObservation(NamedTuple):
    player: EntityPosition
    trucks: jnp.ndarray # Shape (MAX_TRUCKS, 5) - MAX_TRUCKS enemies, each with x,y,w,h,active
    jets: jnp.ndarray  # Shape (MAX_JETS, 5) - MAX_JETS enemies, each with x,y,w,h,active
    choppers: jnp.ndarray # Shape (MAX_CHOPPERS, 5) - MAX_CHOPPERS enemies, each with x,y,w,h,active
    enemy_missiles: jnp.ndarray  # Shape (MAX_MISSILES, 5)
    player_missile: EntityPosition
    player_score: jnp.ndarray
    lives: jnp.ndarray

class ChopperCommandInfo(NamedTuple):
    step_counter: jnp.ndarray  # Current step count
    all_rewards: jnp.ndarray  # All rewards for the current step

# RENDER CONSTANTS
def load_sprites():
    MODULE_DIR = os.path.dirname(os.path.abspath(__file__))
    # Load sprites - no padding needed for background since it's already full size
    pl_chopper1 = aj.loadFrame(os.path.join(MODULE_DIR, "sprites/choppercommand/player_chopper/1.npy"))
    pl_chopper2 = aj.loadFrame(os.path.join(MODULE_DIR, "sprites/choppercommand/player_chopper/2.npy"))
    friendly_truck1 = aj.loadFrame(os.path.join(MODULE_DIR, "sprites/choppercommand/friendly_truck/1.npy"))
    friendly_truck2 = aj.loadFrame(os.path.join(MODULE_DIR, "sprites/choppercommand/friendly_truck/2.npy"))
    enemy_jet = aj.loadFrame(os.path.join(MODULE_DIR, "sprites/choppercommand/enemy_jet/normal.npy"))
    enemy_chopper1 = aj.loadFrame(os.path.join(MODULE_DIR, "sprites/choppercommand/enemy_chopper/1.npy"))
    enemy_chopper2 = aj.loadFrame(os.path.join(MODULE_DIR, "sprites/choppercommand/enemy_chopper/2.npy"))
    enemy_bomb = aj.loadFrame(os.path.join(MODULE_DIR, "sprites/choppercommand/bomb/1.npy"))

    bg_sprites = []
    for i in range(1, 161):
        temp = aj.loadFrame(os.path.join(MODULE_DIR, f"sprites/choppercommand/bg/{i}.npy"))
        bg_sprites.append(temp)
        bg_sprites[i - 1] = jnp.expand_dims(bg_sprites[i - 1], axis=0)

    pl_missile_sprites_temp = []
    for i in range(0, 16):
        temp = aj.loadFrame(os.path.join(MODULE_DIR, f"sprites/choppercommand/player_missiles/missile_{i}.npy"))
        pl_missile_sprites_temp.append(temp)
        pl_missile_sprites_temp[i] = jnp.expand_dims(pl_missile_sprites_temp[i], axis=0)

    minimap_mountains_temp = []
    for i in range(1, 9):
        temp = aj.loadFrame(os.path.join(MODULE_DIR, f"sprites/choppercommand/minimap/mountains/{i}.npy"))
        minimap_mountains_temp.append(temp)
        minimap_mountains_temp[i - 1] = jnp.expand_dims(minimap_mountains_temp[i - 1], axis=0)

    # Pad player helicopter sprites to match each other
    pl_chopper_sprites = aj.pad_to_match([pl_chopper1, pl_chopper2])

    # Pad friendly truck sprites to match each other
    friendly_truck_sprites = aj.pad_to_match([friendly_truck1, friendly_truck2])

    # Pad enemy jet sprites to match each other
    enemy_jet_sprites = [enemy_jet]

    # Pad enemy helicopter sprites to match each other
    enemy_heli_sprites = aj.pad_to_match([enemy_chopper1, enemy_chopper2])

    # Pad player missile sprites to match each other
    pl_missile_sprites = pl_missile_sprites_temp

    # Pad enemy missile sprites to match each other
    enemy_missile_sprites = [enemy_bomb]

    # Background sprite (no padding needed)
    SPRITE_BG = jnp.concatenate(bg_sprites, axis=0) # jnp.expand_dims(bg1, axis=0)

    # Player helicopter sprites
    SPRITE_PL_CHOPPER = jnp.concatenate(
        [
            jnp.repeat(pl_chopper_sprites[0][None], PLAYER_ROTOR_SPEED, axis=0),
            jnp.repeat(pl_chopper_sprites[1][None], PLAYER_ROTOR_SPEED, axis=0),
        ]
    )

    # Friendly truck sprites
    SPRITE_FRIENDLY_TRUCK = jnp.concatenate(
        [
            jnp.repeat(friendly_truck_sprites[0][None], 4, axis=0),
            jnp.repeat(friendly_truck_sprites[1][None], 4, axis=0),
        ]
    )

    # Enemy jet sprite
    SPRITE_ENEMY_JET = jnp.repeat(enemy_jet_sprites[0][None], 1, axis=0)

    # Enemy helicopter sprites
    SPRITE_ENEMY_CHOPPER = jnp.concatenate(
        [
            jnp.repeat(enemy_heli_sprites[0][None], 4, axis=0),
            jnp.repeat(enemy_heli_sprites[1][None], 4, axis=0),
        ]
    )

    DIGITS = aj.load_and_pad_digits(os.path.join(MODULE_DIR, "./sprites/choppercommand/score/{}.npy"))
    LIFE_INDICATOR = aj.loadFrame(os.path.join(MODULE_DIR, "sprites/choppercommand/score/chopper.npy"))

    #Death Sprites
    PLAYER_DEATH_1 = aj.loadFrame(os.path.join(MODULE_DIR, "sprites/choppercommand/player_chopper/death_1.npy"))
    PLAYER_DEATH_2 = aj.loadFrame(os.path.join(MODULE_DIR, "sprites/choppercommand/player_chopper/death_2.npy"))
    PLAYER_DEATH_3 = aj.loadFrame(os.path.join(MODULE_DIR, "sprites/choppercommand/player_chopper/death_3.npy"))

    ENEMY_DEATH_1 = aj.loadFrame(os.path.join(MODULE_DIR, "sprites/choppercommand/enemy_death/death_1.npy"))
    ENEMY_DEATH_2 = aj.loadFrame(os.path.join(MODULE_DIR, "sprites/choppercommand/enemy_death/death_2.npy"))
    ENEMY_DEATH_3 = aj.loadFrame(os.path.join(MODULE_DIR, "sprites/choppercommand/enemy_death/death_3.npy"))

    # Player missile sprites
    SPRITE_PL_MISSILE = jnp.concatenate(pl_missile_sprites, axis=0)

    # Enemy missile sprites
    SPRITE_ENEMY_MISSILE = jnp.repeat(enemy_missile_sprites[0][None], 1, axis=0)

    #Everything having to do with the minimap
    MINIMAP_BG = aj.loadFrame(os.path.join(MODULE_DIR, "sprites/choppercommand/minimap/background.npy"))
    MINIMAP_PLAYER = aj.loadFrame(os.path.join(MODULE_DIR, "sprites/choppercommand/minimap/player.npy"))
    MINIMAP_TRUCK = aj.loadFrame(os.path.join(MODULE_DIR, "sprites/choppercommand/minimap/truck.npy"))
    MINIMAP_ACTIVISION_LOGO = aj.loadFrame(os.path.join(MODULE_DIR, "sprites/choppercommand/minimap/activision_logo.npy")) #delete if necessary
    MINIMAP_ENEMY = aj.loadFrame(os.path.join(MODULE_DIR, "sprites/choppercommand/minimap/enemy.npy"))
    MINIMAP_MOUNTAINS = jnp.concatenate(minimap_mountains_temp, axis=0)


    return (
        SPRITE_BG,
        SPRITE_PL_CHOPPER,
        SPRITE_FRIENDLY_TRUCK,
        SPRITE_ENEMY_JET,
        SPRITE_ENEMY_CHOPPER,
        SPRITE_PL_MISSILE,
        SPRITE_ENEMY_MISSILE,
        DIGITS,
        LIFE_INDICATOR,
        PLAYER_DEATH_1,
        PLAYER_DEATH_2,
        PLAYER_DEATH_3,
        ENEMY_DEATH_1,
        ENEMY_DEATH_2,
        ENEMY_DEATH_3,
        MINIMAP_BG,
        MINIMAP_MOUNTAINS,
        MINIMAP_PLAYER,
        MINIMAP_TRUCK,
        MINIMAP_ENEMY,
        MINIMAP_ACTIVISION_LOGO, #delete if necessary
    )

# Load sprites once at module level
(
    SPRITE_BG,
    SPRITE_PL_CHOPPER,
    SPRITE_FRIENDLY_TRUCK,
    SPRITE_ENEMY_JET,
    SPRITE_ENEMY_HELI,
    SPRITE_PL_MISSILE,
    SPRITE_ENEMY_MISSILE,
    DIGITS,
    LIFE_INDICATOR,
    PLAYER_DEATH_1,
    PLAYER_DEATH_2,
    PLAYER_DEATH_3,
    ENEMY_CHOPPER_DEATH_1,
    ENEMY_CHOPPER_DEATH_2,
    ENEMY_CHOPPER_DEATH_3,
    MINIMAP_BG,
    MINIMAP_MOUNTAINS,
    MINIMAP_PLAYER,
    MINIMAP_TRUCK,
    MINIMAP_ENEMY,
    MINIMAP_ACTIVISION_LOGO, #delete if necessary
) = load_sprites()

@jax.jit
def check_collision_single(pos1, size1, pos2, size2):
    """Check collision between two single entities"""
    # Calculate edges for rectangle 1
    rect1_left = pos1[0]
    rect1_right = pos1[0] + size1[0]
    rect1_top = pos1[1]
    rect1_bottom = pos1[1] + size1[1]

    # Calculate edges for rectangle 2
    rect2_left = pos2[0]
    rect2_right = pos2[0] + size2[0]
    rect2_top = pos2[1]
    rect2_bottom = pos2[1] + size2[1]

    # Check overlap
    horizontal_overlap = jnp.logical_and(
        rect1_left < rect2_right,
        rect1_right > rect2_left
    )

    vertical_overlap = jnp.logical_and(
        rect1_top < rect2_bottom,
        rect1_bottom > rect2_top
    )

    return jnp.logical_and(horizontal_overlap, vertical_overlap)

@jax.jit
def check_collision_batch(pos1, size1, pos2_array, size2):
    """Check collision between one entity and an array of entities"""
    # Calculate edges for rectangle 1
    rect1_left = pos1[0]
    rect1_right = pos1[0] + size1[0]
    rect1_top = pos1[1]
    rect1_bottom = pos1[1] + size1[1]

    # Calculate edges for all rectangles in pos2_array
    rect2_left = pos2_array[:, 0]
    rect2_right = pos2_array[:, 0] + size2[0]
    rect2_top = pos2_array[:, 1]
    rect2_bottom = pos2_array[:, 1] + size2[1]

    # Check overlap for all entities
    horizontal_overlaps = jnp.logical_and(
        rect1_left < rect2_right,
        rect1_right > rect2_left
    )

    vertical_overlaps = jnp.logical_and(
        rect1_top < rect2_bottom,
        rect1_bottom > rect2_top
    )

    # Combine checks for each entity
    collisions = jnp.logical_and(horizontal_overlaps, vertical_overlaps)

    # Return true if any collision detected
    return jnp.any(collisions)

def kill_entity(
        enemy_pos: chex.Array,
        death_timer: int
        ) -> chex.Array:
    return jnp.array([
        enemy_pos[0],  # x
        enemy_pos[1],  # y
        enemy_pos[2],  # direction
        death_timer  # death_timer
    ], dtype=enemy_pos.dtype)

@jax.jit
def check_missile_collisions(
    missile_positions: chex.Array,  # (MAX_MISSILES, 4)
    enemy_positions: chex.Array,    # (N_ENEMIES, 2)
    score: chex.Array,
    rng_key: chex.PRNGKey,
    on_screen_position: chex.Array,
    player_x: chex.Array,
    enemy_size: chex.Array,
) -> tuple[chex.Array, chex.Array, chex.Array, chex.PRNGKey]:
    """Check for collisions between player missiles and enemies, mit dynamischer Breitenanpassung."""

    def check_single_missile(missile_idx, carry):
        missile_positions, enemy_positions, score, rng_key = carry

        missile = missile_positions[missile_idx]
        missile_x, missile_y, direction, _ = missile
        missile_active = missile[3] != 0

        def check_single_enemy(enemy_idx, inner_carry):
            missile_positions, enemy_positions, score, rng_key = inner_carry
            enemy_pos = enemy_positions[enemy_idx]
            enemy_active = enemy_pos[3] > FRAMES_DEATH_ANIMATION_ENEMY

            # Sichtfeldgrenzen
            left_bound = player_x - on_screen_position
            right_bound = left_bound + WIDTH

            missile_left = missile_x
            missile_right = missile_x + MISSILE_SIZE[0]

            # Dynamische Breite berechnen
            clipped_left = jnp.maximum(missile_left, left_bound)
            clipped_right = jnp.minimum(missile_right, right_bound)

            # Neue Breite
            clipped_width = jnp.maximum(0, clipped_right - clipped_left)

            # Missile ist zu klein → keine Kollision möglich
            too_small = clipped_width <= 0

            # Neue Position für Kollisionstest
            adjusted_pos = jnp.array([clipped_left, missile_y])
            adjusted_size = jnp.array([clipped_width, MISSILE_SIZE[1]])

            collision = jnp.logical_and(
                jnp.logical_and(
                    jnp.logical_and(
                        missile_active,
                        enemy_active
                    ),
                    jnp.logical_not(too_small)
                ),
                check_collision_single(adjusted_pos, adjusted_size, enemy_pos, enemy_size)
            )

            #Kill initialisieren (nicht endgültig tot)
            new_enemy_pos = jnp.where(collision, kill_entity(enemy_pos, FRAMES_DEATH_ANIMATION_ENEMY), enemy_pos)

            # Punkte vergeben
            is_jet = enemy_size[1] == 6
            score_add = jnp.where(
                jnp.logical_and(collision, enemy_pos[3] > FRAMES_DEATH_ANIMATION_ENEMY),
                jnp.where(
                    is_jet,
                    SCORE_PER_JET_KILL,
                    SCORE_PER_CHOPPER_KILL
                ),
                0
            )

            # Missile deaktivieren bei Treffer
            new_missile = jnp.where(
                collision,
                jnp.array([0, 0, 0, 0], dtype=missile.dtype),
                missile
            )

            # Apply updates
            updated_enemies = enemy_positions.at[enemy_idx].set(new_enemy_pos)
            updated_missiles = missile_positions.at[missile_idx].set(new_missile)

            return (
                updated_missiles,
                updated_enemies,
                score + score_add,
                rng_key,
            )

        # Schleife über alle Gegner für eine Missile
        return jax.lax.fori_loop(
            0,
            enemy_positions.shape[0],
            check_single_enemy,
            (missile_positions, enemy_positions, score, rng_key),
        )

    # Schleife über alle Missiles
    return jax.lax.fori_loop(
        0,
        missile_positions.shape[0],
        check_single_missile,
        (missile_positions, enemy_positions, score, rng_key),
    )



@jax.jit
def check_player_collision_enemy(
    player_x: chex.Array,
    player_y: chex.Array,
    player_velocity: chex.Array,
    enemy_list: chex.Array,
    enemy_size: Tuple[int, int],
    death_threshold: chex.Array,
    ) -> Tuple[chex.Array, chex.Array]:

    player_pos = jnp.array([player_x, player_y])
    offset = (PLAYER_SIZE[0] // 2 - enemy_size[0] // 2) - (player_velocity * DISTANCE_WHEN_FLYING)

    def check_single(i, carry):
        any_collision_inner, updated_enemies = carry

        world_x, world_y = enemy_list[i, 0], enemy_list[i, 1]
        direction_flag   = enemy_list[i, 3]
        is_active = direction_flag > death_threshold

        # Passe die Position an, wie sie auch im Renderer korrigiert wird
        adjusted_enemy_pos = jnp.array([world_x + offset, world_y])

        # Prüfe Kollision nur bei aktiven Gegnern
        collision = jnp.logical_and(
            is_active,
            check_collision_single(player_pos, PLAYER_SIZE, adjusted_enemy_pos, enemy_size)
        )

        # Markiere getroffenen Gegner
        new_enemy = jnp.where(collision, kill_entity(enemy_list[i], death_threshold), enemy_list[i])
        updated_enemies = updated_enemies.at[i].set(new_enemy)

        any_collision_inner = jnp.logical_or(any_collision_inner, collision)
        return any_collision_inner, updated_enemies

    initial_carry = (False, enemy_list)
    any_collision, updated_enemy_list = jax.lax.fori_loop(
        0,
        enemy_list.shape[0],
        check_single,
        initial_carry
    )

    return any_collision, updated_enemy_list


@jax.jit
def get_spawn_position(moving_left: chex.Array, slot: chex.Array) -> chex.Array:
    """Get spawn position based on movement direction and slot number"""
    base_y = jnp.array([20, 40, 60, 80, 100, 120])[slot]
    x_pos = jnp.where(
        moving_left,
        jnp.array(165, dtype=jnp.int32),  # Start right if moving left
        jnp.array(0, dtype=jnp.int32),
    )  # Start left if moving right
    direction = jnp.where(moving_left, -1, 1)  # -1 for left, 1 for right
    return jnp.array([x_pos, base_y, direction], dtype=jnp.int32)

@jax.jit
def is_slot_empty(pos: chex.Array) -> chex.Array:
    """Check if a position slot is empty (0,0,0)"""
    return pos[2] == 0

# Todo: randomize spawn positions in one line
@jax.jit
def initialize_enemy_positions(rng: chex.PRNGKey) -> Tuple[chex.Array, chex.Array]:
    jet_positions = jnp.zeros((MAX_ENEMIES, 4))
    chopper_positions = jnp.zeros((MAX_ENEMIES, 4))

    fleet_start_x = -720
    fleet_spacing_x = 312
    fleet_count = 4
    units_per_fleet = 3
    vertical_spacing = 30
    y_start = HEIGHT // 2 - (units_per_fleet // 2) * vertical_spacing

    carry = (jet_positions, chopper_positions, 0)  # (jets, choppers, global_index)
    rngs = jax.random.split(rng, fleet_count)

    def spawn_fleet(fleet_idx, carry):
        jet_positions, chopper_positions, global_idx = carry
        anchor_x = fleet_start_x + fleet_idx * fleet_spacing_x

        # Random chopper count [0, 3]
        fleet_rng = rngs[fleet_idx]
        chopper_count = jax.random.randint(fleet_rng, (), 0, units_per_fleet + 1)
        jet_count = units_per_fleet - chopper_count

        def place_unit(i, unit_carry):
            jet_positions, chopper_positions, jet_idx, chopper_idx = unit_carry
            y = y_start + i * vertical_spacing
            pos = jnp.array([anchor_x, y, -1, FRAMES_DEATH_ANIMATION_ENEMY + 1])  # direction = -1 (links), death_timer = alive

            is_chopper = i < chopper_count
            chopper_positions = jax.lax.cond(
                is_chopper,
                lambda cp: cp.at[chopper_idx].set(pos),
                lambda cp: cp,
                chopper_positions
            )
            jet_positions = jax.lax.cond(
                is_chopper,
                lambda jp: jp,
                lambda jp: jp.at[jet_idx].set(pos),
                jet_positions
            )

            jet_idx = jet_idx + jnp.where(is_chopper, 0, 1)
            chopper_idx = chopper_idx + jnp.where(is_chopper, 1, 0)
            return jet_positions, chopper_positions, jet_idx, chopper_idx

        jet_positions, chopper_positions, jet_idx, chopper_idx = jax.lax.fori_loop(
            0, units_per_fleet, place_unit, (jet_positions, chopper_positions, global_idx, global_idx)
        )

        new_global_idx = global_idx + units_per_fleet
        return jet_positions, chopper_positions, new_global_idx

    jet_positions, chopper_positions, _ = jax.lax.fori_loop(
        0, fleet_count, spawn_fleet, carry
    )

    return jet_positions, chopper_positions





@jax.jit
def step_enemy_movement(
    jet_positions: chex.Array,
    chopper_positions: chex.Array,
    step_counter: chex.Array,
    rng: chex.PRNGKey,
    state_player_x: chex.Array,
) -> Tuple[chex.Array, chex.Array, chex.PRNGKey]:
    """Bewegt alle aktiven Enemies (Jets und Chopper) horizontal.
    Richtungswechsel erfolgt zeitgesteuert: 4s links (1.5), 2s rechts (0.75) zyklisch."""

    rng, direction_rng = jax.random.split(rng)

    def get_direction_and_speed(step_counter: chex.Array) -> Tuple[chex.Array, chex.Array]:
        cycle_step = step_counter % 360  # 4s + 2s = 360 Frames

        # Linke Phase: 0–239 (4 Sekunden)
        left_phase = cycle_step < 240
        direction = jnp.where(left_phase, -1.0, 1.0)
        speed = jnp.where(left_phase, 1.0, 0.5)
        return direction, speed

    def move_enemy(pos: chex.Array, direction: float, speed: float) -> chex.Array:
        is_active = pos[2] != 0
        new_x = pos[0] + direction * speed
        new_pos = jnp.where(is_active, jnp.array([new_x, pos[1], direction, pos[3]]), pos)

        out_of_bounds = jnp.abs(state_player_x - pos[0]) > 624
        wrapped_x = pos[0] + jnp.clip(state_player_x - pos[0], -1, 1) * 1248 + direction * speed
        wrapped_pos = jnp.array([wrapped_x, pos[1], direction, pos[3]])

        return jnp.where(out_of_bounds, wrapped_pos, new_pos)

    direction, speed = get_direction_and_speed(step_counter)

    def process_jet(i, new_positions):
        current_pos = jet_positions[i]
        new_pos = move_enemy(current_pos, direction, speed)
        return new_positions.at[i].set(new_pos)

    new_jet_positions = jnp.zeros_like(jet_positions)
    new_jet_positions = jax.lax.fori_loop(0, jet_positions.shape[0], process_jet, new_jet_positions)

    def process_chopper(i, new_positions):
        current_pos = chopper_positions[i]
        new_pos = move_enemy(current_pos, direction, speed)
        return new_positions.at[i].set(new_pos)

    new_chopper_positions = jnp.zeros_like(chopper_positions)
    new_chopper_positions = jax.lax.fori_loop(0, chopper_positions.shape[0], process_chopper, new_chopper_positions)

    return new_jet_positions, new_chopper_positions, rng




def update_entity_death(entity_array, death_timer):
    def update_enemy(i, carry):
        entities = carry
        entity = entities[i]
        direction, timer = entity[2], entity[3]

        #Wenn tot initialisiert (also noch aktiv) und timer > 0 & timer <= FRAMES_DEATH_ANIMATION, dann dekrementieren
        new_timer = jnp.where(jnp.logical_and(timer > 0, timer <= death_timer), timer - 1, timer)

        #Nach Ablauf von death_timer Enemy deaktivieren/entfernen
        new_entity = jnp.where(new_timer == 0,
            jnp.array([0, 0, 0, 0], dtype=entity.dtype),
            entity.at[3].set(new_timer)
        )

        return entities.at[i].set(new_entity)

    return jax.lax.fori_loop(0, entity_array.shape[0], update_enemy, entity_array)


@jax.jit
def initialize_truck_positions() -> chex.Array:
    initial_truck_positions = jnp.zeros((MAX_TRUCKS, 4))
    anchor = -748
    carry = (initial_truck_positions, anchor)

    def spawn_trucks(i, carry):
        truck_positions, anchor = carry

        anchor = jnp.where(
            i % 3 == 0,
            anchor + 248,
            anchor + 32,
        )
        truck_positions = truck_positions.at[i].set(jnp.array([anchor, 156, -1, FRAMES_DEATH_ANIMATION_TRUCK + 1]))
        return truck_positions, anchor

    return jax.lax.fori_loop(0, 12, spawn_trucks, carry)[0]

@jax.jit
def step_truck_movement(
        truck_positions: chex.Array,
        state_player_x: chex.Array,
) -> chex.Array:

    # TODO: simplify if possible
    def move_single_truck(truck_pos):
        # Only process active trucks (direction != 0)
        is_active = jnp.logical_or(truck_pos[2] != 0, truck_pos[3] != 0)

        movement_x = truck_pos[2] * 0.5  # Geschwindigkeit 0.5 pro Frame

        out_of_bounds = jnp.abs(state_player_x - truck_pos[0]) > 624

        new_x = jnp.where(
            out_of_bounds,
            truck_pos[0] + jnp.sign(state_player_x - truck_pos[0]) * 1248 + movement_x,
            truck_pos[0] + movement_x,
        )

        new_pos = jnp.where(
            is_active,
            jnp.array([new_x, truck_pos[1], truck_pos[2], truck_pos[3]]),
            jnp.zeros(4),
        )

        return new_pos

    return jax.vmap(move_single_truck)(truck_positions)

@jax.jit
def spawn_step(
        state,
        jet_positions: chex.Array,
        chopper_positions: chex.Array,
) -> Tuple[chex.Array, chex.Array]:
    # Update enemy spawns
    new_jet_positions, new_chopper_positions= (
        jet_positions,
        chopper_positions,
    )

    return (
        new_jet_positions,
        new_chopper_positions,
    )


@jax.jit
def enemy_missiles_step(
        jet_positions: chex.Array, # (MAX_ENEMIES, 4)
        chopper_positions: chex.Array, # (MAX_ENEMIES, 4)
        missile_states: chex.Array,  # (MAX_ENEMY_MISSILES, 4): [x, y, y_dir, age]
        rng: chex.PRNGKey,
        spawn_flag: bool = True,  # scalar bool: whether spawning is allowed
        spawn_prob: float = 0.1,  # probability per frame per enemy
        split_age: int = 100,  # age at which missiles split
        y_dir_max: float = 1.0  # max vertical speed
) -> chex.Array:

    enemies = jnp.concatenate([jet_positions, chopper_positions], axis=0)

    def step_one(i, carry):
        missiles, key = carry
        # Pull RNG for this slot
        key, subkey = jax.random.split(key)

        # Current missile state
        m1 = missiles[i]
        m2 = missiles[i + 1]


        def do_spawn(m1_inner, m2_inner):
            def pick_enemy_id(rng_key):
                def cond_fn(carry):
                    idx, key = carry
                    # weiterlaufen, wenn der ausgewählte Slot noch inaktiv (x==0)
                    return enemies[idx, 3] == 0

                def body_fn(carry):
                    _, key = carry
                    key, sub = jax.random.split(key)
                    new_idx = jax.random.randint(sub, (), 0, enemies.shape[0])
                    return new_idx, key

                # initial draw
                key, sub = jax.random.split(rng_key)
                init_idx = jax.random.randint(sub, (), 0, enemies.shape[0])

                idx, _ = jax.lax.while_loop(cond_fn, body_fn, (init_idx, key))
                return idx

            all_empty = jnp.all(enemies == 0)
            enemy_id = jnp.where(all_empty, 0, pick_enemy_id(key))

            random_enemy_to_spawn = enemies[enemy_id]

            #jax.debug.print("{x}", x=enemy_id)

            random_y_speed = jax.random.uniform(key, minval=-y_dir_max, maxval=y_dir_max).astype(jnp.float32)

            x1_inner = random_enemy_to_spawn[0] + 1
            y1_inner = random_enemy_to_spawn[1] # Coords of enemy to spawn first missile part at

            x2_inner = random_enemy_to_spawn[0] + 1
            y2_inner = random_enemy_to_spawn[1] + 1 # Coords of enemy to spawn second missile part at

            m1_inner = jnp.array([x1_inner, y1_inner, random_y_speed, m1_inner[3] + 1])
            m2_inner = jnp.array([x2_inner, y2_inner, random_y_speed, m2_inner[3] + 1])

            return m1_inner, m2_inner


        m1, m2 = jax.lax.cond(
            jnp.logical_and(m1[3] == 0, m2[3] == 0),
            lambda: do_spawn(m1, m2),
            lambda: (m1, m2),
        )

        #Kill missile
        m1 = jnp.where(
            jnp.logical_or(False, jnp.logical_or(m1[1] < 20, m1[1] > 164)),
            jnp.zeros(4),
            m1
        )
        m2 = jnp.where(
            jnp.logical_or(False, jnp.logical_or(m2[1] < 20, m2[1] > 164)),
            jnp.zeros(4),
            m2
        )

        #Normal step (age and movement)
        m1 = jnp.where(
            m1[3] > 0,
            jnp.array([m1[0], m1[1] + m1[2], m1[2], m1[3] + 1]),
            m1
        )
        m2 = jnp.where(
            m2[3] > 0,
            jnp.array([m2[0], m2[1] + m2[2], m2[2], m2[3] + 1]),
            m2
        )

        missiles = missiles.at[i].set(m1)
        missiles = missiles.at[i + 1].set(m2)
        return missiles, key

    def step_even(i, carry):
        return step_one(i * 2, carry)

    updated, _ = jax.lax.fori_loop(
        0, MAX_ENEMY_MISSILES, step_even, (missile_states, rng)
    )
    return updated


@jax.jit
def player_missile_step(state: ChopperCommandState, curr_player_x, curr_player_y, action: chex.Array):
    fire = jnp.any(
        jnp.array([
            action == Action.FIRE,
            action == Action.UPRIGHTFIRE,
            action == Action.UPLEFTFIRE,
            action == Action.DOWNFIRE,
            action == Action.DOWNRIGHTFIRE,
            action == Action.DOWNLEFTFIRE,
            action == Action.RIGHTFIRE,
            action == Action.LEFTFIRE,
            action == Action.UPFIRE,
        ])
    )

    missile_y = curr_player_y + 6
    cooldown = jnp.maximum(state.player_missile_cooldown - 1, 0)

    def try_spawn(missiles):
        def body(i, carry):
            missiles, did_spawn = carry
            missile = missiles[i]
            free = missile[2] == 0  # direction == 0 -> inactive
            should_spawn = jnp.logical_and(free, jnp.logical_not(did_spawn))

            spawn_x = jnp.where(
                state.player_facing_direction == -1,
                curr_player_x - PLAYER_MISSILE_WIDTH,
                curr_player_x + PLAYER_SIZE[0],
            )

            new_missile = jnp.array([
                spawn_x, # x
                missile_y, # y
                state.player_facing_direction, # dir
                spawn_x # x_spawn
            ], dtype=jnp.int32)

            updated_missile = jnp.where(should_spawn, new_missile, missile)
            missiles = missiles.at[i].set(updated_missile)
            return missiles, jnp.logical_or(did_spawn, should_spawn)

        return jax.lax.fori_loop(0, missiles.shape[0], body, (missiles, False))

    def spawn_if_possible(missiles):
        def do_spawn(_):
            return try_spawn(missiles)
        def skip_spawn(_):
            return missiles, False
        return jax.lax.cond(jnp.logical_and(jnp.logical_and(fire, state.pause_timer > DEATH_PAUSE_FRAMES), cooldown == 0), do_spawn, skip_spawn, operand=None)

    def update_missile(missile):
        exists = missile[2] != 0
        new_x = missile[0] + missile[2] * MISSILE_SPEED + state.player_velocity_x

        updated = jnp.array([
            new_x,        # updated x
            missile[1],   # y stays
            missile[2],   # direction stays
            missile[3]    # x_spawn stays
        ], dtype=jnp.int32)

        chopper_pos = (WIDTH // 2) - 8 + state.local_player_offset + (state.player_velocity_x * DISTANCE_WHEN_FLYING)
        left_bound = state.player_x - chopper_pos - PLAYER_MISSILE_WIDTH
        right_bound = state.player_x + (WIDTH - chopper_pos)

        out_of_bounds = jnp.logical_or(updated[0] < left_bound, updated[0] > right_bound)
        return jnp.where(jnp.logical_and(exists, ~out_of_bounds), updated, jnp.array([0, 0, 0, 0], dtype=jnp.int32))

    updated_missiles = jax.vmap(update_missile)(state.player_missile_positions)
    updated_missiles, did_spawn = spawn_if_possible(updated_missiles)
    new_cooldown = jnp.where(did_spawn, MISSILE_COOLDOWN_FRAMES, cooldown)

    return updated_missiles, new_cooldown


@jax.jit
def player_step(
    state: ChopperCommandState, action: chex.Array
) -> tuple[chex.Array, chex.Array, chex.Array, chex.Array, chex.Array]:
    # Bewegungsrichtung bestimmen
    up = jnp.isin(action, jnp.array([
        Action.UP,
        Action.UPRIGHT,
        Action.UPLEFT,
        Action.UPFIRE,
        Action.UPRIGHTFIRE,
        Action.UPLEFTFIRE
    ]))
    down = jnp.isin(action, jnp.array([
        Action.DOWN,
        Action.DOWNRIGHT,
        Action.DOWNLEFT,
        Action.DOWNFIRE,
        Action.DOWNRIGHTFIRE,
        Action.DOWNLEFTFIRE
    ]))
    left = jnp.isin(action, jnp.array([
        Action.LEFT,
        Action.UPLEFT,
        Action.DOWNLEFT,
        Action.LEFTFIRE,
        Action.UPLEFTFIRE,
        Action.DOWNLEFTFIRE
    ]))
    right = jnp.isin(action, jnp.array([
        Action.RIGHT,
        Action.UPRIGHT,
        Action.DOWNRIGHT,
        Action.RIGHTFIRE,
        Action.UPRIGHTFIRE,
        Action.DOWNRIGHTFIRE
    ]))


    # Ziel-Beschleunigung basierend auf Eingabe
    accel_x = jnp.where(right, ACCEL, jnp.where(left, -ACCEL, 0.0))

    # Direction player is facing
    new_player_facing_direction = jnp.where(right, 1, jnp.where(left, -1, state.player_facing_direction))

    # Neue Geschwindigkeit berechnen und begrenzen
    velocity_x = state.player_velocity_x + accel_x
    velocity_x = jnp.clip(velocity_x, -MAX_VELOCITY, MAX_VELOCITY)

    # Falls keine Eingabe: langsamer werden (Friction)
    velocity_x = jnp.where(~(left | right), velocity_x * (1.0 - FRICTION), velocity_x)

    # Neue X-Position (global!)
    player_x = state.player_x + velocity_x

    # Y-Position berechnen (sofortige Reaktion)
    delta_y = jnp.where(up, -1, jnp.where(down, 1, 0))
    player_y = jnp.clip(state.player_y + delta_y, PLAYER_BOUNDS[1][0], PLAYER_BOUNDS[1][1])

    # "Momentum" berechnen für Offset von der Mitte aus
    new_player_offset = jnp.where(new_player_facing_direction == 1, state.local_player_offset - LOCAL_PLAYER_OFFSET_SPEED, state.local_player_offset + LOCAL_PLAYER_OFFSET_SPEED)
    new_player_offset = jnp.asarray(new_player_offset, dtype=jnp.int32)

    new_player_offset = jnp.clip(new_player_offset, -60, 60)

    return player_x, player_y, velocity_x, new_player_offset, new_player_facing_direction


class JaxChopperCommand(JaxEnvironment[ChopperCommandState, ChopperCommandObservation, ChopperCommandInfo]):
    def __init__(self, frameskip: int = 1, reward_funcs: list[Callable] =None):
        super().__init__()
        self.frameskip = frameskip
        if reward_funcs is not None:
            reward_funcs = tuple(reward_funcs)
        self.reward_funcs = reward_funcs
        self.action_set = [
            Action.NOOP,
            Action.FIRE,
            Action.UP,
            Action.RIGHT,
            Action.LEFT,
            Action.DOWN,
            Action.UPRIGHT,
            Action.UPLEFT,
            Action.DOWNRIGHT,
            Action.DOWNLEFT,
            Action.UPFIRE,
            Action.RIGHTFIRE,
            Action.LEFTFIRE,
            Action.DOWNFIRE,
            Action.UPRIGHTFIRE,
            Action.UPLEFTFIRE,
            Action.DOWNRIGHTFIRE,
            Action.DOWNLEFTFIRE
        ]
        self.frame_stack_size = 4
        self.obs_size = 5 + MAX_CHOPPERS * 5 + MAX_PLAYER_MISSILES * 5 + 5 + 5

    def flatten_entity_position(self, entity: EntityPosition) -> jnp.ndarray:
        return jnp.concatenate([entity.x, entity.y, entity.width, entity.height, entity.active])

    def obs_to_flat_array(self, obs: ChopperCommandObservation, enemies: jnp.ndarray) -> jnp.ndarray:
        return jnp.concatenate([
            self.flatten_entity_position(obs.player),
            enemies.flatten(),
            obs.enemy_missiles.flatten(),
            self.flatten_entity_position(obs.player_missile),
            obs.player_score.flatten(),
            obs.lives.flatten(),
        ])

    def action_space(self) -> spaces.Discrete:
        return spaces.Discrete(len(self.action_set))

    def get_action_space(self) -> jnp.ndarray:
        return jnp.array(self.action_set)

    def observation_space(self) -> spaces.Box:
        return spaces.Box(
            low=0,
            high=255,
            shape=None,
            dtype=np.uint8,
        )

    @partial(jax.jit, static_argnums=(0, ))
    def _get_observation(self, state: ChopperCommandState) -> ChopperCommandObservation:
        # Create player (already scalar, no need for vectorization)
        player = EntityPosition(
            x=state.player_x,
            y=state.player_y,
            width=jnp.array(PLAYER_SIZE[0]),
            height=jnp.array(PLAYER_SIZE[1]),
            active=jnp.array(1),  # Player is always active
        )

        # Define a function to convert enemy positions to entity format
        def convert_to_entity(pos, size):
            return jnp.array([
                pos[0],  # x position
                pos[1],  # y position
                size[0],  # width
                size[1],  # height
                pos[2] != 0,  # active flag
            ])

        # Apply conversion to each type of entity using vmap

        # Enemy jets
        jets = jax.vmap(lambda pos: convert_to_entity(pos, JET_SIZE))(
            state.jet_positions
        )

        # Friendly trucks
        trucks = jax.vmap(lambda pos: convert_to_entity(pos, TRUCK_SIZE))(
            state.truck_positions
        )

        # Enemy choppers
        choppers = jax.vmap(lambda pos: convert_to_entity(pos, CHOPPER_SIZE))(
            state.chopper_positions
        )

        # Enemy missiles
        enemy_missiles = jax.vmap(lambda pos: convert_to_entity(pos, MISSILE_SIZE))(
            state.enemy_missile_positions
        )

        # Player missile (scalar)
        missile_pos = state.player_missile_positions
        player_missile = EntityPosition(
            x=missile_pos[0],
            y=missile_pos[1],
            width=jnp.array(MISSILE_SIZE[0]),
            height=jnp.array(MISSILE_SIZE[1]),
            active=jnp.array(missile_pos[2] != 0),
        )

        # Return observation
        return ChopperCommandObservation(
            player=player,
            trucks=trucks,
            jets=jets,
            choppers=choppers,
            enemy_missiles=enemy_missiles,
            player_missile=player_missile,
            player_score=state.score,
            lives=state.lives,
        )

    @partial(jax.jit, static_argnums=(0,))
    def _get_info(self, state: ChopperCommandState, all_rewards: jnp.ndarray) -> ChopperCommandInfo:
        return ChopperCommandInfo(
            step_counter=state.step_counter,
            all_rewards=all_rewards,
        )

    @partial(jax.jit, static_argnums=(0,))
    def _get_env_reward(self, previous_state: ChopperCommandState, state: ChopperCommandState):
        return state.score - previous_state.score

    @partial(jax.jit, static_argnums=(0,))
    def _get_all_rewards(self, previous_state: ChopperCommandState, state: ChopperCommandState) -> jnp.ndarray:
        if self.reward_funcs is None:
            return jnp.zeros(1)
        rewards = jnp.array([reward_func(previous_state, state) for reward_func in self.reward_funcs])
        return rewards

    @partial(jax.jit, static_argnums=(0,))
    def _get_done(self, state: ChopperCommandState) -> bool:
        return state.lives < 0



    @partial(jax.jit, static_argnums=(0,))
    def reset(self, key: jax.random.PRNGKey = jax.random.PRNGKey(27)) -> Tuple[ChopperCommandObservation, ChopperCommandState]:
        """Initialize game state"""

        jet_positions, _ = initialize_enemy_positions(key)
        _, chopper_positions = initialize_enemy_positions(key)

        # FOR EXPLANATION OF FIELDS SEE ChopperCommandState CLASS
        reset_state = ChopperCommandState(
            player_x=jnp.array(PLAYER_START_X).astype(jnp.float32),             # Initial horizontal spawn position of the player in world space. Sets where the chopper starts.
            player_y=jnp.array(PLAYER_START_Y).astype(jnp.int32),               # Initial vertical spawn position of the player. Ensures the chopper appears above ground level.
            player_velocity_x=jnp.array(0).astype(jnp.float32),                 # Player starts at rest horizontally — no momentum on the first frame.
            local_player_offset=jnp.array(50).astype(jnp.float32),              # Initial screen offset. This is for the no_move_pause animation when starting the game and respawning.
            player_facing_direction=jnp.array(1).astype(jnp.int32),             # # Player begins facing right (1).
            score=jnp.array(0).astype(jnp.int32),                               # Game always starts with a score of 0.
            lives=jnp.array(3).astype(jnp.int32),                               # Standard number of starting lives.
            truck_positions=initialize_truck_positions().astype(jnp.float32),   # Trucks are initialized with predefined starting positions and inactive death timers.
            jet_positions=jet_positions,                                        # Jets are initialized with predefined starting positions and inactive death timers.
            chopper_positions=chopper_positions,                                # Choppers are initialized with predefined starting positions and inactive death timers.
            enemy_missile_positions=jnp.zeros((MAX_ENEMY_MISSILES, 4)),         # All enemy missile slots are zeroed out, meaning no missiles are in play at start.
            player_missile_positions=jnp.zeros((MAX_PLAYER_MISSILES, 4)),       # All player missile slots are zeroed out; meaning no missiles are in play at start.
            player_missile_cooldown=jnp.array(0),                               # Cooldown timer is 0, so the player is allowed to shoot immediately.
            player_collision=jnp.array(False),                                  # Player has not collided with anything on game start.
            step_counter=jnp.array(0).astype(jnp.int32),                        # Frame counter starts from 0.
            pause_timer=jnp.array(DEATH_PAUSE_FRAMES + 2).astype(jnp.int32),    # The game starts in the no_move_pause (DEATH_PAUSE_FRAMES + 2) to allow for visual startup or intro.
            rng_key=jax.random.PRNGKey(42),                                     # Pseudo random number generator seed.
            obs_stack=jnp.zeros((self.frame_stack_size, self.obs_size)),        # Observation stack starts empty (zeros). Used for agent state.
        )

        initial_obs = self._get_observation(reset_state)

        def expand_and_copy(x):
            x_expanded = jnp.expand_dims(x, axis=0)
            return jnp.concatenate([x_expanded] * self.frame_stack_size, axis=0)

        # Apply transformation to each leaf in the pytree
        initial_obs = jax.tree.map(expand_and_copy, initial_obs)
        reset_state = reset_state._replace(obs_stack=initial_obs)
        return initial_obs, reset_state


    @partial(jax.jit, static_argnums=(0,))
    def step(
            self, state: ChopperCommandState, action: chex.Array
    ) -> Tuple[ChopperCommandState, ChopperCommandObservation, jnp.ndarray, bool, ChopperCommandInfo]:

        previous_state = state

        #The normal_game_state is one step (e.g. one frame) of the normally ongoing game
        def get_normal_game_state(state, action):
            # Update player position
            (
                new_player_x,
                new_player_y,
                new_player_velocity_x,
                new_local_player_offset,
                new_player_facing_direction
            ) = player_step(
                state, action
            )

            # Update jet and chopper positions
            new_jet_positions, new_chopper_positions, new_rng_key = step_enemy_movement(
                state.jet_positions,
                state.chopper_positions,
                state.step_counter,
                state.rng_key,
                state.player_x,
            )

            # Update enemy missile positions
            new_enemy_missile_positions = enemy_missiles_step(  # TODO: make work for jets AND choppers
                new_jet_positions, new_chopper_positions, state.enemy_missile_positions, state.rng_key
            )

            # Update player missile position
            new_player_missile_positions, new_cooldown = player_missile_step(
                state, state.player_x, state.player_y, action
            )

            on_screen_position = (WIDTH // 2) - 8 + new_local_player_offset + (new_player_velocity_x * DISTANCE_WHEN_FLYING)

            # Check missile collisions with jets
            (
                new_player_missile_position,
                new_jet_positions,
                new_score_jet,
                new_rng_key,
            ) = check_missile_collisions(
                new_player_missile_positions,
                new_jet_positions,
                state.score,
                new_rng_key,
                on_screen_position,
                new_player_x,
                JET_SIZE
            )

            # Check player missile collisions with choppers
            (
                new_player_missile_position,
                new_chopper_positions,
                new_score,
                new_rng_key,
            ) = check_missile_collisions(
                new_player_missile_positions,
                new_chopper_positions,
                new_score_jet,
                new_rng_key,
                on_screen_position,
                new_player_x,
                CHOPPER_SIZE
            )

            new_truck_positions = state.truck_positions

            (
                new_jet_positions,
                new_chopper_positions,
            ) = spawn_step(
                state,
                new_jet_positions,
                new_chopper_positions,
            )

            new_truck_positions = (
                step_truck_movement(
                    new_truck_positions,
                    state.player_x,
                )
            )

            # Check player collision
            player_collision_jet, player_collision_new_jet_pos = check_player_collision_enemy(
                new_player_x,
                new_player_y,
                new_player_velocity_x,
                new_jet_positions,
                JET_SIZE,
                FRAMES_DEATH_ANIMATION_ENEMY,
            )
            new_jet_positions = player_collision_new_jet_pos

            player_collision_chopper, player_collision_new_chopper_pos = check_player_collision_enemy(
                new_player_x,
                new_player_y,
                new_player_velocity_x,
                new_chopper_positions,
                CHOPPER_SIZE,
                FRAMES_DEATH_ANIMATION_ENEMY,
            )
            new_chopper_positions = player_collision_new_chopper_pos

            player_collision_truck, player_collision_new_truck_pos = check_player_collision_enemy(
                new_player_x,
                new_player_y,
                new_player_velocity_x,
                new_truck_positions,
                TRUCK_SIZE,
                FRAMES_DEATH_ANIMATION_TRUCK,
            )
            new_truck_positions = player_collision_new_truck_pos

            player_collision = jnp.logical_or(
                player_collision_jet,
                jnp.logical_or(
                    player_collision_chopper,
                    player_collision_truck
                )
            )

            # Update enemy death
            new_chopper_positions = update_entity_death(new_chopper_positions, FRAMES_DEATH_ANIMATION_ENEMY)
            new_jet_positions = update_entity_death(new_jet_positions, FRAMES_DEATH_ANIMATION_ENEMY)
            new_truck_positions = update_entity_death(new_truck_positions, FRAMES_DEATH_ANIMATION_TRUCK)

            # Update score with collision points
            new_score = jnp.where(player_collision_jet, new_score + SCORE_PER_JET_KILL, new_score)

            new_score = jnp.where(player_collision_chopper, new_score + SCORE_PER_CHOPPER_KILL, new_score)

            # Update lives if player collides with an enemy or enemy missile
            new_lives = jnp.where(
                player_collision, state.lives - 1, state.lives
            )

            # Update step counter
            new_step_counter = state.step_counter + 1

            # Create the normal returned state
            inner_normal_returned_state = ChopperCommandState(
                player_x=new_player_x,
                player_y=new_player_y,
                player_velocity_x=new_player_velocity_x,
                local_player_offset=new_local_player_offset,
                player_facing_direction=new_player_facing_direction,
                score=new_score,
                lives=new_lives,
                truck_positions=new_truck_positions,
                jet_positions=new_jet_positions,
                chopper_positions=new_chopper_positions,
                enemy_missile_positions=new_enemy_missile_positions,
                player_missile_positions=new_player_missile_position,
                player_missile_cooldown=new_cooldown,
                player_collision=player_collision,
                step_counter=new_step_counter,
                pause_timer=state.pause_timer,
                rng_key=new_rng_key,
                obs_stack=state.obs_stack,  # Include obs_stack in the state
            )
            return inner_normal_returned_state

        # The death_pause is the pause that occurs right after the death of the chopper
        def get_death_pause_state(state, normal_state, action):
            in_pause = jnp.logical_and(state.pause_timer <= DEATH_PAUSE_FRAMES, state.pause_timer > 0)

            # pause counter
            new_pause_timer = jnp.where(in_pause, state.pause_timer - 1, state.pause_timer)
            # Freeze pause counter if player has no lives left
            new_pause_timer = jnp.where(state.lives == 0, jnp.maximum(new_pause_timer, 1), new_pause_timer)

            # truck deaths
            temp_truck_positions = (
                step_truck_movement(
                    normal_state.truck_positions,
                    normal_state.player_x,
                )
            )

            updated_truck_death_timers = temp_truck_positions[:, 3]  # neue Timer
            new_truck_positions = state.truck_positions.at[:, 3].set(updated_truck_death_timers)

            # Enemy deaths
            temp_jet_positions, temp_chopper_positions, _ = (
                step_enemy_movement(
                    normal_state.jet_positions,
                    normal_state.chopper_positions,
                    normal_state.step_counter,
                    normal_state.rng_key,
                    normal_state.player_x,
                )
            )

            updated_jet_death_timers = temp_jet_positions[:, 3]  # neue Timer
            updated_chopper_death_timers = temp_chopper_positions[:, 3]  # neue Timer

            new_jet_positions_pause = state.jet_positions.at[:, 3].set(updated_jet_death_timers)
            new_chopper_positions_pause = state.chopper_positions.at[:, 3].set(updated_chopper_death_timers)


            new_player_missile_position, new_cooldown = player_missile_step(
                normal_state, normal_state.player_x, normal_state.player_y, action
            )

            new_player_missile_position = new_player_missile_position.astype(jnp.float32)

            # Things that have to be updated in the pause
            # pause_timer               - this is required for ending the pause
            # jet_positions[i][3]       - this is required for rendering jet death animation while paused
            # chopper_positions[i][3]   - this is required for rendering chopper death animation while paused
            # truck_positions[i][3]     - this is required for rendering truck death animation while paused
            # player_missile_positions  - this is required to let player missile travel while paused
            # player_missile_cooldown   - this is a dependency for player_missile_positions
            paused_state = state._replace(
                pause_timer=new_pause_timer,
                jet_positions=new_jet_positions_pause,
                chopper_positions=new_chopper_positions_pause,
                truck_positions=new_truck_positions,
                player_missile_positions=new_player_missile_position,
                player_missile_cooldown=new_cooldown,
            )

            return paused_state

        # The no_move_pause is the pause between the pause that occurs instantly after death and the first input
        def get_no_move_pause_state(state, action):
            no_input = jnp.isin(action, Action.NOOP)

            on_screen_position = (WIDTH // 2) - 8 + state.local_player_offset + (state.player_velocity_x * DISTANCE_WHEN_FLYING)
            chopper_at_desired_point = on_screen_position <= ALLOW_MOVE_OFFSET

            # Things that have to be updated in the no_move_pause
            # local_player_offset - this is required for moving the chopper to the left of the screen, since we are not calling player_step anymore
            # pause_timer         - this is required for keeping the game paused until chopper is at the desired location and an input is made
            no_move_state = state._replace(
                local_player_offset=jnp.where(chopper_at_desired_point,
                                              state.local_player_offset,
                                              state.local_player_offset - LOCAL_PLAYER_OFFSET_SPEED
                                              ),
                pause_timer=jnp.where(jnp.logical_and(chopper_at_desired_point, jnp.logical_not(no_input)),
                                      jnp.array(DEATH_PAUSE_FRAMES + 1),
                                      jnp.array(state.pause_timer) #Stay in no_move_pause
                                      )
            )

            return no_move_state


        # Calculate all possible next states
        normal_state = get_normal_game_state(state, action)
        death_pause_state = get_death_pause_state(state, normal_state, action)
        no_move_state = get_no_move_pause_state(state, action)

        # dtype-Mismatch fix
        normal_state = jax.tree.map(
            lambda new, old: new.astype(old.dtype),
            normal_state,
            state
        ) #TODO: Find the cause of needing these. This is probably just a type mismatch error in one or more of the fields of normal_state and statev

        # dtype-Mismatch fix
        death_pause_state = jax.tree.map(
            lambda new, old: new.astype(old.dtype),
            death_pause_state,
            state,
        ) #TODO: Find the cause of needing these. This is probably just a type mismatch error in one or more of the fields of normal_state and statev

        # dtype-Mismatch fix
        no_move_state = jax.tree.map(
            lambda new, old: new.astype(old.dtype),
            no_move_state,
            state
        ) #TODO: Find the cause of needing these. This is probably just a type mismatch error in one or more of the fields of normal_state and statev

        # Pick correct state
        step_state = jax.lax.cond(
            state.pause_timer <= DEATH_PAUSE_FRAMES, #Pick the death_pause if Pause was initiated
            lambda _: death_pause_state,
            lambda _: normal_state,
            operand=None
        )

        step_state = jax.lax.cond(
            state.pause_timer == DEATH_PAUSE_FRAMES + 2, #Pick the no_move_pause if no move pause was initiated
            lambda _: no_move_state,
            lambda _: step_state,
            operand=None
        )

        # Soft- und Hard-Reset-Logik
        # Soft-Reset (früher war das normal_game_step(get_prev_fields=True))
        soft_reset_state = death_pause_state
        soft_reset_state = jax.lax.cond(
            state.pause_timer == DEATH_PAUSE_FRAMES + 2,
            lambda _: no_move_state,
            lambda _: soft_reset_state,
            operand=None
        )
        # Hard-Reset von Env.reset()
        _, hard_reset_state = self.reset()

        # Merge von Todes-Timern in den Hard-Reset-Zuständen
        def merge_death_timers(reset_pos, soft_pos):
            def body(i, acc):
                new_row = acc[i].at[3].set(soft_pos[i, 3])
                return acc.at[i].set(new_row)

            return jax.lax.fori_loop(0, reset_pos.shape[0], body, reset_pos)

        merged_jet_pos = merge_death_timers(hard_reset_state.jet_positions, soft_reset_state.jet_positions)
        merged_chop_pos = merge_death_timers(hard_reset_state.chopper_positions, soft_reset_state.chopper_positions)
        merged_truck_pos = merge_death_timers(hard_reset_state.truck_positions, soft_reset_state.truck_positions)

        # Erstelle respawn_state
        respawn_state = hard_reset_state._replace(
            # hard Resets
            player_x=hard_reset_state.player_x,
            player_y=hard_reset_state.player_y,
            # soft Resets
            score=soft_reset_state.score,
            lives=soft_reset_state.lives,
            jet_positions=merged_jet_pos,
            chopper_positions=merged_chop_pos,
            truck_positions=merged_truck_pos,
        )

        # Pause-Initialisierung und Update
        just_died = jnp.logical_and(
            step_state.player_collision,
            step_state.pause_timer > DEATH_PAUSE_FRAMES
        )
        all_enemies_dead = jnp.logical_and(
            jnp.all(step_state.jet_positions == 0),
            jnp.all(step_state.chopper_positions == 0)
        )
        initial_dead_pause = jnp.logical_and(all_enemies_dead, step_state.pause_timer > DEATH_PAUSE_FRAMES)

        respawn_state = respawn_state._replace(
            jet_positions=jnp.where(
                jnp.logical_and(all_enemies_dead, step_state.pause_timer == 0),
                hard_reset_state.jet_positions,
                respawn_state.jet_positions
            ),
            chopper_positions=jnp.where(
                jnp.logical_and(all_enemies_dead, step_state.pause_timer == 0),
                hard_reset_state.chopper_positions,
                respawn_state.chopper_positions
            ),
            truck_positions=jnp.where(
                jnp.logical_and(all_enemies_dead, step_state.pause_timer == 0),
                hard_reset_state.truck_positions,
                respawn_state.truck_positions
            )
        )

        step_state = step_state._replace(
            pause_timer=jnp.where(
                jnp.logical_or(just_died, initial_dead_pause),
                jnp.array(DEATH_PAUSE_FRAMES),
                step_state.pause_timer
            )
        )

        # Weitermachen oder Respawn
        step_state = jax.lax.cond(
            state.pause_timer != 0,
            lambda _: step_state,
            lambda _: respawn_state,
            operand=None
        )

        # Observation, Reward, Done, Info
        observation = self._get_observation(step_state)
        done = self._get_done(step_state)
        env_reward = self._get_env_reward(previous_state, step_state)
        all_rewards = self._get_all_rewards(previous_state, step_state)
        info = self._get_info(step_state, all_rewards)

        # Obs-Stack aktualisieren
        new_obs_stack = jax.tree.map(
            lambda stack, obs: jnp.concatenate([stack[1:], jnp.expand_dims(obs, 0)], axis=0),
            step_state.obs_stack,
            observation
        )
        step_state = step_state._replace(obs_stack=new_obs_stack)

        return new_obs_stack, step_state, env_reward, done, info


class Renderer_AtraJaxis(AtraJaxisRenderer):
    @partial(jax.jit, static_argnums=(0,))
    def render(self, state):
        # Local position of player on screen
        chopper_position = (WIDTH // 2) + state.local_player_offset + (state.player_velocity_x * DISTANCE_WHEN_FLYING) - (PLAYER_SIZE[0] // 2) # (WIDTH // 2) - 8 = Heli mittig platzieren, state.local_player_offset = ob Heli links oder rechts auf Bildschirm, state.player_velocity_x * DISTANCE_WHEN_FLYING = Bewegen von Heli richtung Mitte wenn er fliegt

        # Bildschirmmitte relativ zur Scrollrichtung des Spielers
        static_center_x_jet = (WIDTH // 2) + state.local_player_offset - (JET_SIZE[0] // 2)
        static_center_x_chopper = (WIDTH // 2) + state.local_player_offset - (CHOPPER_SIZE[0] // 2)
        static_center_x_truck = (WIDTH // 2) + state.local_player_offset - (TRUCK_SIZE[0] // 2)

        #Initialisierung
        raster = jnp.zeros((WIDTH, HEIGHT, 3))

        # Render Background
        frame_idx = jnp.asarray(state.local_player_offset + (-state.player_x % WIDTH), dtype=jnp.int32) #local_player_offset = ob Heli links oder rechts auf Bildschirm ist, -state.player_x % WIDTH = Scrollen vom Hintergrund
        frame_bg = aj.get_sprite_frame(SPRITE_BG, frame_idx)

        raster = aj.render_at(raster, 0, 0, frame_bg)

        frame_friendly_truck = aj.get_sprite_frame(SPRITE_FRIENDLY_TRUCK, state.step_counter)

        def render_truck(i, raster_base):
            death_timer = state.truck_positions[i][3]
            direction = state.truck_positions[i][2]

            #am Leben: direction != 0 UND death_timer > FRAMES_DEATH_ANIMATION_TRUCK
            is_alive = jnp.logical_and(direction != 0,
                                       death_timer > FRAMES_DEATH_ANIMATION_TRUCK)

            #in der Todes-Animation: direction != 0 UND 0 < death_timer <= FRAMES_DEATH_ANIMATION_TRUCK
            is_dying = jnp.logical_and(
                direction != 0,
                jnp.logical_and(death_timer <= FRAMES_DEATH_ANIMATION_TRUCK,
                                death_timer > 0)
            )

            #flicker-Phase (nur relevant wenn is_dying)
            in_flicker_on = (death_timer % TRUCK_FLICKER_RATE) < (TRUCK_FLICKER_RATE // 2)

            # Render-Logik: immer anzeigen, solange ALIVE oder (DYING & flicker_on)
            should_render = jnp.logical_or(is_alive,
                                           jnp.logical_and(is_dying,
                                                           in_flicker_on))

            truck_screen_x = state.truck_positions[i][0] - state.player_x + static_center_x_truck
            truck_screen_y = state.truck_positions[i][1]

            return jax.lax.cond(
                should_render,
                lambda r: aj.render_at(
                    r,
                    truck_screen_x,
                    truck_screen_y,
                    frame_friendly_truck,
                    flip_horizontal=(state.truck_positions[i][2] == -1),
                ),
                lambda r: r,
                raster_base,
            )

        raster = jax.lax.fori_loop(0, MAX_TRUCKS, render_truck, raster)

        # -- JET Rendering --
        frame_enemy_jet = aj.get_sprite_frame(SPRITE_ENEMY_JET, state.step_counter)

        def render_enemy_jet(i, raster_base):
            death_timer = state.jet_positions[i][3]

            should_render = jnp.logical_and(state.jet_positions[i][2] != 0, death_timer > 0)

            jet_screen_x = state.jet_positions[i][0] - state.player_x + static_center_x_jet
            jet_screen_y = state.jet_positions[i][1]

            phase0 = death_timer > (2 * FRAMES_DEATH_ANIMATION_ENEMY) // 3
            phase1 = jnp.logical_and(
                death_timer <= (2 * FRAMES_DEATH_ANIMATION_ENEMY) // 3,
                death_timer > FRAMES_DEATH_ANIMATION_ENEMY // 3
            )
            death_sprite = jnp.where(
                phase0, ENEMY_CHOPPER_DEATH_1,
                jnp.where(phase1, ENEMY_CHOPPER_DEATH_2, ENEMY_CHOPPER_DEATH_3)
            )

            def render_true(r):
                # je nach death_timer richtigen Sprite rendern
                return jax.lax.cond(
                    death_timer <= FRAMES_DEATH_ANIMATION_ENEMY,
                    # Wenn in Death-Phase
                    lambda rr: aj.render_at(
                        rr, jet_screen_x, jet_screen_y - 2, death_sprite,
                        flip_horizontal=(state.jet_positions[i][2] == -1)
                    ),
                    # Wenn jet lebt
                    lambda rr: aj.render_at(
                        rr, jet_screen_x, jet_screen_y, frame_enemy_jet,
                        flip_horizontal=(state.jet_positions[i][2] == -1)
                    ),
                    raster_base
                )

            return jax.lax.cond(
                should_render,
                render_true,
                lambda r: r,
                raster_base,
            )

        raster = jax.lax.fori_loop(0, MAX_JETS, render_enemy_jet, raster)

        # -- CHOPPER Rendering --
        frame_enemy_chopper = aj.get_sprite_frame(SPRITE_ENEMY_HELI, state.step_counter)

        def render_enemy_chopper(i, raster_base):
            death_timer = state.chopper_positions[i][3]

            should_render = jnp.logical_and(state.chopper_positions[i][2] != 0, death_timer > 0)

            chopper_screen_x = state.chopper_positions[i][0] - state.player_x + static_center_x_chopper
            chopper_screen_y = state.chopper_positions[i][1]

            phase0 = death_timer > (2 * FRAMES_DEATH_ANIMATION_ENEMY) // 3
            phase1 = jnp.logical_and(
                death_timer <= (2 * FRAMES_DEATH_ANIMATION_ENEMY) // 3,
                death_timer > FRAMES_DEATH_ANIMATION_ENEMY // 3
            )

            death_sprite = jnp.where(
                phase0, ENEMY_CHOPPER_DEATH_1,
                jnp.where(phase1, ENEMY_CHOPPER_DEATH_2, ENEMY_CHOPPER_DEATH_3)
            )

            return jax.lax.cond(
                should_render,
                lambda r: aj.render_at(
                    r,
                    chopper_screen_x,
                    chopper_screen_y,
                    jnp.where(
                        death_timer <= FRAMES_DEATH_ANIMATION_ENEMY,
                        death_sprite,
                        frame_enemy_chopper
                    ),
                    flip_horizontal=(state.chopper_positions[i][2] == -1),
                ),
                lambda r: r,
                raster_base,
            )

        raster = jax.lax.fori_loop(0, MAX_CHOPPERS, render_enemy_chopper, raster)

        # Render enemy missiles
        frame_enemy_missile = aj.get_sprite_frame(SPRITE_ENEMY_MISSILE, state.step_counter)

        def render_enemy_missile(i, raster_base):
            should_render = True#state.enemy_missile_positions[i][0] > 0
            return jax.lax.cond(
                should_render,
                lambda r: aj.render_at(
                    r,
                    state.enemy_missile_positions[i][0]  - state.player_x + static_center_x_chopper,
                    state.enemy_missile_positions[i][1],
                    frame_enemy_missile,
                    flip_horizontal=(state.enemy_missile_positions[i][2] == -1),
                ),
                lambda r: r,
                raster_base,
            )

        raster = jax.lax.fori_loop(0, MAX_PLAYER_MISSILES, render_enemy_missile, raster)

<<<<<<< HEAD
        #Render Scores
        def trim_leading_zeros(digits: jnp.ndarray) -> jnp.ndarray:
            is_zero = jnp.all(digits == 0)

            # finde erste Stelle die nicht 0 ist
            first_nonzero = jnp.argmax(digits != 0)

            def on_nonzero():
                # Maske: True ab erster gültiger Ziffer
                mask = jnp.arange(digits.shape[0]) >= first_nonzero
                return jnp.where(mask, digits, -1)

            def on_zero():
                return jnp.array([-1, -1, -1, -1, -1, 0], dtype=digits.dtype)

            return jax.lax.cond(is_zero, on_zero, on_nonzero)

=======
        # Show the scores
        # num_digits = jnp.log10(state.score) TODO: make number of digits dynamic
>>>>>>> e7d3c11a
        score_array = aj.int_to_digits(state.score, 6)
        trimmed_digits = trim_leading_zeros(score_array)

        # Nur gültige Digits rendern
        def render_digit(raster, x_offset, digit):
            return jax.lax.cond(
                digit >= 0,
                lambda d: aj.render_label(raster, x_offset, 2, jnp.array([d], dtype=jnp.int32), DIGITS, spacing=8),
                lambda _: raster,
                operand=digit
            )

        # Schrittweise rendern mit X-Verschiebung
        def render_all_digits(raster, digits, spacing=8, x_start=16):
            def body(i, rast):
                return render_digit(rast, x_start + i * spacing, digits[i])

            return jax.lax.fori_loop(0, digits.shape[0], body, raster)

        raster = render_all_digits(raster, trimmed_digits)


        # Render lives
        raster = aj.render_indicator(
            raster, 16, 10, state.lives-1, LIFE_INDICATOR, spacing=9
        )

        # Render Player
        frame_pl_heli = aj.get_sprite_frame(SPRITE_PL_CHOPPER, state.step_counter)

        death_timer = state.pause_timer
        should_render = jnp.logical_and(death_timer != 0, death_timer != 1)

        # Schwellen berechnen
        phase0_cutoff = jnp.array(PLAYER_FADE_OUT_START_THRESHOLD_0 * DEATH_PAUSE_FRAMES).astype(jnp.int32)
        phase1_cutoff = jnp.array(PLAYER_FADE_OUT_START_THRESHOLD_1 * DEATH_PAUSE_FRAMES).astype(jnp.int32)

        # Phasen bestimmen
        phase0 = death_timer > phase0_cutoff
        phase1 = jnp.logical_and(
            death_timer <= phase0_cutoff,
            death_timer > phase1_cutoff
        )

        # Entsprechenden Sprite wählen
        death_sprite = jnp.where(
            phase0, PLAYER_DEATH_1,
            jnp.where(phase1, PLAYER_DEATH_2, PLAYER_DEATH_3)
        )

        all_enemies_dead = jnp.logical_and(jnp.all(state.jet_positions == 0), jnp.all(state.chopper_positions == 0))

        # Cond. Rendern
        raster = jax.lax.cond(
            should_render,
            lambda r: aj.render_at(
                r,
                chopper_position,
                state.player_y,
                jnp.where(
                    jnp.logical_or(death_timer > DEATH_PAUSE_FRAMES, all_enemies_dead),
                    frame_pl_heli,
                    death_sprite
                ),
                flip_horizontal=(state.player_facing_direction == -1),
            ),
            lambda r: r,
            raster,
        )

        # Render player missiles
        def render_single_missile(i, raster):
            missile = state.player_missile_positions[i]  #Indexierung IN der Funktion
            missile_active = missile[2] != 0


            missile_screen_x = missile[0] - state.player_x + chopper_position
            missile_screen_y = missile[1]

            def get_pl_missile_frame():
                delta_curr_missile_spawn = jnp.abs(missile[0] - missile[4])
                index = jnp.floor_divide(delta_curr_missile_spawn, MISSILE_ANIMATION_SPEED)
                index = jnp.clip(index, 0, 15)
                return index.astype(jnp.int32)
            frame_pl_missile = aj.get_sprite_frame(SPRITE_PL_MISSILE, get_pl_missile_frame())


            return jax.lax.cond(
                missile_active,
                lambda r: aj.render_at(
                    r,
                    missile_screen_x,
                    missile_screen_y,
                    frame_pl_missile,
                    flip_horizontal=(missile[2] == -1),
                ),
                lambda r: r,
                raster,
            )

        #Render all missiles (iterate over single missile function)
        raster = jax.lax.fori_loop(
            0,
            state.player_missile_positions.shape[0],
            render_single_missile,
            raster,
        )

        #Render minimap
        raster = self.render_minimap(chopper_position, raster, state)

        return raster

    def render_minimap(self, chopper_position, raster, state):
        # Render minimap background
        raster = aj.render_at(
            raster,
            MINIMAP_POSITION_X,
            MINIMAP_POSITION_Y,
            MINIMAP_BG,
        )

        # Render minimap mountains
        def get_minimap_mountains_frame():
            return jnp.asarray(((-state.player_x // (DOWNSCALING_FACTOR_WIDTH * 7)) % 8), dtype=jnp.int32)

        frame_minimap_mountains = aj.get_sprite_frame(MINIMAP_MOUNTAINS, get_minimap_mountains_frame())
        raster = aj.render_at(
            raster,
            MINIMAP_POSITION_X,
            MINIMAP_POSITION_Y + 3,
            frame_minimap_mountains,
        )

        # Render trucks on minimap
        def render_truck_minimap(i, raster_base):
            x, y, direction, death_timer = state.truck_positions[i]

            # Nur wirklich lebende Trucks (nicht in Death-Phase) anzeigen
            is_alive = jnp.logical_and(direction != 0,
                                       death_timer > FRAMES_DEATH_ANIMATION_TRUCK)

            weird_offset = 16
            minimap_x = weird_offset + (
                    (x - state.player_x + chopper_position)
                    // DOWNSCALING_FACTOR_WIDTH // 6
            )

            should_render = jnp.logical_and(
                is_alive,
                jnp.logical_and(minimap_x >= 0, minimap_x < MINIMAP_WIDTH)
            )

            def do_render(r):
                truck_world_x = state.truck_positions[i][0]
                truck_world_y = state.truck_positions[i][1]

                # Downscaling
                minimap_x = weird_offset + (
                            (truck_world_x - state.player_x + chopper_position) // DOWNSCALING_FACTOR_WIDTH // 6)
                minimap_y = (truck_world_y // DOWNSCALING_FACTOR_HEIGHT)

                return aj.render_at(
                    r,
                    MINIMAP_POSITION_X + minimap_x,
                    MINIMAP_POSITION_Y + 1 + minimap_y,
                    MINIMAP_TRUCK
                )

            return jax.lax.cond(should_render, do_render, lambda r: r, raster_base)

        raster = jax.lax.fori_loop(0, MAX_TRUCKS, render_truck_minimap, raster)


        # Render jets on minimap
        def render_jets_minimap(i, raster_base):
            weird_offset = 16
            jet_world_x = state.jet_positions[i][0]
            minimap_x = weird_offset + (
                        (jet_world_x - state.player_x + chopper_position) // DOWNSCALING_FACTOR_WIDTH // 6)

            is_alive = state.jet_positions[i][3] > FRAMES_DEATH_ANIMATION_ENEMY

            should_render = jnp.logical_and(
                is_alive,
                jnp.logical_and(
                    minimap_x >= 0,
                    minimap_x < MINIMAP_WIDTH
                )
            )

            def do_render(r):
                jet_world_x = state.jet_positions[i][0]
                jet_world_y = state.jet_positions[i][1]

                # Downscaling
                minimap_x = weird_offset + (
                            (jet_world_x - state.player_x + chopper_position) // DOWNSCALING_FACTOR_WIDTH // 6)
                minimap_y = (jet_world_y // (DOWNSCALING_FACTOR_HEIGHT + 1))

                return aj.render_at(
                    r,
                    MINIMAP_POSITION_X + minimap_x,
                    MINIMAP_POSITION_Y + 3 + minimap_y,
                    MINIMAP_ENEMY
                )

            return jax.lax.cond(should_render, do_render, lambda r: r, raster_base)

        raster = jax.lax.fori_loop(0, MAX_JETS, render_jets_minimap, raster)


        # Render choppers on minimap
        def render_choppers_minimap(i, raster_base):
            weird_offset = 16
            chooper_world_x = state.chopper_positions[i][0]
            minimap_x = weird_offset + (
                        (chooper_world_x - state.player_x + chopper_position) // DOWNSCALING_FACTOR_WIDTH // 6)

            is_alive = state.chopper_positions[i][3] > FRAMES_DEATH_ANIMATION_ENEMY

            should_render = jnp.logical_and(
                is_alive,
                jnp.logical_and(
                    minimap_x >= 0,
                    minimap_x < MINIMAP_WIDTH
                )
            )

            def do_render(r):
                chopper_world_x = state.chopper_positions[i][0]
                chopper_world_y = state.chopper_positions[i][1]

                # Downscaling
                minimap_x = weird_offset + (
                            (chopper_world_x - state.player_x + chopper_position) // DOWNSCALING_FACTOR_WIDTH // 6)
                minimap_y = (chopper_world_y // (DOWNSCALING_FACTOR_HEIGHT + 1))

                return aj.render_at(
                    r,
                    MINIMAP_POSITION_X + minimap_x,
                    MINIMAP_POSITION_Y + 3 + minimap_y,
                    MINIMAP_ENEMY
                )

            return jax.lax.cond(should_render, do_render, lambda r: r, raster_base)

        raster = jax.lax.fori_loop(0, MAX_CHOPPERS, render_choppers_minimap, raster)


        # Render player on minimap
        raster = aj.render_at(
            raster,
            MINIMAP_POSITION_X + 16 + (chopper_position // (DOWNSCALING_FACTOR_WIDTH * 7)),
            MINIMAP_POSITION_Y + 6 + (state.player_y // (DOWNSCALING_FACTOR_HEIGHT + 7)),
            MINIMAP_PLAYER,
        )

        #Render activision logo
        raster = aj.render_at(
            raster,
            MINIMAP_POSITION_X + (MINIMAP_WIDTH - 32) // 2,
            HEIGHT - 7 - 1, #7 = Sprite Height 1=One pixel headroom
            MINIMAP_ACTIVISION_LOGO,
        )

        return raster

def get_human_action() -> chex.Array:
    """Get human action from keyboard with support for diagonal movement and combined fire"""
    keys = pygame.key.get_pressed()
    up = keys[pygame.K_UP] or keys[pygame.K_w]
    down = keys[pygame.K_DOWN] or keys[pygame.K_s]
    left = keys[pygame.K_LEFT] or keys[pygame.K_a]
    right = keys[pygame.K_RIGHT] or keys[pygame.K_d]
    fire = keys[pygame.K_SPACE]

    # Diagonal movements with fire
    if up and right and fire:
        return jnp.array(Action.UPRIGHTFIRE)
    if up and left and fire:
        return jnp.array(Action.UPLEFTFIRE)
    if down and right and fire:
        return jnp.array(Action.DOWNRIGHTFIRE)
    if down and left and fire:
        return jnp.array(Action.DOWNLEFTFIRE)

    # Cardinal directions with fire
    if up and fire:
        return jnp.array(Action.UPFIRE)
    if down and fire:
        return jnp.array(Action.DOWNFIRE)
    if left and fire:
        return jnp.array(Action.LEFTFIRE)
    if right and fire:
        return jnp.array(Action.RIGHTFIRE)

    # Diagonal movements
    if up and right:
        return jnp.array(Action.UPRIGHT)
    if up and left:
        return jnp.array(Action.UPLEFT)
    if down and right:
        return jnp.array(Action.DOWNRIGHT)
    if down and left:
        return jnp.array(Action.DOWNLEFT)

    # Cardinal directions
    if up:
        return jnp.array(Action.UP)
    if down:
        return jnp.array(Action.DOWN)
    if left:
        return jnp.array(Action.LEFT)
    if right:
        return jnp.array(Action.RIGHT)
    if fire:
        return jnp.array(Action.FIRE)

    return jnp.array(Action.NOOP)

if __name__ == "__main__":
    # Initialize game and renderer
    game = JaxChopperCommand(frameskip=1)
    pygame.init()
    screen = pygame.display.set_mode((WIDTH * SCALING_FACTOR, HEIGHT * SCALING_FACTOR))
    clock = pygame.time.Clock()

    renderer_AtraJaxis = Renderer_AtraJaxis()

    # Get jitted functions
    jitted_step = jax.jit(game.step)
    jitted_reset = jax.jit(game.reset)

    curr_obs, curr_state = jitted_reset()

    # Game loop with rendering
    running = True
    frame_by_frame = False
    frameskip = game.frameskip
    counter = 1

    while running:
        for event in pygame.event.get():
            if event.type == pygame.QUIT:
                running = False
            elif event.type == pygame.KEYDOWN:
                if event.key == pygame.K_f:
                    frame_by_frame = not frame_by_frame
            elif event.type == pygame.KEYDOWN or (
                event.type == pygame.KEYUP and event.key == pygame.K_n
            ):
                if event.key == pygame.K_n and frame_by_frame:
                    if counter % frameskip == 0:
                        action = get_human_action()
                        curr_obs, curr_state, reward, done, info = jitted_step(
                            curr_state, action
                        )

        if not frame_by_frame:
            if counter % frameskip == 0:
                action = get_human_action()
                curr_obs, curr_state, reward, done, info = jitted_step(
                    curr_state, action
                )

        # render and update pygame
        raster = renderer_AtraJaxis.render(curr_state)
        aj.update_pygame(screen, raster, SCALING_FACTOR, WIDTH, HEIGHT)
        counter += 1
        clock.tick(60)

    pygame.quit()<|MERGE_RESOLUTION|>--- conflicted
+++ resolved
@@ -1759,7 +1759,6 @@
 
         raster = jax.lax.fori_loop(0, MAX_PLAYER_MISSILES, render_enemy_missile, raster)
 
-<<<<<<< HEAD
         #Render Scores
         def trim_leading_zeros(digits: jnp.ndarray) -> jnp.ndarray:
             is_zero = jnp.all(digits == 0)
@@ -1777,10 +1776,6 @@
 
             return jax.lax.cond(is_zero, on_zero, on_nonzero)
 
-=======
-        # Show the scores
-        # num_digits = jnp.log10(state.score) TODO: make number of digits dynamic
->>>>>>> e7d3c11a
         score_array = aj.int_to_digits(state.score, 6)
         trimmed_digits = trim_leading_zeros(score_array)
 
