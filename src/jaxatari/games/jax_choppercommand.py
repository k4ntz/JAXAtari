"""

Lukas Bergholz, Linus Orlob, Vincent Jahn

"""
#TODO: replace fori_loops with vmap where possible

import os
from functools import partial
from typing import Tuple, NamedTuple, Callable
import jax
import jax.numpy as jnp
import chex
import pygame

import jaxatari.rendering.jax_rendering_utils as jru
import numpy as np
import jaxatari.spaces as spaces
from jaxatari.environment import JaxEnvironment, JAXAtariAction as Action, EnvState
from jaxatari.renderers import JAXGameRenderer
import time

class ChopperCommandConstants:
    # Game Constants
    WINDOW_WIDTH = 160 * 3
    WINDOW_HEIGHT = 210 * 3
    DEATH_PAUSE_FRAMES = 60

    WIDTH = 160
    HEIGHT = 192
    SCALING_FACTOR = 4

    # difficulty
    GAME_DIFFICULTY = 2

    # Chopper Constants TODO: Tweak these to match feeling of real game
    ACCEL = 0.03  # DEFAULT: 0.05 | how fast the chopper accelerates
    FRICTION = 0.02  # DEFAULT: 0.02 | how fast the chopper decelerates
    MAX_VELOCITY = 3.0  # DEFAULT: 3.0 | maximum speed
    DISTANCE_WHEN_FLYING = 10 # DEFAULT: 10 | How far the chopper moves towards the middle when flying for a longer amount of time
    LOCAL_PLAYER_OFFSET_SPEED = 1 # DEFAULT: 1 | How fast the chopper changes the on-screen position when changing its facing direction
    ALLOW_MOVE_OFFSET = 13 # DEFAULT: 13 | While in the no_move_pause, this is the offset measured from the left screen border where moving the chopper (exiting the pause) is allowed again
    PLAYER_ROTOR_SPEED = 3 # DEFAULT: 3 | The smaller this value, the faster the rotor blades of the player chopper spin

    # Score
    SCORE_PER_JET_KILL = 200
    SCORE_PER_CHOPPER_KILL = 100
    SCORE_PER_TRUCK_ALIVE = 100

    # Player Missile Constants
    PLAYER_MISSILE_WIDTH = 80 # Sprite size_x
    MISSILE_COOLDOWN_FRAMES = 8  # DEFAULT: 8 | How fast Chopper can shoot (higher is slower) TODO: Das müssen wir ändern und höher machen bei dem schweren Schwierigkeitsgrad
    MISSILE_SPEED = 10 # DEFAULT: 10 | Missile speed (higher is faster) TODO: tweak MISSILE_SPEED and MISSILE_COOLDOWN_FRAMES to match real game (already almost perfect)
    MISSILE_ANIMATION_SPEED = 6 # DEFAULT: 6 | Rate at which missile changes sprite textures (based on traveled distance of missile)

    # Enemy Missile Constants
    ENEMY_MISSILE_SPAWN_PROBABILITY = 0.01 # The probability that an enemy missiles spawns at one of the living enemies in each frame, if the missile of the giving enemy is not "alive". (Meaning that for 0.01 for example, an enemy shoots a missile on average 100 frames after its previous missile died).
    ENEMY_MISSILE_SPLIT_PROBABILITY = 0.05 # The probability that an enemy missiles splits in a frame
    ENEMY_MISSILE_MAXIMUM_Y_SPEED_BEFORE_SPLIT = 0.75 # Maximum speed (+ and -) of a missile before split. This means that for 2 for example, the missiles will have speeds between -2 and 2 (chosen randomly).
    ENEMY_MISSILE_Y_SPEED_AFTER_SPLIT = 2.5 # TODO: Make match real game

    # Colors
    BACKGROUND_COLOR = (0, 0, 139)  # Dark blue for sky
    PLAYER_COLOR = (187, 187, 53)  # Yellow for player helicopter
    ENEMY_COLOR = (170, 170, 170)  # Gray for enemy helicopters
    MISSILE_COLOR = (255, 255, 255)  # White for missiles
    SCORE_COLOR = (210, 210, 64)  # Score color

    # Object sizes and initial positions
    PLAYER_SIZE = (16, 9)  # Width, Height
    TRUCK_SIZE = (8, 7)
    JET_SIZE = (8, 6)
    CHOPPER_SIZE = (8, 9)
    PLAYER_MISSILE_SIZE = (80, 1) #Default (80, 1)
    ENEMY_MISSILE_SIZE = (2, 1)

    PLAYER_START_X = 0
    PLAYER_START_Y = 100

    X_BORDERS = (0, 160)
    PLAYER_BOUNDS = (0, 160), (52, 150)

    # Maximum number of objects
    MAX_TRUCKS = 12 # DEFAULT: 12 | How much trucks are spawned
    MAX_JETS = 12 # DEFAULT: 12 | the maximum amount of jets that can be spawned
    MAX_CHOPPERS = 12 # DEFAULT: 12 | the maximum amount of choppers that can be spawned
    MAX_ENEMIES = 12 # DEFAULT: 12 | the amount of enemies that are spawned
    MAX_PLAYER_MISSILES = 1 # DEFAULT: 1 | the original game allows only one missile per screen. The player_missile_step logic is adjusted automatically, if this is changed to more than 1.
    MAX_ENEMY_MISSILES = MAX_ENEMIES * 2 * 2 # Two missiles for every enemy (jets and choppers) (this does not mean, that there are always this many missiles on the screen/in the game)
    ENEMY_LANE_SWITCH_PROBABILITY = 0.05 # DEFAULT: 7 | how likely is it that en enemy switches a lane

    # Enemy movement
    JET_VELOCITY_LEFT = 1.5 # DEFAULT: 1.5 | How fast jets fly to the left
    JET_VELOCITY_RIGHT = 1 # DEFAULT: 1 | How fast jets fly to the right
    CHOPPER_VELOCITY_LEFT = 0.75 # DEFAULT: 0.75 | How fast choppers fly to the right
    CHOPPER_VELOCITY_RIGHT = 0.5 # DEFAULT: 0.5 | How fast choppers fly to the right
    ENEMY_OUT_OF_CYCLE_RIGHT = 64 # DEFAULT: 64 | How far enemies can fly around the truck fleet to the right
    ENEMY_OUT_OF_CYCLE_LEFT = 64 # DEFAULT: 64 | How far enemies cam fly around the truck fleet to the left
    ENEMY_MAXIMUM_SPAWN_OFFSET = 64 # DEFAULT: 64 | How far to the left and right of the middle truck enemies can spawn

    # Enemy Lanes

    ENEMY_LANE_OFFSET = 7 # DEFAULT: 7 | How much apart bottom and top lanes are from the middle lane

    ENEMY_LANE_7 = 66
    ENEMY_LANE_8 = ENEMY_LANE_7 - ENEMY_LANE_OFFSET
    ENEMY_LANE_6 = ENEMY_LANE_7 + ENEMY_LANE_OFFSET

    ENEMY_LANE_4 = 96
    ENEMY_LANE_5 = ENEMY_LANE_4 - ENEMY_LANE_OFFSET
    ENEMY_LANE_3 = ENEMY_LANE_4 + ENEMY_LANE_OFFSET

    ENEMY_LANE_1 = 126
    ENEMY_LANE_2 = ENEMY_LANE_1 - ENEMY_LANE_OFFSET
    ENEMY_LANE_0 = ENEMY_LANE_1 + ENEMY_LANE_OFFSET

    BOTTOM_LANES = jnp.array([ENEMY_LANE_0, ENEMY_LANE_1, ENEMY_LANE_2])
    MIDDLE_LANES = jnp.array([ENEMY_LANE_3, ENEMY_LANE_4, ENEMY_LANE_5])
    TOP_LANES = jnp.array([ENEMY_LANE_6, ENEMY_LANE_7, ENEMY_LANE_8])

    ALL_LANES = jnp.array([ENEMY_LANE_0, ENEMY_LANE_1, ENEMY_LANE_2, ENEMY_LANE_3, ENEMY_LANE_4, ENEMY_LANE_5, ENEMY_LANE_6, ENEMY_LANE_7, ENEMY_LANE_8])

    """
    Correct arrangement of lanes by height is:
    
    ENEMY_LANE_8
    ENEMY_LANE_7
    ENEMY_LANE_6
    
    ENEMY_LANE_5
    ENEMY_LANE_4
    ENEMY_LANE_3
    
    ENEMY_LANE_2
    ENEMY_LANE_1
    ENEMY_LANE_0
    
    """

    # Minimap
    MINIMAP_WIDTH = 48
    MINIMAP_HEIGHT = 16

    MINIMAP_POSITION_X = (WIDTH // 2) - (MINIMAP_WIDTH // 2) # TODO: Im echten Game wird die Minimap nicht mittig, sondern weiter links gerendert. Wir müssen besprechen ob wir das auch machen, dann müsste man nur diese Zahl hier ändern (finde es aber so schöner)
    MINIMAP_POSITION_Y = 165

    MINIMAP_RENDER_TRUCK_REFRESH_RATE = 8 # Higher is slower (Does not fully work yet)

    DOWNSCALING_FACTOR_WIDTH = WIDTH // MINIMAP_WIDTH
    DOWNSCALING_FACTOR_HEIGHT = HEIGHT // MINIMAP_HEIGHT

    #Object rendering
    TRUCK_SPAWN_DISTANCE = 248 # distance 240px + truck width

    FRAMES_DEATH_ANIMATION_ENEMY = 16
    FRAMES_DEATH_ANIMATION_TRUCK = 32 # TODO: Make match real game
    TRUCK_FLICKER_RATE = 3 # TODO: Make match real game

    PLAYER_FADE_OUT_START_THRESHOLD_0 = 0.25
    PLAYER_FADE_OUT_START_THRESHOLD_1 = 0.125

    # define object orientations
    FACE_LEFT = -1
    FACE_RIGHT = 1

    SPAWN_POSITIONS_Y = jnp.array([60, 90, 120])
    TRUCK_SPAWN_POSITIONS = 156

    # Debugging

    ENABLE_PLAYER_COLLISION = True
    ENABLE_ENEMY_MISSILE_TRUCK_COLLISION = True


class ChopperCommandState(NamedTuple):
    player_x: chex.Array                    # x-coordinate of the player’s chopper in world space
    player_y: chex.Array                    # y-coordinate of the player’s chopper in world space
    player_velocity_x: chex.Array           # horizontal velocity (momentum) of the player’s chopper; positive = moving right, negative = moving left
    local_player_offset: chex.Array         # offset of the player’s chopper from the screen center (used for scrolling logic and chopper’s on-screen position)
    player_facing_direction: chex.Array     # current facing direction of the player’s chopper: -1 = facing left, +1 = facing right, 0 = invalid
    score: chex.Array                       # current game score/points
    lives: chex.Array                       # number of remaining lives for the player
    save_lives: chex.Array                  # keeps track of how often the player was granted a life for reaching another 10000 score points
    truck_positions: chex.Array             # shape (MAX_TRUCKS, 4): for each truck, stores [x, y, direction (active flag), death_timer]
    jet_positions: chex.Array               # shape (MAX_JETS, 4): for each enemy jet, stores [x, y, direction (active flag), death_timer]
    chopper_positions: chex.Array           # shape (MAX_ENEMIES, 4): for each enemy chopper, stores [x, y, direction (active flag), death_timer]
    enemy_missile_positions: chex.Array     # shape (MAX_MISSILES, 4): for each enemy missile, stores [x, y, direction, did_split_flag]
    player_missile_positions: chex.Array    # shape (MAX_MISSILES, 4): for each player missile, stores [x, y, direction, x_coordinate of spawn point]
    player_missile_cooldown: chex.Array     # cooldown timer until the player can fire the next missile
    player_collision: chex.Array            # boolean flag indicating whether the player has collided this frame
    step_counter: chex.Array                # total number of game ticks/frames elapsed so far
    pause_timer: chex.Array                 # counter for how many frames remain in the game pause before respawning; 0 = fully dead, respawn initiated, 1 = either no lives left, infinite pause or ->, 1 - DEATH_PAUSE_FRAMES: counting down for the duration of pause, DEATH_PAUSE_FRAMES + 1 = death_pause, DEATH_PAUSE_FRAMES + 2 = no_move_pause
    obs_stack: chex.ArrayTree               # stacked sequence of past observations (for frame‐stacking in the agent)
    rng_key: chex.PRNGKey                   # current PRNG key for any stochastic operations (e.g., random enemy spawns)
    difficulty: chex.Array                  # states the difficulty which can be either 1 or 2
    enemy_speed: chex.Array                 # states the speed of the enemies e.g. all enemies are killed

class PlayerEntity(NamedTuple):
    x: jnp.ndarray
    y: jnp.ndarray
    o: jnp.ndarray
    width: jnp.ndarray
    height: jnp.ndarray
    active: jnp.ndarray

class EntityPosition(NamedTuple):
    x: jnp.ndarray
    y: jnp.ndarray
    width: jnp.ndarray
    height: jnp.ndarray
    active: jnp.ndarray

class ChopperCommandObservation(NamedTuple):
    player: PlayerEntity
    trucks: jnp.ndarray # Shape (MAX_TRUCKS, 5) - MAX_TRUCKS enemies, each with x,y,w,h,active
    jets: jnp.ndarray  # Shape (MAX_JETS, 5) - MAX_JETS enemies, each with x,y,w,h,active
    choppers: jnp.ndarray # Shape (MAX_CHOPPERS, 5) - MAX_CHOPPERS enemies, each with x,y,w,h,active
    enemy_missiles: jnp.ndarray  # Shape (MAX_MISSILES, 5)
    player_missile: EntityPosition
    player_score: jnp.ndarray
    lives: jnp.ndarray

class ChopperCommandInfo(NamedTuple):
    step_counter: jnp.ndarray  # Current step count
    all_rewards: jnp.ndarray  # All rewards for the current step

# RENDER CONSTANTS
def load_sprites():
    MODULE_DIR = os.path.dirname(os.path.abspath(__file__))
    # Load sprites - no padding needed for background since it's already full size
    pl_chopper1 = jru.loadFrame(os.path.join(MODULE_DIR, "sprites/choppercommand/player_chopper/1.npy"))
    pl_chopper2 = jru.loadFrame(os.path.join(MODULE_DIR, "sprites/choppercommand/player_chopper/2.npy"))
    friendly_truck1 = jru.loadFrame(os.path.join(MODULE_DIR, "sprites/choppercommand/friendly_truck/1.npy"))
    friendly_truck2 = jru.loadFrame(os.path.join(MODULE_DIR, "sprites/choppercommand/friendly_truck/2.npy"))
    enemy_jet = jru.loadFrame(os.path.join(MODULE_DIR, "sprites/choppercommand/enemy_jet/normal.npy"))
    enemy_chopper1 = jru.loadFrame(os.path.join(MODULE_DIR, "sprites/choppercommand/enemy_chopper/1.npy"))
    enemy_chopper2 = jru.loadFrame(os.path.join(MODULE_DIR, "sprites/choppercommand/enemy_chopper/2.npy"))
    enemy_bomb = jru.loadFrame(os.path.join(MODULE_DIR, "sprites/choppercommand/bomb/1.npy"))

    bg_sprites = []
    for i in range(1, 161):
        temp = jru.loadFrame(os.path.join(MODULE_DIR, f"sprites/choppercommand/bg/{i}.npy"))
        bg_sprites.append(temp)
        bg_sprites[i - 1] = jnp.expand_dims(bg_sprites[i - 1], axis=0)

    pl_missile_sprites_temp = []
    for i in range(0, 16):
        temp = jru.loadFrame(os.path.join(MODULE_DIR, f"sprites/choppercommand/player_missiles/missile_{i}.npy"))
        pl_missile_sprites_temp.append(temp)
        pl_missile_sprites_temp[i] = jnp.expand_dims(pl_missile_sprites_temp[i], axis=0)

    minimap_mountains_temp = []
    for i in range(1, 9):
        temp = jru.loadFrame(os.path.join(MODULE_DIR, f"sprites/choppercommand/minimap/mountains/{i}.npy"))
        minimap_mountains_temp.append(temp)
        minimap_mountains_temp[i - 1] = jnp.expand_dims(minimap_mountains_temp[i - 1], axis=0)

    # Pad player helicopter sprites to match each other
    pl_chopper_sprites, _ = jru.pad_to_match([pl_chopper1, pl_chopper2])

    # Pad friendly truck sprites to match each other
    friendly_truck_sprites, _ = jru.pad_to_match([friendly_truck1, friendly_truck2])

    # Pad enemy jet sprites to match each other
    enemy_jet_sprites = [enemy_jet]

    # Pad enemy helicopter sprites to match each other
    enemy_heli_sprites, _ = jru.pad_to_match([enemy_chopper1, enemy_chopper2])

    # Pad player missile sprites to match each other
    pl_missile_sprites = pl_missile_sprites_temp

    # Pad enemy missile sprites to match each other
    enemy_missile_sprites = [enemy_bomb]

    # Background sprite (no padding needed)
    SPRITE_BG = jnp.concatenate(bg_sprites, axis=0) # jnp.expand_dims(bg1, axis=0)

    # Player helicopter sprites
    SPRITE_PL_CHOPPER = jnp.concatenate(
        [
            jnp.repeat(pl_chopper_sprites[0][None], 3, axis=0),    # PLAYER_ROTOR_SPEED = 3
            jnp.repeat(pl_chopper_sprites[1][None], 3, axis=0),    # PLAYER_ROTOR_SPEED = 3
        ]
    )

    # Friendly truck sprites
    SPRITE_FRIENDLY_TRUCK = jnp.concatenate(
        [
            jnp.repeat(friendly_truck_sprites[0][None], 4, axis=0),
            jnp.repeat(friendly_truck_sprites[1][None], 4, axis=0),
        ]
    )

    # Enemy jet sprite
    SPRITE_ENEMY_JET = jnp.repeat(enemy_jet_sprites[0][None], 1, axis=0)

    # Enemy helicopter sprites
    SPRITE_ENEMY_CHOPPER = jnp.concatenate(
        [
            jnp.repeat(enemy_heli_sprites[0][None], 4, axis=0),
            jnp.repeat(enemy_heli_sprites[1][None], 4, axis=0),
        ]
    )

    DIGITS = jru.load_and_pad_digits(os.path.join(MODULE_DIR, "./sprites/choppercommand/score/{}.npy"))
    LIFE_INDICATOR = jru.loadFrame(os.path.join(MODULE_DIR, "sprites/choppercommand/score/chopper.npy"))

    #Death Sprites
    PLAYER_DEATH_1 = jru.loadFrame(os.path.join(MODULE_DIR, "sprites/choppercommand/player_chopper/death_1.npy"))
    PLAYER_DEATH_2 = jru.loadFrame(os.path.join(MODULE_DIR, "sprites/choppercommand/player_chopper/death_2.npy"))
    PLAYER_DEATH_3 = jru.loadFrame(os.path.join(MODULE_DIR, "sprites/choppercommand/player_chopper/death_3.npy"))

    ENEMY_DEATH_1 = jru.loadFrame(os.path.join(MODULE_DIR, "sprites/choppercommand/enemy_death/death_1.npy"))
    ENEMY_DEATH_2 = jru.loadFrame(os.path.join(MODULE_DIR, "sprites/choppercommand/enemy_death/death_2.npy"))
    ENEMY_DEATH_3 = jru.loadFrame(os.path.join(MODULE_DIR, "sprites/choppercommand/enemy_death/death_3.npy"))

    # Player missile sprites
    SPRITE_PL_MISSILE = jnp.concatenate(pl_missile_sprites, axis=0)

    # Enemy missile sprites
    SPRITE_ENEMY_MISSILE = jnp.repeat(enemy_missile_sprites[0][None], 1, axis=0)

    #Everything having to do with the minimap
    MINIMAP_BG = jru.loadFrame(os.path.join(MODULE_DIR, "sprites/choppercommand/minimap/background.npy"))
    MINIMAP_PLAYER = jru.loadFrame(os.path.join(MODULE_DIR, "sprites/choppercommand/minimap/player.npy"))
    MINIMAP_TRUCK = jru.loadFrame(os.path.join(MODULE_DIR, "sprites/choppercommand/minimap/truck.npy"))
    MINIMAP_ACTIVISION_LOGO = jru.loadFrame(os.path.join(MODULE_DIR, "sprites/choppercommand/minimap/activision_logo.npy")) #delete if necessary
    MINIMAP_ENEMY = jru.loadFrame(os.path.join(MODULE_DIR, "sprites/choppercommand/minimap/enemy.npy"))
    MINIMAP_MOUNTAINS = jnp.concatenate(minimap_mountains_temp, axis=0)


    return (
        SPRITE_BG,
        SPRITE_PL_CHOPPER,
        SPRITE_FRIENDLY_TRUCK,
        SPRITE_ENEMY_JET,
        SPRITE_ENEMY_CHOPPER,
        SPRITE_PL_MISSILE,
        SPRITE_ENEMY_MISSILE,
        DIGITS,
        LIFE_INDICATOR,
        PLAYER_DEATH_1,
        PLAYER_DEATH_2,
        PLAYER_DEATH_3,
        ENEMY_DEATH_1,
        ENEMY_DEATH_2,
        ENEMY_DEATH_3,
        MINIMAP_BG,
        MINIMAP_MOUNTAINS,
        MINIMAP_PLAYER,
        MINIMAP_TRUCK,
        MINIMAP_ENEMY,
        MINIMAP_ACTIVISION_LOGO, #delete if necessary
    )

# Load sprites once at module level
(
    SPRITE_BG,
    SPRITE_PL_CHOPPER,
    SPRITE_FRIENDLY_TRUCK,
    SPRITE_ENEMY_JET,
    SPRITE_ENEMY_HELI,
    SPRITE_PL_MISSILE,
    SPRITE_ENEMY_MISSILE,
    DIGITS,
    LIFE_INDICATOR,
    PLAYER_DEATH_1,
    PLAYER_DEATH_2,
    PLAYER_DEATH_3,
    ENEMY_CHOPPER_DEATH_1,
    ENEMY_CHOPPER_DEATH_2,
    ENEMY_CHOPPER_DEATH_3,
    MINIMAP_BG,
    MINIMAP_MOUNTAINS,
    MINIMAP_PLAYER,
    MINIMAP_TRUCK,
    MINIMAP_ENEMY,
    MINIMAP_ACTIVISION_LOGO, #delete if necessary
) = load_sprites()

class JaxChopperCommand(JaxEnvironment[ChopperCommandState, ChopperCommandObservation, ChopperCommandInfo, ChopperCommandConstants]):
    def __init__(self, consts: ChopperCommandConstants = None, frameskip: int = 1, reward_funcs: list[Callable] =None):
        consts = consts or ChopperCommandConstants()
        super().__init__(consts)
        self.frameskip = frameskip
        if reward_funcs is not None:
            reward_funcs = tuple(reward_funcs)
        self.reward_funcs = reward_funcs
        self.action_set = [
            Action.NOOP,
            Action.FIRE,
            Action.UP,
            Action.RIGHT,
            Action.LEFT,
            Action.DOWN,
            Action.UPRIGHT,
            Action.UPLEFT,
            Action.DOWNRIGHT,
            Action.DOWNLEFT,
            Action.UPFIRE,
            Action.RIGHTFIRE,
            Action.LEFTFIRE,
            Action.DOWNFIRE,
            Action.UPRIGHTFIRE,
            Action.UPLEFTFIRE,
            Action.DOWNRIGHTFIRE,
            Action.DOWNLEFTFIRE
        ]
        self.frame_stack_size = 4
        self.obs_size = 5 + self.consts.MAX_JETS * 5 + self.consts.MAX_CHOPPERS * 5 + self.consts.MAX_PLAYER_MISSILES * 5 + 5 + 5
        self.renderer = ChopperCommandRenderer()

    def render(self, state: ChopperCommandState) -> jnp.ndarray:
        """Render the game state to a raster image."""
        return self.renderer.render(state)

    def flatten_entity_position(self, entity: EntityPosition) -> jnp.ndarray:
        return jnp.concatenate([entity.x, entity.y, entity.width, entity.height, entity.active])

    def flatten_player_entity(self, entity: PlayerEntity) -> jnp.ndarray:
        return jnp.concatenate([jnp.array([entity.x]), jnp.array([entity.y]), jnp.array([entity.o]), jnp.array([entity.width]), jnp.array([entity.height]), jnp.array([entity.active])])

    @partial(jax.jit, static_argnums=(0,))
    def obs_to_flat_array(self, obs: ChopperCommandObservation) -> jnp.ndarray:
        return jnp.concatenate([
            self.flatten_player_entity(obs.player),
            obs.trucks.flatten(),
            obs.jets.flatten(),
            obs.choppers.flatten(),
            obs.enemy_missiles.flatten(),
            self.flatten_entity_position(obs.player_missile),
            obs.player_score.flatten(),
            obs.lives.flatten(),
        ])

    def action_space(self) -> spaces.Discrete:
        return spaces.Discrete(len(self.action_set))

    # def get_action_space(self) -> jnp.ndarray: # deprecated
    #     return jnp.array(self.action_set)

    def observation_space(self) -> spaces.Dict:
        """Returns the observation space for Seaquest.
        The observation contains:
        - player: PlayerEntity (x, y, o, width, height, active)
        - sharks: array of shape (12, 5) with x,y,width,height,active for each shark
        - submarines: array of shape (12, 5) with x,y,width,height,active for each submarine
        - divers: array of shape (4, 5) with x,y,width,height,active for each diver
        - enemy_missiles: array of shape (4, 5) with x,y,width,height,active for each missile
        - surface_submarine: EntityPosition (x, y, width, height, active)
        - player_missile: EntityPosition (x, y, width, height, active)
        - collected_divers: int (0-6)
        - player_score: int (0-999999)
        - lives: int (0-3)
        - oxygen_level: int (0-255)
        """
        return spaces.Dict({
            "player": spaces.Dict({
                "x": spaces.Box(low=0, high=160, shape=(), dtype=jnp.int32),
                "y": spaces.Box(low=0, high=210, shape=(), dtype=jnp.int32),
                "o": spaces.Box(low=0, high=1, shape=(), dtype=jnp.int32),
                "width": spaces.Box(low=0, high=160, shape=(), dtype=jnp.int32),
                "height": spaces.Box(low=0, high=210, shape=(), dtype=jnp.int32),
                "active": spaces.Box(low=0, high=1, shape=(), dtype=jnp.int32),
            }),
            "trucks": spaces.Box(low=0, high=160, shape=(self.consts.MAX_TRUCKS, 4), dtype=jnp.int32),
            "jets": spaces.Box(low=0, high=160, shape=(self.consts.MAX_JETS, 4), dtype=jnp.int32),
            "choppers": spaces.Box(low=0, high=160, shape=(self.consts.MAX_CHOPPERS, 4), dtype=jnp.int32),
            "enemy_missiles": spaces.Box(low=0, high=160, shape=(self.consts.MAX_ENEMY_MISSILES, 4), dtype=jnp.int32),
            "player_missile": spaces.Dict({
                "x": spaces.Box(low=0, high=160, shape=(), dtype=jnp.int32),
                "y": spaces.Box(low=0, high=210, shape=(), dtype=jnp.int32),
                "width": spaces.Box(low=0, high=160, shape=(), dtype=jnp.int32),
                "height": spaces.Box(low=0, high=210, shape=(), dtype=jnp.int32),
                "active": spaces.Box(low=0, high=1, shape=(), dtype=jnp.int32),
            }),
            "collected_divers": spaces.Box(low=0, high=6, shape=(), dtype=jnp.int32),
            "player_score": spaces.Box(low=0, high=999999, shape=(), dtype=jnp.int32),
            "lives": spaces.Box(low=0, high=3, shape=(), dtype=jnp.int32),
        })

    def image_space(self) -> spaces.Box:
        """Returns the image space for ChopperCommand.
        The image is a RGB image with shape (160, 210, 3).
        """
        return spaces.Box(
            low=0,
            high=255,
            shape=(160, 210, 3),
            dtype=jnp.uint8,
        )

    @partial(jax.jit, static_argnums=(0, ))
    def _get_observation(self, state: ChopperCommandState) -> ChopperCommandObservation:
        # Create player (already scalar, no need for vectorization)
        player = PlayerEntity(
            x=state.player_x,
            y=state.player_y,
            o=state.player_velocity_x,
            width=jnp.array(self.consts.PLAYER_SIZE[0]),
            height=jnp.array(self.consts.PLAYER_SIZE[1]),
            active=jnp.array(1),  # Player is always active
        )

        # Define a function to convert enemy positions to entity format
        def convert_to_entity(pos, size):
            return jnp.array([
                pos[0],  # x position
                pos[1],  # y position
                size[0],  # width
                size[1],  # height
                pos[2] != 0,  # active flag
            ])

        # Apply conversion to each type of entity using vmap

        # Friendly trucks
        trucks = jax.vmap(lambda pos: convert_to_entity(pos, self.consts.TRUCK_SIZE))(
            state.truck_positions
        )

        # Enemy jets
        jets = jax.vmap(lambda pos: convert_to_entity(pos, self.consts.JET_SIZE))(
            state.jet_positions
        )

        # Enemy choppers
        choppers = jax.vmap(lambda pos: convert_to_entity(pos, self.consts.CHOPPER_SIZE))(
            state.chopper_positions
        )

        # Enemy missiles
        enemy_missiles = jax.vmap(lambda pos: convert_to_entity(pos, self.consts.ENEMY_MISSILE_SIZE))(
            state.enemy_missile_positions
        )

        # Player missile (scalar)
        missile_pos = state.player_missile_positions
        player_missile = EntityPosition(
            x=missile_pos[0],
            y=missile_pos[1],
            width=jnp.array(self.consts.PLAYER_MISSILE_SIZE[0]),
            height=jnp.array(self.consts.PLAYER_MISSILE_SIZE[1]),
            active=jnp.array(missile_pos[2] != 0),
        )

        # Return observation
        return ChopperCommandObservation(
            player=player,
            trucks=trucks,
            jets=jets,
            choppers=choppers,
            enemy_missiles=enemy_missiles,
            player_missile=player_missile,
            player_score=state.score,
            lives=state.lives,
        )

    @partial(jax.jit, static_argnums=(0,))
    def _get_info(self, state: ChopperCommandState, all_rewards: jnp.ndarray) -> ChopperCommandInfo:
        return ChopperCommandInfo(
            step_counter=state.step_counter,
            all_rewards=all_rewards,
        )

    @partial(jax.jit, static_argnums=(0,))
    def _get_env_reward(self, previous_state: ChopperCommandState, state: ChopperCommandState):
        return state.score - previous_state.score

    @partial(jax.jit, static_argnums=(0,))
    def _get_all_rewards(self, previous_state: ChopperCommandState, state: ChopperCommandState) -> jnp.ndarray:
        if self.reward_funcs is None:
            return jnp.zeros(1)
        rewards = jnp.array([reward_func(previous_state, state) for reward_func in self.reward_funcs])
        return rewards

    @partial(jax.jit, static_argnums=(0,))
    def _get_done(self, state: ChopperCommandState) -> bool:
        return state.lives < 0

    @partial(jax.jit, static_argnums=(0,))
    def check_collision_single(
            self, pos1, size1, pos2, size2
    ):
        """Check collision between two single entities"""
        # Calculate edges for rectangle 1
        rect1_left = pos1[0]
        rect1_right = pos1[0] + size1[0]
        rect1_top = pos1[1]
        rect1_bottom = pos1[1] + size1[1]

        # Calculate edges for rectangle 2
        rect2_left = pos2[0]
        rect2_right = pos2[0] + size2[0]
        rect2_top = pos2[1]
        rect2_bottom = pos2[1] + size2[1]

        # Check overlap
        horizontal_overlap = jnp.logical_and(
            rect1_left < rect2_right,
            rect1_right > rect2_left
        )

        vertical_overlap = jnp.logical_and(
            rect1_top < rect2_bottom,
            rect1_bottom > rect2_top
        )

        return jnp.logical_and(horizontal_overlap, vertical_overlap)

    @partial(jax.jit, static_argnums=(0,))
    def check_collision_batch(
            self, pos1, size1, pos2_array, size2
    ):
        """Check collision between one entity and an array of entities"""
        # Calculate edges for rectangle 1
        rect1_left = pos1[0]
        rect1_right = pos1[0] + size1[0]
        rect1_top = pos1[1]
        rect1_bottom = pos1[1] + size1[1]

        # Calculate edges for all rectangles in pos2_array
        rect2_left = pos2_array[:, 0]
        rect2_right = pos2_array[:, 0] + size2[0]
        rect2_top = pos2_array[:, 1]
        rect2_bottom = pos2_array[:, 1] + size2[1]

        # Check overlap for all entities
        horizontal_overlaps = jnp.logical_and(
            rect1_left < rect2_right,
            rect1_right > rect2_left
        )

        vertical_overlaps = jnp.logical_and(
            rect1_top < rect2_bottom,
            rect1_bottom > rect2_top
        )

        # Combine checks for each entity
        collisions = jnp.logical_and(horizontal_overlaps, vertical_overlaps)

        # Return true if any collision detected
        return jnp.any(collisions)

    def kill_entity(
            self,
            enemy_pos: chex.Array,
            death_timer: int
            ) -> chex.Array:
        return jnp.array([
            enemy_pos[0],  # x
            enemy_pos[1],  # y
            enemy_pos[2],  # direction
            death_timer  # death_timer
        ], dtype=enemy_pos.dtype)

    @partial(jax.jit, static_argnums=(0,))
    def check_missile_collisions( # TODO: improve
        self,
        missile_positions: chex.Array,  # (MAX_MISSILES, 4)
        enemy_positions: chex.Array,    # (N_ENEMIES, 2)
        on_screen_position: chex.Array,
        player_x: chex.Array,
        enemy_size: tuple[int, int],
    ) -> tuple[chex.Array, chex.Array, chex.Array]:
        """Check for collisions between player missiles and enemies, mit dynamischer Breitenanpassung."""

        def check_single_missile(missile):
            missile_x, missile_y, direction, _ = missile
            missile_active = missile[3] != 0

            def check_single_enemy(enemy_pos):
                enemy_active = enemy_pos[3] > self.consts.FRAMES_DEATH_ANIMATION_ENEMY

                # Sichtfeldgrenzen
                left_bound = player_x - on_screen_position
                right_bound = left_bound + self.consts.WIDTH

                new_missile = direction

                missile_left = missile_x
                missile_right = missile_x + self.consts.PLAYER_MISSILE_SIZE[0]

                # Dynamische Breite berechnen
                clipped_left = jnp.maximum(missile_left, left_bound)
                clipped_right = jnp.minimum(missile_right, right_bound)

                # Neue Breite
                clipped_width = jnp.maximum(0, clipped_right - clipped_left)

                # Missile ist zu klein → keine Kollision möglich
                too_small = clipped_width <= 0

                # Neue Position für Kollisionstest
                adjusted_pos = jnp.array([clipped_left, missile_y])
                adjusted_size = jnp.array([clipped_width, self.consts.PLAYER_MISSILE_SIZE[1]])

                collision = jnp.logical_and(
                    jnp.logical_and(
                        jnp.logical_and(
                            missile_active,
                            enemy_active
                        ),
                        jnp.logical_not(too_small)
                    ),
                    self.check_collision_single(adjusted_pos, adjusted_size, enemy_pos, enemy_size)
                )

                # Kill initialisieren (nicht endgültig tot)
                new_enemy_pos = jnp.where(collision,
                                          self.kill_entity(enemy_pos, self.consts.FRAMES_DEATH_ANIMATION_ENEMY),
                                          enemy_pos)

                # Missile deaktivieren bei Treffer
                new_missile = jnp.where(
                    collision,
                    jnp.array([0, 0, 0, 0], dtype=missile.dtype),
                    missile
                )

                # Punkte vergeben
                is_jet = enemy_size[1] == 6
                score_add = jnp.where(
                    jnp.logical_and(collision, enemy_pos[3] > self.consts.FRAMES_DEATH_ANIMATION_ENEMY),
                    jnp.where(
                        is_jet,
                        self.consts.SCORE_PER_JET_KILL,
                        self.consts.SCORE_PER_CHOPPER_KILL
                    ),
                    0
                )

                return new_enemy_pos, new_missile, score_add

            new_enemy_positions, new_missiles, score_add = jax.vmap(check_single_enemy)(enemy_positions)
            return new_enemy_positions, new_missiles[0], jnp.sum(score_add)                                 # in case of weird behavior: change the array addressing here

        new_enemy_positions, new_missiles, score_add = jax.vmap(check_single_missile)(missile_positions)
        return new_enemy_positions[0], new_missiles, jnp.sum(score_add)



    @partial(jax.jit, static_argnums=(0,))
    def check_player_collision_entity(
        self,
        player_x: chex.Array,
        player_y: chex.Array,
        player_velocity: chex.Array,
        entity_list: chex.Array,
        entity_size: Tuple[int, int],
        death_threshold: chex.Array,
        ) -> Tuple[chex.Array, chex.Array]:

        player_pos = jnp.array([player_x, player_y])
        offset = (self.consts.PLAYER_SIZE[0] // 2 - entity_size[0] // 2) - (player_velocity * self.consts.DISTANCE_WHEN_FLYING)

        def check_single(entity):
            #any_collision_inner, updated_entities = carry

            world_x, world_y = entity[0], entity[1]
            death_timer = entity[3]
            is_active = death_timer > death_threshold

            # Passe die Position an, wie sie auch im Renderer korrigiert wird
            adjusted_entity_pos = jnp.array([world_x + offset, world_y])

            # Prüfe Kollision nur bei aktiven Gegnern
            collision = jnp.logical_and(
                is_active,
                self.check_collision_single(player_pos, self.consts.PLAYER_SIZE, adjusted_entity_pos, entity_size)
            )

            # Markiere getroffenen Gegner
            new_entity = jnp.where(collision, self.kill_entity(entity, death_threshold), entity)

            return new_entity

        updated_entity_list = jax.vmap(check_single)(entity_list)

        return jnp.invert(jnp.array_equal(entity_list, updated_entity_list)), updated_entity_list

    @partial(jax.jit, static_argnums=(0,))
    def check_missile_truck_collisions(
            self,
            truck_positions: chex.Array,  # (MAX_TRUCKS, 4): [x, y, direction, death_timer]
            missile_positions: chex.Array,  # (MAX_MISSILES, 4): [x, y, direction, did_split_flag]
            truck_size: Tuple[int, int],  # (width, height)
            missile_size: Tuple[int, int],  # (width, height)
    ) -> Tuple[chex.Array, chex.Array]:

        def check_single_missile(missile, trucks):
            mx, my, _, _ = missile
            missile_active = my > 2

            def check_single_truck(truck):
                tx, ty, tdir, tdeath = truck
                truck_active = jnp.logical_and(tdir != 0, tdeath > 0)

                collision = (
                        missile_active & truck_active &
                        self.check_collision_single(
                            jnp.array([mx, my]), missile_size,
                            jnp.array([tx, ty]), truck_size
                        )
                )

                updated_truck = jnp.where(
                    collision,
                    jnp.array([tx, ty, tdir, self.consts.FRAMES_DEATH_ANIMATION_TRUCK], dtype=truck.dtype),
                    truck
                )

                return collision, updated_truck

            # Check all trucks against this missile
            collision_flags, updated_trucks = jax.vmap(check_single_truck)(trucks)

            # If any collision occurred, mark missile as dead
            collided = jnp.any(collision_flags)
            updated_missile = jnp.where(
                collided,
                jnp.array([0.0, 0.0, 0.0, 187.0], dtype=missile.dtype),
                missile
            )

            return updated_missile, updated_trucks, collision_flags

        # Apply to all missiles
        updated_results = jax.vmap(
            lambda m: check_single_missile(m, truck_positions)
        )(missile_positions)

        updated_missiles = updated_results[0]  # shape: (MAX_MISSILES, 4)
        updated_truck_list = updated_results[1]  # shape: (MAX_MISSILES, MAX_TRUCKS, 4)
        collision_flags_all = updated_results[2]  # shape: (MAX_MISSILES, MAX_TRUCKS)

<<<<<<< HEAD
    @partial(jax.jit, static_argnums=(0,))
    def initialize_enemy_positions(self, init_rng: chex.PRNGKey, ref_x: chex.Array) -> tuple[chex.Array, chex.Array]:
        """
        Spawn enemy fleets, but wrap each fleet's anchor so it is near ref_x.
        This prevents origin-spawn artifacts during the no-move pause and keeps
        the minimap consistent immediately after respawn.
        """
        jet_positions = jnp.zeros((self.consts.MAX_ENEMIES, 4), dtype=jnp.float32)
        chopper_positions = jnp.zeros((self.consts.MAX_ENEMIES, 4), dtype=jnp.float32)

        # Wrap helper: put x within +-624 of ref
        def wrap_near_ref(x, ref):
            period = jnp.asarray(1248.0, dtype=x.dtype)  # 2 * 624
            half = jnp.asarray(624.0, dtype=x.dtype)
            return ref + jnp.mod(x - ref + half, period) - half
=======
        # Combine all truck updates from each missile pass
        def reduce_trucks(i, carry):
            combined = carry
            flags = collision_flags_all[i]
            trucks = updated_truck_list[i]
            return jnp.where(flags[:, None], trucks, combined)

        initial_trucks = truck_positions
        updated_trucks = jax.lax.fori_loop(0, missile_positions.shape[0], reduce_trucks, initial_trucks)

        return updated_trucks, updated_missiles

    """now can spawn enemies into fleets with different directions"""
    @partial(jax.jit, static_argnums=(0,))      #TODO: fix
    def initialize_enemy_positions(self, init_rng: chex.PRNGKey) -> tuple[chex.Array, chex.Array]:
        jet_positions = jnp.zeros((self.consts.MAX_ENEMIES, 4))
        chopper_positions = jnp.zeros((self.consts.MAX_ENEMIES, 4))
>>>>>>> 66d2a1e4

        ref_x = jnp.asarray(ref_x, dtype=jnp.float32)

        # Fleet layout
        fleet_start_x = jnp.asarray(-780.0, dtype=jnp.float32)
        fleet_spacing_x = jnp.asarray(312.0, dtype=jnp.float32)
        fleet_count = 4
        units_per_fleet = 3
        vertical_spacing = 30
        y_start = self.consts.HEIGHT // 2 - (units_per_fleet // 2) * vertical_spacing

        # RNG
        key0, key1, key2 = jax.random.split(init_rng, 3)
        keys_for_direction = jax.random.split(key0, fleet_count)
        keys_for_chopper_amount = jax.random.split(key1, fleet_count)
        keys_for_offsets = jax.random.split(key2, fleet_count * units_per_fleet)

        carry = (jet_positions, chopper_positions, 0)

        def spawn_fleet(fleet_idx, carry):
            jet_positions, chopper_positions, global_idx = carry

            # Base anchor and wrap it near ref_x
            base_anchor = fleet_start_x + fleet_spacing_x * jnp.asarray(fleet_idx, dtype=jnp.float32)
            anchor_x = wrap_near_ref(base_anchor, ref_x)

            # Random directions per unit
            directions = jax.random.choice(
                keys_for_direction[fleet_idx],
                jnp.array([-1.0, 1.0], dtype=jnp.float32),
                shape=(units_per_fleet,),
                replace=True
            )

            # Random number of choppers in this fleet
            chopper_count = jax.random.randint(keys_for_chopper_amount[fleet_idx], (), 0, units_per_fleet + 1)

            # X offsets per unit
            x_offset_array = jnp.array([
                jax.random.randint(keys_for_offsets[fleet_idx * units_per_fleet + 0], (),
                                   -self.consts.ENEMY_MAXIMUM_SPAWN_OFFSET + 5,
                                   self.consts.ENEMY_MAXIMUM_SPAWN_OFFSET - 5),
                jax.random.randint(keys_for_offsets[fleet_idx * units_per_fleet + 1], (),
                                   -self.consts.ENEMY_MAXIMUM_SPAWN_OFFSET + 5,
                                   self.consts.ENEMY_MAXIMUM_SPAWN_OFFSET - 5),
                jax.random.randint(keys_for_offsets[fleet_idx * units_per_fleet + 2], (),
                                   -self.consts.ENEMY_MAXIMUM_SPAWN_OFFSET + 5,
                                   self.consts.ENEMY_MAXIMUM_SPAWN_OFFSET - 5),
            ], dtype=jnp.float32)

            def place_unit(i, unit_carry):
                jet_positions, chopper_positions, jet_idx, chopper_idx = unit_carry
                y = jnp.asarray(y_start + i * vertical_spacing, dtype=jnp.float32)
                offset_x = x_offset_array[i]
                direction = directions[i]
                pos = jnp.array([anchor_x + offset_x, y, direction, self.consts.FRAMES_DEATH_ANIMATION_ENEMY + 5.0], dtype=jnp.float32)

                is_chopper = i < chopper_count
                chopper_positions = jax.lax.cond(
                    is_chopper,
                    lambda cp: cp.at[chopper_idx].set(pos),
                    lambda cp: cp,
                    chopper_positions
                )
                jet_positions = jax.lax.cond(
                    is_chopper,
                    lambda jp: jp,
                    lambda jp: jp.at[jet_idx].set(pos),
                    jet_positions
                )

                jet_idx = jet_idx + jnp.where(is_chopper, 0, 1)
                chopper_idx = chopper_idx + jnp.where(is_chopper, 1, 0)
                return jet_positions, chopper_positions, jet_idx, chopper_idx

            jet_positions, chopper_positions, jet_idx, chopper_idx = jax.lax.fori_loop(
                0, units_per_fleet, place_unit, (jet_positions, chopper_positions, global_idx, global_idx)
            )

            new_global_idx = global_idx + units_per_fleet
            return (jet_positions, chopper_positions, new_global_idx)

        jet_positions, chopper_positions, _ = jax.lax.fori_loop(0, fleet_count, spawn_fleet, carry)
        return jet_positions, chopper_positions

    @partial(jax.jit, static_argnums=(0,))
    def emit_enemy_speed(self, speed: chex.Array) -> chex.Array:
        return True

    @partial(jax.jit, static_argnums=(0,))
    def step_enemy_movement(
            self,
            truck_positions: chex.Array,
            jet_positions: chex.Array,
            chopper_positions: chex.Array,
            rng: chex.PRNGKey,
            state_player_x: chex.Array,
            local_player_offset: chex.Array,
            difficulty: chex.Array,
            enemy_speed: chex.Array,
    ) -> Tuple[chex.Array, chex.Array, chex.PRNGKey]:

        rng0, direction_rng = jax.random.split(rng)
        rng1, process_jet_rng = jax.random.split(rng0)
        return_rng, process_chopper_rng = jax.random.split(rng1)

        def emit_velocity() -> chex.Array:
            difficulty_value = jnp.where(difficulty == 1, 1, 1.5)
            jet_speed_right = (self.consts.JET_VELOCITY_RIGHT + enemy_speed) * difficulty_value
            jet_speed_left = (self.consts.JET_VELOCITY_LEFT + enemy_speed) * difficulty_value
            chopper_speed_right = (self.consts.CHOPPER_VELOCITY_RIGHT + enemy_speed) * difficulty_value
            chopper_speed_left = (self.consts.CHOPPER_VELOCITY_LEFT + enemy_speed) * difficulty_value

            return jnp.array([jet_speed_right, jet_speed_left, chopper_speed_right, chopper_speed_left])


        def move_enemy_x(pos: chex.Array, is_jet, move_x_is_in_range) -> chex.Array:
            is_active = pos[2] != 0

            def is_out_of_cycle(enemy_pos: chex.Array) -> chex.Array:
                # Auswahl der X-Positionen der mittleren trucks
                middle_trucks = jnp.array(
                    [
                        truck_positions[1][0],
                        truck_positions[4][0],
                        truck_positions[7][0],
                        truck_positions[10][0],
                    ]
                )

                # Berechne den absoluten Abstand zur enemy_position[0]
                distances = jnp.abs(middle_trucks - enemy_pos[0])

                # Finde den Index des kleinsten Abstands
                min_index = jnp.argmin(distances)

                nearest_middle_truck = middle_trucks[min_index]

                return jnp.logical_or(enemy_pos[0] > nearest_middle_truck + self.consts.ENEMY_OUT_OF_CYCLE_RIGHT,
                                      enemy_pos[0] < nearest_middle_truck - self.consts.ENEMY_OUT_OF_CYCLE_LEFT)


            def is_in_range_function():
                def check_if_out_of_cycle_jet_function():
                    def jet_is_out_of_cycle_function():

                        return jax.lax.cond( # jet_is_out_of_cycle_function
                            pos[2] == -1,
                            lambda _: jnp.array([pos[0] + pos[2] * -1 * emit_velocity()[1] - 1, pos[1], pos[2] * -1, pos[3]], dtype=jnp.float32), # if enemy direction is -1 and position out of bounds turn around by multiply direction with -1 (LEFT -> RIGHT) and adding the LEFT_VELOCITY * direction to the position
                            lambda _: jnp.array([pos[0] + pos[2] * -1 * emit_velocity()[0] - 1, pos[1], pos[2] * -1, pos[3]], dtype=jnp.float32), # if enemy direction is not -1 and position out of bounds turn around by multiply direction with -1 (RIGHT -> LEFT) and adding the RIGHT_VELOCITY * direction to the position
                            operand=None
                        )

                    def jet_is_not_out_of_cycle_function():

                        return jax.lax.cond( # jet_is_not_out_of_cycle_function
                            pos[2] == -1,
                            lambda _: jnp.array([pos[0] + pos[2] * emit_velocity()[1], pos[1], pos[2], pos[3]], dtype=jnp.float32), # if enemy direction is -1 and position is not out of bounds just add the LEFT_VELOCITY * direction onto the position
                            lambda _: jnp.array([pos[0] + pos[2] * emit_velocity()[0], pos[1], pos[2], pos[3]], dtype=jnp.float32), # if enemy direction is not -1 and position is not out of bounds just add the RIGHT_VELOCITY * direction onto the position
                            operand=None
                        )


                    return jax.lax.cond( # is_in_range_function
                        is_out_of_cycle(pos),                               # checks if enemy is out of cycle
                        lambda _: jet_is_out_of_cycle_function(),           # Jet is indeed out of bounds
                        lambda _: jet_is_not_out_of_cycle_function(),       # Jet is inside of bounds
                        operand=None
                    )


                def check_if_out_of_cycle_chopper_function():

                    def chopper_is_out_of_cycle_function():

                        return jax.lax.cond( # chopper_is_out_of_cycle_function
                            pos[2] == -1,
                            lambda _: jnp.array([pos[0] + pos[2] * -1 * emit_velocity()[3] - 1, pos[1], pos[2] * -1, pos[3]], dtype=jnp.float32),  # Since chopper is out of bounds, change its direction from left to right and do one step to the right + 1 to escape cycle (bounds) boundry
                            lambda _: jnp.array([pos[0] + pos[2] * -1 * emit_velocity()[2] - 1, pos[1], pos[2] * -1, pos[3]], dtype=jnp.float32), # Since chopper is out of bounds, change its direction from right to left and do one step to the left + 1 to escape cycle (bounds) boundry
                            operand=None
                        )

                    def chopper_is_not_out_of_cycle_function():

                        return jax.lax.cond( # chopper_is_not_out_of_cycle_function
                            pos[2] == -1,
                            lambda _: jnp.array([pos[0] + pos[2] * emit_velocity()[3], pos[1], pos[2], pos[3]], dtype=jnp.float32),  # Since chopper is inside of bounds, move chopper to the left by the defined speed
                            lambda _: jnp.array([pos[0] + pos[2] * emit_velocity()[2], pos[1], pos[2], pos[3]], dtype=jnp.float32), # Since chopper is inside of bounds, move chopper to the right by the defined speed
                            operand=None
                        )


                    return jax.lax.cond( # check_if_out_of_cycle_chopper_function
                        is_out_of_cycle(pos),
                        lambda _: chopper_is_out_of_cycle_function(),     # Chopper is indeed out of bounds
                        lambda _: chopper_is_not_out_of_cycle_function(), # Chopper is inside of bounds
                        operand=None
                    )


                return jax.lax.cond( # is_in_range_function
                    is_jet,
                    lambda _: check_if_out_of_cycle_jet_function(),       # Check if jet is out of bounds
                    lambda _: check_if_out_of_cycle_chopper_function(),   # Check if chopper is out of bounds
                    operand=None
                )


            def not_active_or_not_in_range(): # looks for in_range and active enemies from all fleets
                return jax.lax.cond(
                    move_x_is_in_range,
                    lambda _: pos,                                                      # is dead -> does not move at all
                    lambda _: jnp.array([pos[0] - 0.5, pos[1], pos[2], pos[3]]),        # moves the same speed as trucks to the left (fleet + trucks stay freezed)
                    operand=None
                )

            new_pos = jax.lax.cond(
                jnp.logical_and(is_active, move_x_is_in_range),
                lambda _: is_in_range_function(),           # Enemy is alive and is in the nearest fleet to the player
                lambda _: not_active_or_not_in_range(),     # Enemy is either dead or not part of the nearest fleet to the player.
                operand=None
            )


            out_of_bounds = jnp.abs(state_player_x - pos[0]) > 624
            wrapped_x = pos[0] + jnp.clip(state_player_x - pos[0], -1, 1) * 1248  # + pos[2] * 0.5
            wrapped_pos = jnp.array([wrapped_x, pos[1], pos[2], pos[3]])

            return jnp.where(out_of_bounds, wrapped_pos, new_pos)

        def move_enemy_y(pos: chex.Array, move_y_rng_key: chex.Array, middle_lane_rng_key: chex.Array, move_y_is_in_range: chex.Array):
            is_active = pos[2] != 0
            is_on_correct_lane = jnp.logical_or(pos[1] == (pos[3] - self.consts.FRAMES_DEATH_ANIMATION_ENEMY), pos[3] == self.consts.FRAMES_DEATH_ANIMATION_ENEMY + 5) # If enemy is on the lane defined in its lane flag, except if lane flag equals the reset state

            def dont_touch_position():
                return pos[1], pos[3]

            def move_or_dont():
                def dont_move_and_reset_lane_flag():
                    return pos[1], self.consts.FRAMES_DEATH_ANIMATION_ENEMY + 5.0

                def move():
                    def get_go_up():
                        return pos[1] - 0.5, pos[3]
                    def get_go_down():
                        return pos[1] + 0.5, pos[3]

                    lane_is_below = pos[1] < (pos[3] - self.consts.FRAMES_DEATH_ANIMATION_ENEMY)
                    return jax.lax.cond(lane_is_below,
                                        lambda _: get_go_down(),  # If lane is below, do one step towards ground
                                        lambda _: get_go_up(),    # If lane is above, do one step towards sky
                                        operand=None)

                return jax.lax.cond( # move_or_dont
                    is_on_correct_lane,
                    lambda _: dont_move_and_reset_lane_flag(),   # Enemy is on desired lane (allow new lane to be picked)
                    lambda _: move(),                            # Move enemy towards desired lane
                    operand=None
                )

            def get_next_pos():
                def pick_desired_lane():
                    is_in_top_lane = jnp.any(pos[1] == self.consts.TOP_LANES)           # If enemy is in the global top lane
                    is_in_middle_lane = jnp.any(pos[1] == self.consts.MIDDLE_LANES)     # If enemy is in the glocal middle lane

                    new_lane = self.consts.FRAMES_DEATH_ANIMATION_ENEMY + jnp.where( # Pick a valid lane for the enemy. (Pick one local lane from the global lane the enemy is on)
                        is_in_top_lane,
                        jax.random.choice(move_y_rng_key, self.consts.TOP_LANES).astype(jnp.float32),   # RNG FOR LANE PICK IS NOT FULLY RANDOM, LIKE IN REAL GAME. CHANGE ALL OCCURRENCES OF move_y_rng_keys[1] to move_y_rng_keys[i] FOR IT TO BE FULLY RANDOM
                        jnp.where(
                            is_in_middle_lane,
                            jax.random.choice(middle_lane_rng_key, self.consts.MIDDLE_LANES).astype(jnp.float32),
                            jax.random.choice(move_y_rng_key, self.consts.BOTTOM_LANES).astype(jnp.float32)  # If not in top or middle, enemy has to be in the bottom lane
                        )
                    )
                    return pos[1], new_lane


                should_switch = jax.random.bernoulli(middle_lane_rng_key, p=self.consts.ENEMY_LANE_SWITCH_PROBABILITY)
                return jax.lax.cond( # get_next_pos
                    jnp.logical_and(should_switch, is_on_correct_lane),
                    lambda _: pick_desired_lane(),  # Since enemy is on its desired lane and should_switch is triggered, we need to update the lane handler to the desired lane
                    lambda _: move_or_dont(),       # Move enemy if not on desired lane or don't move if on the desired lane
                    operand=None
                )

            (new_y, death_timer_or_lane_flag) = jax.lax.cond( # move_enemy_y
                jnp.logical_and((pos[3] > self.consts.FRAMES_DEATH_ANIMATION_ENEMY + 4), jnp.logical_and(is_active, move_y_is_in_range)),
                lambda _: get_next_pos(),           # If pos[3] is interpreted as the lane handler
                lambda _: dont_touch_position(),    # If pos[3] is interpreted as the death timer, also used for logic where the y position should not be changed
                operand=None
            )

            return jnp.array([pos[0], new_y, pos[2], death_timer_or_lane_flag], dtype=pos.dtype)

        def is_in_range_checker(pos: chex.Array) -> chex.Array:
            all_middle_trucks_x = jnp.array(
                [
                    truck_positions[1][0],
                    truck_positions[4][0],
                    truck_positions[7][0],
                    truck_positions[10][0],
                ]
            )

            # nearest_middle_truck = x-coordinate of middle truck closest to enemy with given pos
            distance_to_enemy = jnp.abs(all_middle_trucks_x - pos[0])
            min_index = jnp.argmin(distance_to_enemy)
            nearest_middle_truck = all_middle_trucks_x[min_index]

            # nearest_middle_truck_player = x-coordinate of middle truck closest to player
            distance_to_player = jnp.abs(all_middle_trucks_x - state_player_x + local_player_offset)
            min_index_player = jnp.argmin(distance_to_player)
            nearest_middle_truck_player = all_middle_trucks_x[min_index_player]

            return jnp.where(nearest_middle_truck == nearest_middle_truck_player, jnp.array(True), jnp.array(False))

        def process_enemy(current_pos, key, middle_lane_key, is_jet):                                                                      # Get current position
            enemy_is_in_range = is_in_range_checker(current_pos)                                                  # If jet is in "render distance". If not, it does not move
            new_pos = move_enemy_x(current_pos, is_jet, enemy_is_in_range)                               # Calculate new x position
            new_pos = move_enemy_y(new_pos, key, middle_lane_key, enemy_is_in_range)                           # Calculate new y position
            return new_pos

        # --Process jets --
        # Prepare rng keys for random jet movement TODO: randomization might need to be fixed
        keys_for_process_jet = jax.random.split(process_jet_rng, jet_positions.shape[0])  # Generate rng-key for every chopper there is. THIS IS NOT FULLY USED, SINCE MOVEMENT IS NOT FULLY RANDOM.
        middle_lane_jet_key = keys_for_process_jet[1]
        #new_jet_positions = jnp.zeros_like(jet_positions)   # for debugging purposes
        new_jet_positions = jax.vmap(
            lambda a, b: process_enemy(a, b, middle_lane_jet_key, jnp.array(True)),
            in_axes=(0, 0)
        )(jet_positions, keys_for_process_jet)

        # -- Process choppers --
        # Prepare rng keys for random jet movement TODO: randomization might need to be fixed
        keys_for_process_chopper = jax.random.split(process_chopper_rng, jet_positions.shape[0])  # Generate rng-key for every chopper there is. THIS IS NOT FULLY USED, SINCE MOVEMENT IS NOT FULLY RANDOM.
        middle_lane_chopper_key = keys_for_process_jet[1]
        #new_chopper_positions = jnp.zeros_like(chopper_positions)  # for debugging purposes
        new_chopper_positions = jax.vmap(
            lambda a, b: process_enemy(a, b, middle_lane_chopper_key, jnp.array(False)),
            in_axes=(0, 0)
        )(chopper_positions, keys_for_process_chopper)

        return new_jet_positions, new_chopper_positions, return_rng

    def update_entity_death(self, entity_array, death_timer, is_truck):
        def update_entity(entity):
            direction, timer = entity[2], entity[3]

            #Wenn Tod initialisiert (also noch aktiv) und timer > 0 & timer <= FRAMES_DEATH_ANIMATION, dann dekrementieren
            new_timer = jnp.where(jnp.logical_and(timer > 0, timer <= death_timer), timer - 1, timer)

            #Nach Ablauf von death_timer Enemy deaktivieren/entfernen
            new_entity = jnp.where(
                new_timer == 0,
                        jnp.where(
                            is_truck,
                            jnp.array([entity[0], entity[1], 0, 0], dtype=entity.dtype),
                            jnp.array([0, 0, 0, 0], dtype=entity.dtype)
                        ),
                entity.at[3].set(new_timer)
            )

            return new_entity

        return jax.vmap(update_entity)(entity_array)


    @partial(jax.jit, static_argnums=(0,))
    def initialize_truck_positions(self) -> chex.Array:     # TODO: change to vmap (via positioning array) if possible
        initial_truck_positions = jnp.zeros((self.consts.MAX_TRUCKS, 4))
        anchor = -748
        carry = (initial_truck_positions, anchor)

        def spawn_trucks(i, carry):
            truck_positions, anchor = carry

            anchor = jnp.where(
                i % 3 == 0,
                anchor + 248,
                anchor + 32,
            )
            truck_positions = truck_positions.at[i].set(jnp.array([anchor, 156, -1, self.consts.FRAMES_DEATH_ANIMATION_TRUCK + 1]))
            return truck_positions, anchor

        return jax.lax.fori_loop(0, 12, spawn_trucks, carry)[0]

    @partial(jax.jit, static_argnums=(0,))
    def step_truck_movement(
            self,
            truck_positions: chex.Array,
            state_player_x: chex.Array,
    ) -> chex.Array:

        def move_single_truck(truck_pos):
            movement_x = -0.5  # Geschwindigkeit 0.5 pro Frame, egal ob tot oder nicht, weil wir die Position noch für die enemy positions brauchen

            out_of_bounds = jnp.abs(state_player_x - truck_pos[0]) > 624

            new_x = jnp.where(
                out_of_bounds,
                truck_pos[0] + jnp.sign(state_player_x - truck_pos[0]) * 1248 + movement_x,
                truck_pos[0] + movement_x,
            )

            new_pos = jnp.array([new_x, truck_pos[1], truck_pos[2], truck_pos[3]])

            return new_pos

        return jax.vmap(move_single_truck)(truck_positions)


    @partial(jax.jit, static_argnums=(0,))
    def enemy_missiles_step(        # TODO: vmap
            self,
            jet_positions: chex.Array,  # (MAX_ENEMIES, 4)
            chopper_positions: chex.Array,  # (MAX_ENEMIES, 4)
            missile_states: chex.Array,  # (MAX_ENEMY_MISSILES, 4): [x, y, y_dir, did_split]
            rng: chex.PRNGKey,
    ) -> chex.Array:

        enemies = jnp.concatenate([jet_positions, chopper_positions], axis=0)

        def step_both_missiles(i, carry):
            missiles, key, eni = carry
            # Split key into spawn, split, speed, and next key
            key, key_spawn, key_split, key_speed = jax.random.split(key, 4)

            # Get current enemy
            current_enemy = enemies[eni]

            # Upper and lower missile
            missile_upper = missiles[i]
            missile_lower = missiles[i + 1]

            def maybe_spawn():
                def do_spawn():
                    # Coordinates of upper missile part
                    x_upper_spawn = current_enemy[0]
                    y_upper_spawn = current_enemy[1]

                    # Coordinates of lower missile part
                    x_lower_spawn = current_enemy[0]
                    y_lower_spawn = current_enemy[1] + 1

                    # Random Y Velocity
                    y_speed_spawn = jax.random.uniform(
                        key_speed,
                        (),
                        minval=-self.consts.ENEMY_MISSILE_MAXIMUM_Y_SPEED_BEFORE_SPLIT,
                        maxval=self.consts.ENEMY_MISSILE_MAXIMUM_Y_SPEED_BEFORE_SPLIT
                    )

                    # We also set the did_split flag to false
                    spawned_upper_missile = jnp.array([x_upper_spawn, y_upper_spawn, y_speed_spawn, 187.0], dtype=jnp.float32)
                    spawned_lower_missile = jnp.array([x_lower_spawn, y_lower_spawn, y_speed_spawn, 187.0], dtype=jnp.float32)

                    return spawned_upper_missile, spawned_lower_missile

                return jax.lax.cond(
                    jax.random.bernoulli(key_spawn, p=self.consts.ENEMY_MISSILE_SPAWN_PROBABILITY),
                    lambda _: do_spawn(), # Actually spawn
                    lambda _: (           # Leave dead
                        jnp.array([0.0, 0.0, 0.0, 187.0], dtype=jnp.float32),
                        jnp.array([0.0, 0.0, 0.0, 187.0], dtype=jnp.float32)
                    ),
                    operand=None
                )

            def do_step():
                x_upper_step, y_upper_step, y_upper_speed, did_split_upper_step = missile_upper
                x_lower_step, y_lower_step, y_lower_speed, did_split_lower_step = missile_lower

                def dont_split():
                    y_upper_step_inner = y_upper_step + y_upper_speed
                    y_lower_step_inner = y_lower_step + y_lower_speed
                    return (
                        y_upper_step_inner.astype(jnp.float32),
                        y_upper_speed.astype(jnp.float32),
                        y_lower_step_inner.astype(jnp.float32),
                        y_lower_speed.astype(jnp.float32),
                        187.0
                    )

                def do_split():
                    y_upper_speed_inner = jnp.array(self.consts.ENEMY_MISSILE_Y_SPEED_AFTER_SPLIT, dtype=jnp.float32)
                    y_lower_speed_inner = jnp.array(-self.consts.ENEMY_MISSILE_Y_SPEED_AFTER_SPLIT, dtype=jnp.float32)
                    y_upper_step_inner = y_upper_step + y_upper_speed_inner
                    y_lower_step_inner = y_lower_step + y_lower_speed_inner
                    return (
                        y_upper_step_inner.astype(jnp.float32),
                        y_upper_speed_inner,
                        y_lower_step_inner.astype(jnp.float32),
                        y_lower_speed_inner,
                        42.0
                    )

                split_condition = jnp.logical_and(
                    jax.random.bernoulli(key_split, p=self.consts.ENEMY_MISSILE_SPLIT_PROBABILITY),
                    jnp.logical_and(did_split_upper_step != 42.0, did_split_lower_step != 42.0)
                )

                y_upper_changed, y_upper_speed_changed, y_lower_changed, y_lower_speed_changed, flag = jax.lax.cond(
                    split_condition,
                    lambda _: do_split(),
                    lambda _: dont_split(),
                    operand=None
                )

                stepped_upper_missile = jnp.array([x_upper_step, y_upper_changed, y_upper_speed_changed, flag], dtype=jnp.float32)
                stepped_lower_missile = jnp.array([x_lower_step, y_lower_changed, y_lower_speed_changed, flag], dtype=jnp.float32)

                # Kill upper if out of bounds
                stepped_upper_missile = jnp.where(
                    jnp.logical_or(y_upper_changed < 44.0, y_upper_changed > 163.0),
                    jnp.array([0.0, 0.0, 0.0, 187.0], dtype=jnp.float32),
                    stepped_upper_missile,
                )

                # Kill lower if out of bounds
                stepped_lower_missile = jnp.where(
                    jnp.logical_or(y_lower_changed < 44.0, y_lower_changed > 163.0),
                    jnp.array([0.0, 0.0, 0.0, 187.0], dtype=jnp.float32),
                    stepped_lower_missile
                )

                return stepped_upper_missile, stepped_lower_missile

            # Check if missile is "alive"
            upper_dead = jnp.all(missile_upper == jnp.array([0.0, 0.0, 0.0, 187.0], dtype=jnp.float32))
            lower_dead = jnp.all(missile_lower == jnp.array([0.0, 0.0, 0.0, 187.0], dtype=jnp.float32))

            updated_missile_upper, updated_missile_lower = jax.lax.cond(
                jnp.logical_and(upper_dead, lower_dead),
                lambda _: maybe_spawn(),
                lambda _: do_step(),
                operand=None
            )

            missiles = missiles.at[i].set(updated_missile_upper)
            missiles = missiles.at[i + 1].set(updated_missile_lower)

            return missiles, key

        def step_even(i, carry):
            a, b = carry
            carry = a, b, i
            return step_both_missiles(i * 2, carry)

        updated, _ = jax.lax.fori_loop(
            0, enemies.shape[0], step_even, (missile_states, rng)
        )
        return updated


    @partial(jax.jit, static_argnums=(0,))
    def player_missile_step(
            self,
            state: ChopperCommandState,
            curr_player_x,
            curr_player_y,
            action: chex.Array,
    ):
        fire = jnp.any(
            jnp.array([
                action == Action.FIRE,
                action == Action.UPRIGHTFIRE,
                action == Action.UPLEFTFIRE,
                action == Action.DOWNFIRE,
                action == Action.DOWNRIGHTFIRE,
                action == Action.DOWNLEFTFIRE,
                action == Action.RIGHTFIRE,
                action == Action.LEFTFIRE,
                action == Action.UPFIRE,
            ])
        )

        missile_y = curr_player_y + 6
        cooldown = jnp.maximum(state.player_missile_cooldown - 1, 0)

        def try_spawn(missiles): # TODO: rewrite
            def body(i, carry):
                missiles, did_spawn = carry
                missile = missiles[i]
                free = missile[2] == 0  # direction == 0 -> inactive
                should_spawn = jnp.where(self.consts.MAX_PLAYER_MISSILES > 1,
                                         jnp.logical_and(free, jnp.logical_not(did_spawn)),
                                         jnp.array(True))

                spawn_x = jnp.where(
                    state.player_facing_direction == -1,
                    curr_player_x - self.consts.PLAYER_MISSILE_WIDTH,
                    curr_player_x + self.consts.PLAYER_SIZE[0],
                )

                new_missile = jnp.array([
                    spawn_x, # x
                    missile_y, # y
                    state.player_facing_direction, # dir
                    spawn_x # x_spawn
                ], dtype=jnp.int32)

                updated_missile = jnp.where(should_spawn, new_missile, missile)
                missiles = missiles.at[i].set(updated_missile)
                return missiles, jnp.logical_or(did_spawn, should_spawn)

            return jax.lax.fori_loop(0, missiles.shape[0], body, (missiles, False))

        def spawn_if_possible(missiles):
            def do_spawn(_):
                return try_spawn(missiles)
            def skip_spawn(_):
                return missiles, False
            return jax.lax.cond(jnp.logical_and(jnp.logical_and(fire, state.pause_timer > self.consts.DEATH_PAUSE_FRAMES), cooldown == 0), do_spawn, skip_spawn, operand=None)

        def update_missile(missile):
            exists = missile[2] != 0
            new_x = missile[0] + missile[2] * self.consts.MISSILE_SPEED + state.player_velocity_x

            updated = jnp.array([
                new_x,        # updated x
                missile[1],   # y stays
                missile[2],   # direction stays
                missile[3]    # x_spawn stays
            ], dtype=jnp.int32)

            chopper_pos = (self.consts.WIDTH // 2) - 8 + state.local_player_offset + (state.player_velocity_x * self.consts.DISTANCE_WHEN_FLYING)
            left_bound = state.player_x - chopper_pos - self.consts.PLAYER_MISSILE_WIDTH
            right_bound = state.player_x + (self.consts.WIDTH - chopper_pos)

            out_of_bounds = jnp.logical_or(updated[0] < left_bound, updated[0] > right_bound)
            return jnp.where(jnp.logical_and(exists, ~out_of_bounds), updated, jnp.array([0, 0, 0, 0], dtype=jnp.int32))

        updated_missiles = jax.vmap(update_missile)(state.player_missile_positions)
        # jax.debug.print("{}", updated_missiles)
        updated_missiles, did_spawn = spawn_if_possible(updated_missiles)
        new_cooldown = jnp.where(did_spawn, self.consts.MISSILE_COOLDOWN_FRAMES, cooldown)

        return updated_missiles, new_cooldown


    @partial(jax.jit, static_argnums=(0,))
    def player_step(
        self,
        state: ChopperCommandState,
        action: chex.Array,
    ) -> tuple[chex.Array, chex.Array, chex.Array, chex.Array, chex.Array]:
        # Bewegungsrichtung bestimmen
        up = jnp.isin(action, jnp.array([
            Action.UP,
            Action.UPRIGHT,
            Action.UPLEFT,
            Action.UPFIRE,
            Action.UPRIGHTFIRE,
            Action.UPLEFTFIRE
        ]))
        down = jnp.isin(action, jnp.array([
            Action.DOWN,
            Action.DOWNRIGHT,
            Action.DOWNLEFT,
            Action.DOWNFIRE,
            Action.DOWNRIGHTFIRE,
            Action.DOWNLEFTFIRE
        ]))
        left = jnp.isin(action, jnp.array([
            Action.LEFT,
            Action.UPLEFT,
            Action.DOWNLEFT,
            Action.LEFTFIRE,
            Action.UPLEFTFIRE,
            Action.DOWNLEFTFIRE
        ]))
        right = jnp.isin(action, jnp.array([
            Action.RIGHT,
            Action.UPRIGHT,
            Action.DOWNRIGHT,
            Action.RIGHTFIRE,
            Action.UPRIGHTFIRE,
            Action.DOWNRIGHTFIRE
        ]))


        # Ziel-Beschleunigung basierend auf Eingabe
        accel_x = jnp.where(right, self.consts.ACCEL, jnp.where(left, -self.consts.ACCEL, 0.0))

        # Direction player is facing
        new_player_facing_direction = jnp.where(right, 1, jnp.where(left, -1, state.player_facing_direction))

        # Neue Geschwindigkeit berechnen und begrenzen
        velocity_x = state.player_velocity_x + accel_x
        velocity_x = jnp.clip(velocity_x, -self.consts.MAX_VELOCITY, self.consts.MAX_VELOCITY)

        # Falls keine Eingabe: langsamer werden (Friction)
        velocity_x = jnp.where(~(left | right), velocity_x * (1.0 - self.consts.FRICTION), velocity_x)

        # Neue X-Position (global!)
        player_x = state.player_x + velocity_x

        # Y-Position berechnen (sofortige Reaktion)
        delta_y = jnp.where(up, -1, jnp.where(down, 1, 0))
        player_y = jnp.clip(state.player_y + delta_y, self.consts.PLAYER_BOUNDS[1][0], self.consts.PLAYER_BOUNDS[1][1])

        # "Momentum" berechnen für Offset von der Mitte aus
        new_player_offset = jnp.where(new_player_facing_direction == 1, state.local_player_offset - self.consts.LOCAL_PLAYER_OFFSET_SPEED, state.local_player_offset + self.consts.LOCAL_PLAYER_OFFSET_SPEED)
        new_player_offset = jnp.asarray(new_player_offset, dtype=jnp.int32)

        new_player_offset = jnp.clip(new_player_offset, -60, 60)

        return player_x, player_y, velocity_x, new_player_offset, new_player_facing_direction

    @partial(jax.jit, static_argnums=(0,))
    def lives_step(
            self,
            player_collision: chex.Array,
            current_score: jnp.int32,
            save_lives: jnp.int32,
    ) -> tuple[jnp.int32, jnp.int32]:

        current_score = jnp.where(current_score == 0, 1, current_score)
        num_to_add = jnp.where(player_collision, -1, 0)

        num_to_add = jnp.where((current_score // 10000) > save_lives, num_to_add + 1, num_to_add)
        new_save_lives = jnp.where((current_score // 10000) > save_lives, save_lives + 1, save_lives)

        return num_to_add, new_save_lives

    @partial(jax.jit, static_argnums=(0,))
    def reset(self, key: jax.random.PRNGKey = jax.random.PRNGKey(time.time_ns() % (2 ** 32))) -> Tuple[
        ChopperCommandObservation, ChopperCommandState]:
        """Initialize game state"""

        new_key0, key0 = jax.random.split(key, 2)

        # Pass ref_x so fleets spawn wrapped near the initial player position
        jet_positions, chopper_positions = self.initialize_enemy_positions(
            key0, jnp.asarray(self.consts.PLAYER_START_X, dtype=jnp.float32)
        )
        initial_enemy_missile_positions = jnp.full((self.consts.MAX_ENEMY_MISSILES, 4), jnp.array([0, 0, 0, 187], dtype=jnp.float32))

        # FOR EXPLANATION OF FIELDS SEE ChopperCommandState CLASS
        # Explanation for concrete values below
        reset_state = ChopperCommandState(
            player_x=jnp.array(self.consts.PLAYER_START_X).astype(jnp.float32),             # Initial horizontal spawn position of the player in world space. Sets where the chopper starts.
            player_y=jnp.array(self.consts.PLAYER_START_Y).astype(jnp.int32),               # Initial vertical spawn position of the player. Ensures the chopper appears above ground level.
            player_velocity_x=jnp.array(0).astype(jnp.float32),                             # Player starts at rest horizontally — no momentum on the first frame.
            local_player_offset=jnp.array(50).astype(jnp.float32),                          # Initial screen offset. This is for the no_move_pause animation when starting the game and respawning.
            player_facing_direction=jnp.array(1).astype(jnp.int32),                         # # Player begins facing right (1).
            score=jnp.array(0).astype(jnp.int32),                                           # Game always starts with a score of 0.
            lives=jnp.array(3).astype(jnp.int32),                                           # Standard number of starting lives.
            save_lives=jnp.array(0).astype(jnp.int32),                                      # Player starts with no lives granted for every 10000 points reached
            truck_positions=self.initialize_truck_positions().astype(jnp.float32),          # Trucks are initialized with predefined starting positions and inactive death timers.
            jet_positions=jet_positions,                                                    # Jets are initialized with predefined starting positions and inactive death timers.
            chopper_positions=chopper_positions,                                            # Choppers are initialized with predefined starting positions and inactive death timers.
            enemy_missile_positions=initial_enemy_missile_positions,                        # All enemy missile entries are coded as "dead": [0.0, 0.0, 0.0, 187.0], meaning no missiles are in play at start.
            player_missile_positions=jnp.zeros((self.consts.MAX_PLAYER_MISSILES, 4)),       # All player missile slots are zeroed out; meaning no missiles are in play at start.
            player_missile_cooldown=jnp.array(0),                                           # Cooldown timer is 0, so the player is allowed to shoot immediately.
            player_collision=jnp.array(False),                                              # Player has not collided with anything on game start.
            step_counter=jnp.array(0).astype(jnp.int32),                                    # Frame counter starts from 0.
            pause_timer=jnp.array(self.consts.DEATH_PAUSE_FRAMES + 2).astype(jnp.int32),    # The game starts in the no_move_pause (DEATH_PAUSE_FRAMES + 2) to allow for visual startup or intro.
            rng_key=new_key0,                                                               # Pseudo random number generator seed key, based on current time and initial key used.
            obs_stack=jnp.zeros((self.frame_stack_size, self.obs_size)),                    # Observation stack starts empty (zeros). Used for agent state.
            difficulty=jnp.array(self.consts.GAME_DIFFICULTY).astype(jnp.float32),          # difficulty of game
            enemy_speed=jnp.array(0).astype(jnp.float32),                                   # enemy_speed which is 0 on start
        )

        initial_obs = self._get_observation(reset_state)

        def expand_and_copy(x):
            x_expanded = jnp.expand_dims(x, axis=0)
            return jnp.concatenate([x_expanded] * self.frame_stack_size, axis=0)

        initial_obs = jax.tree.map(expand_and_copy, initial_obs)
        reset_state = reset_state._replace(obs_stack=initial_obs)
        return initial_obs, reset_state


    @partial(jax.jit, static_argnums=(0,))
    def step(self, state: ChopperCommandState, action: chex.Array):
        prev = state  # for reward/info

        def _match_state_dtypes(out_state, ref_state):
            # Casts every jnp.ndarray in out_state to ref_state's dtype (field-wise)
            return jax.tree.map(
                lambda new, old: new.astype(old.dtype) if (hasattr(new, "dtype") and hasattr(old, "dtype")) else new,
                out_state, ref_state
            )

        # -------- Determine phase --------
        in_death_pause   = (state.pause_timer > 0) & (state.pause_timer <= self.consts.DEATH_PAUSE_FRAMES)
        in_no_move_pause = (state.pause_timer == self.consts.DEATH_PAUSE_FRAMES + 2)
        needs_respawn    = (state.pause_timer == 0)

        # 0=NORMAL, 1=DEATH_PAUSE, 2=NO_MOVE, 3=RESPAWN  (explicit int32)
        phase = jnp.where(
            needs_respawn, jnp.int32(3),
            jnp.where(
                in_death_pause, jnp.int32(1),
                jnp.where(in_no_move_pause, jnp.int32(2), jnp.int32(0))
            )
        )

<<<<<<< HEAD
        # -------- Branches --------
        def do_normal(_):
            # RNG split
            k_move, k_mis, new_rng = jax.random.split(state.rng_key, 3)
=======
            # Update truck positions
            new_truck_positions = (
                self.step_truck_movement(
                    state.truck_positions,
                    state.player_x,
                )
            )

            # Update enemy missile positions
            new_enemy_missile_positions = self.enemy_missiles_step(
                new_jet_positions, new_chopper_positions, state.enemy_missile_positions, key1
            )

            # Update player missile positions
            new_player_missile_positions, new_cooldown = self.player_missile_step(
                state, state.player_x, state.player_y, action
            )

            # --------------- COLLISION UPDATES ---------------

            on_screen_chopper_position = (self.consts.WIDTH // 2) - 8 + new_local_player_offset + (new_player_velocity_x * self.consts.DISTANCE_WHEN_FLYING)

            # Check player missile collisions with jets
            (
                new_jet_positions,
                new_player_missile_position,
                score_to_add_jet,
            ) = self.check_missile_collisions(
                new_player_missile_positions,
                new_jet_positions,
                on_screen_chopper_position,
                new_player_x,
                self.consts.JET_SIZE
            )

            # Check player missile collisions with choppers
            (
                new_chopper_positions,
                new_player_missile_position,
                score_to_add_chopper,
            ) = self.check_missile_collisions(
                new_player_missile_positions,
                new_chopper_positions,
                on_screen_chopper_position,
                new_player_x,
                self.consts.CHOPPER_SIZE
            )

            #jax.debug.print("{a}, {b}", a=new_jet_positions[:,0], b=new_chopper_positions[:,0])


>>>>>>> 66d2a1e4

            # Player
            new_px, new_py, new_vx, new_loc_off, new_face = self.player_step(state, action)

<<<<<<< HEAD
            # Enemies + Trucks
            new_jet, new_chop, new_rng = self.step_enemy_movement(
                state.truck_positions, state.jet_positions, state.chopper_positions,
                k_move, state.player_x, state.local_player_offset,
                state.difficulty, state.enemy_speed
=======
            new_truck_positions = jnp.where(self.consts.ENABLE_ENEMY_MISSILE_TRUCK_COLLISION, mis_tru_collision_truck_positions, new_truck_positions)
            new_enemy_missile_positions = mis_tru_collision_missile_positions

            # If player collided with anything
            player_collision = jnp.logical_or(
                player_collision_jet,
                jnp.logical_or(
                    player_collision_chopper,
                    jnp.logical_or(
                        player_collision_truck,
                        player_collision_enemy_missile
                    )
                )
>>>>>>> 66d2a1e4
            )
            new_truck = self.step_truck_movement(state.truck_positions, state.player_x)

            # Missiles
            new_enemy_mis = self.enemy_missiles_step(new_jet, new_chop, state.enemy_missile_positions, k_mis)
            new_player_mis, new_cd = self.player_missile_step(state, state.player_x, state.player_y, action)

            # On-screen position
            on_screen = (self.consts.WIDTH // 2) - 8 + new_loc_off + (new_vx * self.consts.DISTANCE_WHEN_FLYING)

            # Player missile vs jets/choppers
            new_jet, new_player_mis, add_jet = self.check_missile_collisions(new_player_mis, new_jet,  on_screen, new_px, self.consts.JET_SIZE)
            new_chop, new_player_mis, add_chop = self.check_missile_collisions(new_player_mis, new_chop, on_screen, new_px, self.consts.CHOPPER_SIZE)

            # Player vs entities/missiles
            pc_jet, new_jet = self.check_player_collision_entity(new_px, new_py, new_vx, new_jet, self.consts.JET_SIZE, self.consts.FRAMES_DEATH_ANIMATION_ENEMY)
            pc_chp, new_chop = self.check_player_collision_entity(new_px, new_py, new_vx, new_chop, self.consts.CHOPPER_SIZE, self.consts.FRAMES_DEATH_ANIMATION_ENEMY)
            pc_trk, new_truck = self.check_player_collision_entity(new_px, new_py, new_vx, new_truck, self.consts.TRUCK_SIZE, self.consts.FRAMES_DEATH_ANIMATION_TRUCK)
            pc_mis, new_enemy_mis = self.check_player_collision_entity(new_px, new_py, new_vx, new_enemy_mis, self.consts.ENEMY_MISSILE_SIZE, 0)

            player_coll = jnp.where(self.consts.ENABLE_PLAYER_COLLISION, (pc_jet | pc_chp | pc_trk | pc_mis), False)

            # Enemy missile vs trucks
            trk2, mis2 = self.check_missile_truck_collisions(new_truck, new_enemy_mis, self.consts.TRUCK_SIZE, self.consts.ENEMY_MISSILE_SIZE)
            new_truck = jnp.where(self.consts.ENABLE_ENEMY_MISSILE_TRUCK_COLLISION, trk2, new_truck)
            new_enemy_mis = mis2

            # Death timers
            new_chop = self.update_entity_death(new_chop, self.consts.FRAMES_DEATH_ANIMATION_ENEMY, False)
            new_jet = self.update_entity_death(new_jet, self.consts.FRAMES_DEATH_ANIMATION_ENEMY, False)
            new_truck = self.update_entity_death(new_truck, self.consts.FRAMES_DEATH_ANIMATION_TRUCK, True)

            # Score / lives
            score = state.score + add_chop + add_jet
            score = jnp.where(pc_jet, score + self.consts.SCORE_PER_JET_KILL, score)
            score = jnp.where(pc_chp, score + self.consts.SCORE_PER_CHOPPER_KILL, score)
            score = jnp.minimum(score, jnp.asarray(999999, dtype=state.score.dtype))

            lives_to_add, save_lives = self.lives_step(player_coll, state.score, state.save_lives)
            lives = state.lives + lives_to_add

            # Align critical dtypes (in addition to the global cast below)
            new_player_mis = new_player_mis.astype(state.player_missile_positions.dtype)
            new_loc_off = new_loc_off.astype(state.local_player_offset.dtype)

            out = state._replace(
                player_x=new_px,
                player_y=new_py,
                player_velocity_x=new_vx,
                local_player_offset=new_loc_off,
                player_facing_direction=new_face,
                score=score,
                lives=lives,
                save_lives=save_lives,
                truck_positions=new_truck,
                jet_positions=new_jet,
                chopper_positions=new_chop,
                enemy_missile_positions=new_enemy_mis,
                player_missile_positions=new_player_mis,
                player_missile_cooldown=new_cd,
                player_collision=player_coll,
                step_counter=state.step_counter + 1,
                rng_key=new_rng
            )
            return _match_state_dtypes(out, state)

        def do_death(_):
            in_pause = (state.pause_timer <= self.consts.DEATH_PAUSE_FRAMES) & (state.pause_timer > 0)
            pt_dtype = state.pause_timer.dtype
            new_pause = jnp.where(in_pause, state.pause_timer - jnp.asarray(1, dtype=pt_dtype), state.pause_timer)
            new_pause = jnp.where(state.lives == 0, jnp.maximum(new_pause, jnp.asarray(1, dtype=pt_dtype)), new_pause)

            # Use normal-state to progress timers/animations
            normal_state = do_normal(None)

            all_dead = jnp.all(state.jet_positions == 0) & jnp.all(state.chopper_positions == 0)

            def trucks_normal():
                temp_truck = self.step_truck_movement(normal_state.truck_positions, normal_state.player_x)
                updated_truck_death_timers = temp_truck[:, 3]
                new_trucks = state.truck_positions.at[:, 3].set(updated_truck_death_timers)
                add_to_score = jnp.asarray(0, dtype=state.score.dtype)
                return new_trucks, add_to_score

            def trucks_points():
                start_idx = 6
                elapsed = self.consts.DEATH_PAUSE_FRAMES - state.pause_timer
                frames_per_kill = self.consts.DEATH_PAUSE_FRAMES // self.consts.MAX_TRUCKS

                num_remove_now = jnp.clip(elapsed // frames_per_kill, 0, self.consts.MAX_TRUCKS)
                num_remove_prev = jnp.clip((elapsed - 1) // frames_per_kill, 0, self.consts.MAX_TRUCKS)

                ids = jnp.arange(self.consts.MAX_TRUCKS)
                rel_idx = jnp.mod(ids - start_idx, self.consts.MAX_TRUCKS)

                kill_mask_now = rel_idx < num_remove_now
                kill_mask_prev = rel_idx < num_remove_prev
                newly_killed = jnp.logical_and(kill_mask_now, jnp.logical_not(kill_mask_prev))

                directions = state.truck_positions[:, 2]
                alive_before = directions != 0
                valid_kill = jnp.logical_and(newly_killed, alive_before)
                num_valid_kill = jnp.sum(valid_kill)

                add_to_score = (num_valid_kill * self.consts.SCORE_PER_TRUCK_ALIVE).astype(state.score.dtype)

                zero_truck = jnp.zeros_like(state.truck_positions)
                new_trucks = jnp.where(kill_mask_now[:, None], zero_truck, state.truck_positions)
                return new_trucks, add_to_score

            new_trucks, add_score = jax.lax.cond(all_dead, lambda _: trucks_points(), lambda _: trucks_normal(), operand=None)
            new_score = state.score + add_score

            # Advance death animation timers
            temp_jet, temp_chop, _ = self.step_enemy_movement(
                normal_state.truck_positions, normal_state.jet_positions, normal_state.chopper_positions,
                normal_state.rng_key, normal_state.player_x, normal_state.local_player_offset,
                normal_state.difficulty, normal_state.enemy_speed,
            )
            new_jet = state.jet_positions.at[:, 3].set(temp_jet[:, 3])
            new_chop = state.chopper_positions.at[:, 3].set(temp_chop[:, 3])

            # Player missile keeps traveling during the pause
            new_player_mis, new_cd = self.player_missile_step(normal_state, normal_state.player_x, normal_state.player_y, action)
            new_player_mis = new_player_mis.astype(state.player_missile_positions.dtype)

            # Immediately delete all enemy missiles
            em_dtype = state.enemy_missile_positions.dtype
            fill_vec = jnp.asarray([0, 0, 0, 187], dtype=em_dtype)
            new_enemy_mis = jnp.full((self.consts.MAX_ENEMY_MISSILES, 4), fill_vec, dtype=em_dtype)

            out = state._replace(
                score=new_score,
                truck_positions=new_trucks,
                jet_positions=new_jet,
                chopper_positions=new_chop,
                enemy_missile_positions=new_enemy_mis,
                player_missile_positions=new_player_mis,
                player_missile_cooldown=new_cd,
                pause_timer=new_pause,
            )
            return _match_state_dtypes(out, state)

        def do_no_move(_):
            no_input = jnp.isin(action, Action.NOOP)

            on_screen = (self.consts.WIDTH // 2) - 8 + state.local_player_offset + (state.player_velocity_x * self.consts.DISTANCE_WHEN_FLYING)
            chopper_at_point = on_screen <= self.consts.ALLOW_MOVE_OFFSET

            lp_dtype = state.local_player_offset.dtype
            offset_speed = jnp.asarray(self.consts.LOCAL_PLAYER_OFFSET_SPEED, dtype=lp_dtype)

            new_lpo = jnp.where(chopper_at_point, state.local_player_offset, state.local_player_offset - offset_speed)

            pt_dtype = state.pause_timer.dtype
            keep_no_move = jnp.asarray(self.consts.DEATH_PAUSE_FRAMES + 1, dtype=pt_dtype)
            new_pause = jnp.where(jnp.logical_and(chopper_at_point, jnp.logical_not(no_input)), keep_no_move, state.pause_timer)

            out = state._replace(local_player_offset=new_lpo, pause_timer=new_pause)
            return _match_state_dtypes(out, state)

        def do_respawn(_):
            # Soft = state during the death pause; we do NOT need a hard reset here
            soft = do_death(None)

            # Only when ALL enemies are dead we spawn new fleets; otherwise we keep them.
            cleared = jnp.logical_and(jnp.all(soft.jet_positions == 0),
                                      jnp.all(soft.chopper_positions == 0))

            # Helper: find the center X of the fleet that lies to the LEFT of the player
            def nearest_left_fleet_center_x(trucks, player_x):
                # Middle trucks per fleet: indices 1, 4, 7, 10 → fetch their X coordinates
                mids = jnp.array([
                    trucks[1, 0],
                    trucks[4, 0],
                    trucks[7, 0],
                    trucks[10, 0],
                ], dtype=trucks.dtype)

                # Candidates wrapped by ±k*1248 so we can find the nearest left copy
                ks = jnp.arange(-3, 4, dtype=jnp.int32)  # [-3 .. +3] is practically sufficient
                candidates = mids[None, :] + ks[:, None].astype(trucks.dtype) * jnp.asarray(1248.0, dtype=trucks.dtype)
                cand_flat = candidates.reshape(-1)

                diffs = player_x - cand_flat  # positive values = candidate lies to the left
                mask_left = diffs > 0

                # Primary: nearest left candidate within 624px
                within = diffs <= jnp.asarray(624.0, dtype=diffs.dtype)
                valid = mask_left & within
                big = jnp.asarray(1e9, dtype=diffs.dtype)

                diffs_valid = jnp.where(valid, diffs, big)
                idx_best = jnp.argmin(diffs_valid)

                # Fallback: if none <= 624px, take the nearest left candidate regardless of distance
                none_valid = jnp.all(~valid)
                diffs_left_only = jnp.where(mask_left, diffs, big)
                idx_fallback = jnp.argmin(diffs_left_only)

                idx_final = jnp.where(none_valid, idx_fallback, idx_best)
                return cand_flat[idx_final]

            # Common player reset fields (for the “keep enemies” path, the new spawn X goes here)
            def _player_reset_fields(s, spawn_x):
                return dict(
                    player_x=spawn_x,
                    player_y=jnp.asarray(self.consts.PLAYER_START_Y, dtype=s.player_y.dtype),
                    player_velocity_x=jnp.asarray(0, dtype=s.player_velocity_x.dtype),
                    local_player_offset=jnp.asarray(50, dtype=s.local_player_offset.dtype),
                    player_facing_direction=jnp.asarray(1, dtype=s.player_facing_direction.dtype),
                    player_missile_positions=jnp.zeros_like(s.player_missile_positions),
                    player_missile_cooldown=jnp.asarray(0, dtype=s.player_missile_cooldown.dtype),
                    player_collision=jnp.asarray(False, dtype=s.player_collision.dtype),
                    pause_timer=jnp.asarray(self.consts.DEATH_PAUSE_FRAMES + 2, dtype=s.pause_timer.dtype),
                    # Remove all enemy missiles
                    enemy_missile_positions=jnp.full(
                        s.enemy_missile_positions.shape,
                        jnp.asarray([0.0, 0.0, 0.0, 187.0], dtype=s.enemy_missile_positions.dtype)
                    ),
                )

            def respawn_keep_enemies():
                # Spawn X: center of the fleet on the left minus 30
                center_left = nearest_left_fleet_center_x(soft.truck_positions, soft.player_x)
                spawn_x = (center_left - jnp.asarray(156.0, dtype=soft.player_x.dtype)).astype(soft.player_x.dtype)

                out = soft._replace(**_player_reset_fields(soft, spawn_x))
                return _match_state_dtypes(out, state)

            def respawn_new_fleets():
                # New fleets deterministically from state.rng_key
                rng_next, rng_init = jax.random.split(soft.rng_key)
                new_trucks = self.initialize_truck_positions().astype(soft.truck_positions.dtype)

                # Spawn X for a new “level”: align to the left of the player at the first (new) fleet
                center_left = nearest_left_fleet_center_x(new_trucks, soft.player_x)
                spawn_x = (center_left + jnp.asarray(156.0, dtype=soft.player_x.dtype)).astype(soft.player_x.dtype)

                # spawn enemies already wrapped near spawn_x
                new_jets, new_choppers = self.initialize_enemy_positions(rng_init, spawn_x)

                out = soft._replace(
                    **_player_reset_fields(soft, spawn_x),
                    jet_positions=new_jets.astype(soft.jet_positions.dtype),
                    chopper_positions=new_choppers.astype(soft.chopper_positions.dtype),
                    truck_positions=new_trucks,
                    enemy_speed=soft.enemy_speed + jnp.asarray(0.5, dtype=soft.enemy_speed.dtype),
                    rng_key=rng_next,
                )
                return _match_state_dtypes(out, state)

            return jax.lax.cond(cleared,
                                lambda _: respawn_new_fleets(),
                                lambda _: respawn_keep_enemies(),
                                operand=None)

        # Switch over phases
        step_state = jax.lax.switch(phase, (do_normal, do_death, do_no_move, do_respawn), operand=None)

        # Initialize/hold death pause
        all_dead  = jnp.all(step_state.jet_positions == 0) & jnp.all(step_state.chopper_positions == 0)
        just_died = step_state.player_collision & (step_state.pause_timer > self.consts.DEATH_PAUSE_FRAMES)
        init_pause = all_dead & (step_state.pause_timer > self.consts.DEATH_PAUSE_FRAMES)
        step_state = step_state._replace(
            pause_timer=jnp.where(just_died | init_pause,
                                  jnp.asarray(self.consts.DEATH_PAUSE_FRAMES, dtype=step_state.pause_timer.dtype),
                                  step_state.pause_timer)
        )

        # Obs/Reward/Done/Info + stack
        observation = self._get_observation(step_state)
        done        = self._get_done(step_state)
        env_reward  = self._get_env_reward(prev, step_state)
        all_rewards = self._get_all_rewards(prev, step_state)
        info        = self._get_info(step_state, all_rewards)

        new_obs_stack = jax.tree.map(
            lambda stack, o: jnp.concatenate([stack[1:], jnp.expand_dims(o, 0)], axis=0),
            step_state.obs_stack, observation
        )
        step_state = step_state._replace(obs_stack=new_obs_stack)

        # Return matching your caller (obs, state, reward, done, info)
        return new_obs_stack, step_state, env_reward, done, info


class ChopperCommandRenderer(JAXGameRenderer):
    def __init__(self, consts: ChopperCommandConstants = None):
        super().__init__()
        self.consts = consts or ChopperCommandConstants()

    @partial(jax.jit, static_argnums=(0,))
    def render(self, state):
        # Local position of player on screen
        chopper_position = (self.consts.WIDTH // 2) + state.local_player_offset + (state.player_velocity_x * self.consts.DISTANCE_WHEN_FLYING) - (self.consts.PLAYER_SIZE[0] // 2) # (WIDTH // 2) - 8 = Heli mittig platzieren, state.local_player_offset = ob Heli links oder rechts auf Bildschirm, state.player_velocity_x * DISTANCE_WHEN_FLYING = Bewegen von Heli richtung Mitte wenn er fliegt

        # Bildschirmmitte relativ zur Scrollrichtung des Spielers
        static_center_x_jet = (self.consts.WIDTH // 2) + state.local_player_offset - (self.consts.JET_SIZE[0] // 2)
        static_center_x_chopper = (self.consts.WIDTH // 2) + state.local_player_offset - (self.consts.CHOPPER_SIZE[0] // 2)
        static_center_x_truck = (self.consts.WIDTH // 2) + state.local_player_offset - (self.consts.TRUCK_SIZE[0] // 2)

        #Initialisierung
        raster = jnp.zeros((self.consts.HEIGHT, self.consts.WIDTH,  3))

        # Render Background
        frame_idx = jnp.asarray(state.local_player_offset + (-state.player_x % self.consts.WIDTH), dtype=jnp.int32) #local_player_offset = ob Heli links oder rechts auf Bildschirm ist, -state.player_x % WIDTH = Scrollen vom Hintergrund
        frame_bg = jru.get_sprite_frame(SPRITE_BG, frame_idx)

        raster = jru.render_at(raster, 0, 0, frame_bg)

        frame_friendly_truck = jru.get_sprite_frame(SPRITE_FRIENDLY_TRUCK, state.step_counter)

        def render_truck(i, raster_base):
            death_timer = state.truck_positions[i][3]
            direction = state.truck_positions[i][2]

            #am Leben: direction != 0 UND death_timer > FRAMES_DEATH_ANIMATION_TRUCK
            is_alive = jnp.logical_and(direction != 0,
                                       death_timer > self.consts.FRAMES_DEATH_ANIMATION_TRUCK)

            #in der Todes-Animation: direction != 0 UND 0 < death_timer <= FRAMES_DEATH_ANIMATION_TRUCK
            is_dying = jnp.logical_and(
                direction != 0,
                jnp.logical_and(death_timer <= self.consts.FRAMES_DEATH_ANIMATION_TRUCK,
                                death_timer > 0)
            )

            #flicker-Phase (nur relevant wenn is_dying)
            in_flicker_on = (death_timer % self.consts.TRUCK_FLICKER_RATE) < (self.consts.TRUCK_FLICKER_RATE // 2)

            # Render-Logik: immer anzeigen, solange ALIVE oder (DYING & flicker_on)
            should_render = jnp.logical_or(is_alive,
                                           jnp.logical_and(is_dying,
                                                           in_flicker_on))

            truck_screen_x = state.truck_positions[i][0] - state.player_x + static_center_x_truck
            truck_screen_y = state.truck_positions[i][1]

            return jax.lax.cond(
                should_render,
                lambda r: jru.render_at(
                    r,
                    truck_screen_x,
                    truck_screen_y,
                    frame_friendly_truck,
                    flip_horizontal=(state.truck_positions[i][2] == -1),
                ),
                lambda r: r,
                raster_base,
            )

        raster = jax.lax.fori_loop(0, self.consts.MAX_TRUCKS, render_truck, raster)

        # -- JET Rendering --
        frame_enemy_jet = jru.get_sprite_frame(SPRITE_ENEMY_JET, state.step_counter)

        def render_enemy_jet(i, raster_base):
            death_timer = state.jet_positions[i][3]

            should_render = jnp.logical_and(state.jet_positions[i][2] != 0, death_timer > 0)

            jet_screen_x = state.jet_positions[i][0] - state.player_x + static_center_x_jet
            jet_screen_y = state.jet_positions[i][1]

            phase0 = death_timer > (2 * self.consts.FRAMES_DEATH_ANIMATION_ENEMY) // 3
            phase1 = jnp.logical_and(
                death_timer <= (2 * self.consts.FRAMES_DEATH_ANIMATION_ENEMY) // 3,
                death_timer > self.consts.FRAMES_DEATH_ANIMATION_ENEMY // 3
            )
            death_sprite = jnp.where(
                phase0, ENEMY_CHOPPER_DEATH_1,
                jnp.where(phase1, ENEMY_CHOPPER_DEATH_2, ENEMY_CHOPPER_DEATH_3)
            )

            def render_true(r):
                # je nach death_timer richtigen Sprite rendern
                return jax.lax.cond(
                    death_timer <= self.consts.FRAMES_DEATH_ANIMATION_ENEMY,
                    # Wenn in Death-Phase
                    lambda rr: jru.render_at(
                        rr, jet_screen_x, jet_screen_y - 2, death_sprite,
                        flip_horizontal=(state.jet_positions[i][2] == -1)
                    ),
                    # Wenn jet lebt
                    lambda rr: jru.render_at(
                        rr, jet_screen_x, jet_screen_y, frame_enemy_jet,
                        flip_horizontal=(state.jet_positions[i][2] == -1)
                    ),
                    raster_base
                )

            return jax.lax.cond(
                should_render,
                render_true,
                lambda r: r,
                raster_base,
            )

        raster = jax.lax.fori_loop(0, self.consts.MAX_JETS, render_enemy_jet, raster)

        # -- CHOPPER Rendering --
        frame_enemy_chopper = jru.get_sprite_frame(SPRITE_ENEMY_HELI, state.step_counter)

        def render_enemy_chopper(i, raster_base):
            death_timer = state.chopper_positions[i][3]

            should_render = jnp.logical_and(state.chopper_positions[i][2] != 0, death_timer > 0)

            chopper_screen_x = state.chopper_positions[i][0] - state.player_x + static_center_x_chopper
            chopper_screen_y = state.chopper_positions[i][1]

            phase0 = death_timer > (2 * self.consts.FRAMES_DEATH_ANIMATION_ENEMY) // 3
            phase1 = jnp.logical_and(
                death_timer <= (2 * self.consts.FRAMES_DEATH_ANIMATION_ENEMY) // 3,
                death_timer > self.consts.FRAMES_DEATH_ANIMATION_ENEMY // 3
            )

            death_sprite = jnp.where(
                phase0, ENEMY_CHOPPER_DEATH_1,
                jnp.where(phase1, ENEMY_CHOPPER_DEATH_2, ENEMY_CHOPPER_DEATH_3)
            )

            return jax.lax.cond(
                should_render,
                lambda r: jru.render_at(
                    r,
                    chopper_screen_x,
                    chopper_screen_y,
                    jnp.where(
                        death_timer <= self.consts.FRAMES_DEATH_ANIMATION_ENEMY,
                        death_sprite,
                        frame_enemy_chopper
                    ),
                    flip_horizontal=(state.chopper_positions[i][2] == -1),
                ),
                lambda r: r,
                raster_base,
            )

        raster = jax.lax.fori_loop(0, self.consts.MAX_CHOPPERS, render_enemy_chopper, raster)

        # Render enemy missiles
        frame_enemy_missile = jru.get_sprite_frame(SPRITE_ENEMY_MISSILE, state.step_counter)

        def render_enemy_missile(i, raster_base):
            should_render = state.enemy_missile_positions[i][1] > 2
            return jax.lax.cond(
                should_render,
                lambda r: jru.render_at(
                    r,
                    state.enemy_missile_positions[i][0] - state.player_x + static_center_x_chopper,
                    state.enemy_missile_positions[i][1],
                    frame_enemy_missile,
                ),
                lambda r: r,
                raster_base,
            )

        raster = jax.lax.fori_loop(0, self.consts.MAX_ENEMY_MISSILES, render_enemy_missile, raster)

        #Render Scores
        def trim_leading_zeros(digits: jnp.ndarray) -> jnp.ndarray:
            is_zero = jnp.all(digits == 0)

            # finde erste Stelle die nicht 0 ist
            first_nonzero = jnp.argmax(digits != 0)

            def on_nonzero():
                # Maske: True ab erster gültiger Ziffer
                mask = jnp.arange(digits.shape[0]) >= first_nonzero
                return jnp.where(mask, digits, -1)

            def on_zero():
                return jnp.array([-1, -1, -1, -1, -1, 0], dtype=digits.dtype)

            return jax.lax.cond(is_zero, on_zero, on_nonzero)

        score_array = jru.int_to_digits(state.score, 6)
        trimmed_digits = trim_leading_zeros(score_array)

        # Nur gültige Digits rendern
        def render_digit(raster, x_offset, digit):
            return jax.lax.cond(
                digit >= 0,
                lambda d: jru.render_label(raster, x_offset, 2, jnp.array([d], dtype=jnp.int32), DIGITS, spacing=8),
                lambda _: raster,
                operand=digit
            )

        # Schrittweise rendern mit X-Verschiebung
        def render_all_digits(raster, digits, spacing=8, x_start=16):
            def body(i, rast):
                return render_digit(rast, x_start + i * spacing, digits[i])

            return jax.lax.fori_loop(0, digits.shape[0], body, raster)

        raster = render_all_digits(raster, trimmed_digits)


        # Render lives
        raster = jru.render_indicator(
            raster, 16, 10, state.lives-1, LIFE_INDICATOR, spacing=9
        )

        # Render Player
        frame_pl_heli = jru.get_sprite_frame(SPRITE_PL_CHOPPER, state.step_counter)

        death_timer = state.pause_timer
        should_render = jnp.logical_and(death_timer != 0, death_timer != 1)

        # Schwellen berechnen
        phase0_cutoff = jnp.array(self.consts.PLAYER_FADE_OUT_START_THRESHOLD_0 * self.consts.DEATH_PAUSE_FRAMES).astype(jnp.int32)
        phase1_cutoff = jnp.array(self.consts.PLAYER_FADE_OUT_START_THRESHOLD_1 * self.consts.DEATH_PAUSE_FRAMES).astype(jnp.int32)

        # Phasen bestimmen
        phase0 = death_timer > phase0_cutoff
        phase1 = jnp.logical_and(
            death_timer <= phase0_cutoff,
            death_timer > phase1_cutoff
        )

        # Entsprechenden Sprite wählen
        death_sprite = jnp.where(
            phase0, PLAYER_DEATH_1,
            jnp.where(phase1, PLAYER_DEATH_2, PLAYER_DEATH_3)
        )

        all_enemies_dead = jnp.logical_and(jnp.all(state.jet_positions == 0), jnp.all(state.chopper_positions == 0))

        # Cond. Rendern
        raster = jax.lax.cond(
            should_render,
            lambda r: jru.render_at(
                r,
                chopper_position,
                state.player_y,
                jnp.where(
                    jnp.logical_or(death_timer > self.consts.DEATH_PAUSE_FRAMES, all_enemies_dead),
                    frame_pl_heli,
                    death_sprite
                ),
                flip_horizontal=(state.player_facing_direction == -1),
            ),
            lambda r: r,
            raster,
        )

        # Render player missiles
        def render_single_missile(i, raster):
            missile = state.player_missile_positions[i]  #Indexierung IN der Funktion
            missile_active = missile[2] != 0


            missile_screen_x = missile[0] - state.player_x + chopper_position
            missile_screen_y = missile[1]

            def get_pl_missile_frame():
                delta_curr_missile_spawn = jnp.abs(missile[0] - missile[3])
                index = jnp.floor_divide(delta_curr_missile_spawn, self.consts.MISSILE_ANIMATION_SPEED)
                index = jnp.clip(index, 0, 15)
                return index.astype(jnp.int32)
            frame_pl_missile = jru.get_sprite_frame(SPRITE_PL_MISSILE, get_pl_missile_frame())


            return jax.lax.cond(
                missile_active,
                lambda r: jru.render_at(
                    r,
                    missile_screen_x,
                    missile_screen_y,
                    frame_pl_missile,
                    flip_horizontal=(missile[2] == -1),
                ),
                lambda r: r,
                raster,
            )

        #Render all missiles (iterate over single missile function)
        raster = jax.lax.fori_loop(
            0,
            state.player_missile_positions.shape[0],
            render_single_missile,
            raster,
        )

        #Render minimap
        raster = self.render_minimap(chopper_position, raster, state)

        return raster

    def render_minimap(self, chopper_position, raster, state):
        # Render minimap background
        raster = jru.render_at(
            raster,
            self.consts.MINIMAP_POSITION_X,
            self.consts.MINIMAP_POSITION_Y,
            MINIMAP_BG,
        )

        # Render minimap mountains
        def get_minimap_mountains_frame():
            return jnp.asarray(((-state.player_x // (self.consts.DOWNSCALING_FACTOR_WIDTH * 7)) % 8), dtype=jnp.int32)

        frame_minimap_mountains = jru.get_sprite_frame(MINIMAP_MOUNTAINS, get_minimap_mountains_frame())
        raster = jru.render_at(
            raster,
            self.consts.MINIMAP_POSITION_X,
            self.consts.MINIMAP_POSITION_Y + 3,
            frame_minimap_mountains,
        )

        # Render trucks on minimap
        def render_trucks_minimap(i, raster_base):
            timing_clock = state.step_counter % self.consts.MINIMAP_RENDER_TRUCK_REFRESH_RATE
            update_trigger = timing_clock == 0

            truck_world_x = state.truck_positions[6][0]

            truck_world_x = jnp.where(update_trigger,
                                      truck_world_x,
                                      truck_world_x + (0.5 * timing_clock)
                                      )

            weird_offset = 16
            parent_x = weird_offset + (
                    (truck_world_x - state.player_x + chopper_position)
                        // self.consts.DOWNSCALING_FACTOR_WIDTH // 6
            )

            minimap_x = 2 * i + parent_x

            is_in_first_fleet = i < 3
            is_in_second_fleet = jnp.logical_and(i >= 3, i <= 5)
            is_in_third_fleet = jnp.logical_and(i >= 6, i <= 8)
            is_in_fourth_fleet = jnp.logical_and(i >= 9, i <= 11)

            add = 11.5
            add_to_first = jnp.where(is_in_first_fleet,
                                     -3 * add,#-1 * add,
                                     0)
            add_to_second = jnp.where(is_in_second_fleet,
                                      -2 * add,
                                      0)

            add_to_third = jnp.where(is_in_third_fleet,
                                     -1 * add,
                                     0)
            add_to_fourth = jnp.where(is_in_fourth_fleet,
                                      0 * add,
                                      0)

            minimap_x = minimap_x + add_to_first + add_to_second + add_to_third + add_to_fourth
            minimap_x = jnp.mod(minimap_x, 6 * add)

            minimap_y = (state.truck_positions[i][1] // self.consts.DOWNSCALING_FACTOR_HEIGHT)

            should_render = jnp.logical_and(
                state.truck_positions[i][3] != 0,
                jnp.logical_and(minimap_x >= 0, minimap_x < self.consts.MINIMAP_WIDTH)
            )

            raster_base = jax.lax.cond(
                should_render,
                lambda r: jru.render_at(
                    r,
                    self.consts.MINIMAP_POSITION_X + minimap_x,
                    self.consts.MINIMAP_POSITION_Y + 1 + minimap_y,
                    MINIMAP_TRUCK
                ),
                lambda r: r,
                raster_base,
            )
            return raster_base

        raster = jax.lax.fori_loop(0, self.consts.MAX_TRUCKS, render_trucks_minimap, raster)

        # Render jets on minimap
        def render_jets_minimap(i, raster_base):
            weird_offset = 16
            jet_world_x = state.jet_positions[i][0]
            minimap_x = weird_offset + (
                        (jet_world_x - state.player_x + chopper_position) // self.consts.DOWNSCALING_FACTOR_WIDTH // 6)

            is_alive = state.jet_positions[i][3] > self.consts.FRAMES_DEATH_ANIMATION_ENEMY

            should_render = jnp.logical_and(
                is_alive,
                jnp.logical_and(
                    minimap_x >= 0,
                    minimap_x < self.consts.MINIMAP_WIDTH - 1 # Minus one to account for jet sprite size (on minimap)
                )
            )

            def do_render(r):
                jet_world_x = state.jet_positions[i][0]
                jet_world_y = state.jet_positions[i][1]

                is_in_top_lane = jnp.logical_and(jet_world_y <= self.consts.ENEMY_LANE_6, jet_world_y >= self.consts.ENEMY_LANE_8)
                is_in_middle_lane = jnp.logical_and(jet_world_y <= self.consts.ENEMY_LANE_3, jet_world_y >= self.consts.ENEMY_LANE_5)

                lane_world_y = jnp.where(is_in_top_lane,
                                         self.consts.ENEMY_LANE_7, jnp.where(is_in_middle_lane,
                                                                 self.consts.ENEMY_LANE_4, self.consts.ENEMY_LANE_1))

                # Downscaling
                minimap_x = weird_offset + (
                            (jet_world_x - state.player_x + chopper_position) // self.consts.DOWNSCALING_FACTOR_WIDTH // 6)
                minimap_y = (lane_world_y // (self.consts.DOWNSCALING_FACTOR_HEIGHT + 1))

                return jru.render_at(
                    r,
                    self.consts.MINIMAP_POSITION_X + minimap_x,
                    self.consts.MINIMAP_POSITION_Y + 3 + minimap_y,
                    MINIMAP_ENEMY
                )

            return jax.lax.cond(should_render, do_render, lambda r: r, raster_base)

        raster = jax.lax.fori_loop(0, self.consts.MAX_JETS, render_jets_minimap, raster)


        # Render choppers on minimap
        def render_choppers_minimap(i, raster_base):
            weird_offset = 16
            chooper_world_x = state.chopper_positions[i][0]
            minimap_x = weird_offset + (
                        (chooper_world_x - state.player_x + chopper_position) // self.consts.DOWNSCALING_FACTOR_WIDTH // 6)

            is_alive = state.chopper_positions[i][3] > self.consts.FRAMES_DEATH_ANIMATION_ENEMY

            should_render = jnp.logical_and(
                is_alive,
                jnp.logical_and(
                    minimap_x >= 0,
                    minimap_x < self.consts.MINIMAP_WIDTH - 1 # Minus one to account for chopper sprite size (on minimap)
                )
            )

            def do_render(r):
                chopper_world_x = state.chopper_positions[i][0]
                chopper_world_y = state.chopper_positions[i][1]

                is_in_top_lane = jnp.logical_and(chopper_world_y <= self.consts.ENEMY_LANE_6, chopper_world_y >= self.consts.ENEMY_LANE_8)
                is_in_middle_lane = jnp.logical_and(chopper_world_y <= self.consts.ENEMY_LANE_3, chopper_world_y >= self.consts.ENEMY_LANE_5)

                lane_world_y = jnp.where(is_in_top_lane,
                                         self.consts.ENEMY_LANE_7, jnp.where(is_in_middle_lane,
                                                                 self.consts.ENEMY_LANE_4, self.consts.ENEMY_LANE_1))

                # Downscaling
                minimap_x = weird_offset + (
                            (chopper_world_x - state.player_x + chopper_position) // self.consts.DOWNSCALING_FACTOR_WIDTH // 6)
                minimap_y = (lane_world_y // (self.consts.DOWNSCALING_FACTOR_HEIGHT + 1))

                return jru.render_at(
                    r,
                    self.consts.MINIMAP_POSITION_X + minimap_x,
                    self.consts.MINIMAP_POSITION_Y + 3 + minimap_y,
                    MINIMAP_ENEMY
                )

            return jax.lax.cond(should_render, do_render, lambda r: r, raster_base)

        raster = jax.lax.fori_loop(0, self.consts.MAX_CHOPPERS, render_choppers_minimap, raster)


        # Render player on minimap
        raster = jru.render_at(
            raster,
            self.consts.MINIMAP_POSITION_X + 16 + (chopper_position // (self.consts.DOWNSCALING_FACTOR_WIDTH * 7)),
            self.consts.MINIMAP_POSITION_Y + 6 + (state.player_y // (self.consts.DOWNSCALING_FACTOR_HEIGHT + 7)),
            MINIMAP_PLAYER,
        )

        #Render activision logo
        raster = jru.render_at(
            raster,
            self.consts.MINIMAP_POSITION_X + (self.consts.MINIMAP_WIDTH - 32) // 2,
            self.consts.HEIGHT - 7 - 1, #7 = Sprite Height 1=One pixel headroom
            MINIMAP_ACTIVISION_LOGO,
        )

        return raster<|MERGE_RESOLUTION|>--- conflicted
+++ resolved
@@ -12,7 +12,6 @@
 import jax.numpy as jnp
 import chex
 import pygame
-
 import jaxatari.rendering.jax_rendering_utils as jru
 import numpy as np
 import jaxatari.spaces as spaces
@@ -835,7 +834,18 @@
         updated_truck_list = updated_results[1]  # shape: (MAX_MISSILES, MAX_TRUCKS, 4)
         collision_flags_all = updated_results[2]  # shape: (MAX_MISSILES, MAX_TRUCKS)
 
-<<<<<<< HEAD
+        # Combine all truck updates from each missile pass
+        def reduce_trucks(i, carry):
+            combined = carry
+            flags = collision_flags_all[i]
+            trucks = updated_truck_list[i]
+            return jnp.where(flags[:, None], trucks, combined)
+
+        initial_trucks = truck_positions
+        updated_trucks = jax.lax.fori_loop(0, missile_positions.shape[0], reduce_trucks, initial_trucks)
+
+        return updated_trucks, updated_missiles
+
     @partial(jax.jit, static_argnums=(0,))
     def initialize_enemy_positions(self, init_rng: chex.PRNGKey, ref_x: chex.Array) -> tuple[chex.Array, chex.Array]:
         """
@@ -851,25 +861,6 @@
             period = jnp.asarray(1248.0, dtype=x.dtype)  # 2 * 624
             half = jnp.asarray(624.0, dtype=x.dtype)
             return ref + jnp.mod(x - ref + half, period) - half
-=======
-        # Combine all truck updates from each missile pass
-        def reduce_trucks(i, carry):
-            combined = carry
-            flags = collision_flags_all[i]
-            trucks = updated_truck_list[i]
-            return jnp.where(flags[:, None], trucks, combined)
-
-        initial_trucks = truck_positions
-        updated_trucks = jax.lax.fori_loop(0, missile_positions.shape[0], reduce_trucks, initial_trucks)
-
-        return updated_trucks, updated_missiles
-
-    """now can spawn enemies into fleets with different directions"""
-    @partial(jax.jit, static_argnums=(0,))      #TODO: fix
-    def initialize_enemy_positions(self, init_rng: chex.PRNGKey) -> tuple[chex.Array, chex.Array]:
-        jet_positions = jnp.zeros((self.consts.MAX_ENEMIES, 4))
-        chopper_positions = jnp.zeros((self.consts.MAX_ENEMIES, 4))
->>>>>>> 66d2a1e4
 
         ref_x = jnp.asarray(ref_x, dtype=jnp.float32)
 
@@ -1670,89 +1661,19 @@
             )
         )
 
-<<<<<<< HEAD
         # -------- Branches --------
         def do_normal(_):
             # RNG split
             k_move, k_mis, new_rng = jax.random.split(state.rng_key, 3)
-=======
-            # Update truck positions
-            new_truck_positions = (
-                self.step_truck_movement(
-                    state.truck_positions,
-                    state.player_x,
-                )
-            )
-
-            # Update enemy missile positions
-            new_enemy_missile_positions = self.enemy_missiles_step(
-                new_jet_positions, new_chopper_positions, state.enemy_missile_positions, key1
-            )
-
-            # Update player missile positions
-            new_player_missile_positions, new_cooldown = self.player_missile_step(
-                state, state.player_x, state.player_y, action
-            )
-
-            # --------------- COLLISION UPDATES ---------------
-
-            on_screen_chopper_position = (self.consts.WIDTH // 2) - 8 + new_local_player_offset + (new_player_velocity_x * self.consts.DISTANCE_WHEN_FLYING)
-
-            # Check player missile collisions with jets
-            (
-                new_jet_positions,
-                new_player_missile_position,
-                score_to_add_jet,
-            ) = self.check_missile_collisions(
-                new_player_missile_positions,
-                new_jet_positions,
-                on_screen_chopper_position,
-                new_player_x,
-                self.consts.JET_SIZE
-            )
-
-            # Check player missile collisions with choppers
-            (
-                new_chopper_positions,
-                new_player_missile_position,
-                score_to_add_chopper,
-            ) = self.check_missile_collisions(
-                new_player_missile_positions,
-                new_chopper_positions,
-                on_screen_chopper_position,
-                new_player_x,
-                self.consts.CHOPPER_SIZE
-            )
-
-            #jax.debug.print("{a}, {b}", a=new_jet_positions[:,0], b=new_chopper_positions[:,0])
-
-
->>>>>>> 66d2a1e4
 
             # Player
             new_px, new_py, new_vx, new_loc_off, new_face = self.player_step(state, action)
 
-<<<<<<< HEAD
             # Enemies + Trucks
             new_jet, new_chop, new_rng = self.step_enemy_movement(
                 state.truck_positions, state.jet_positions, state.chopper_positions,
                 k_move, state.player_x, state.local_player_offset,
                 state.difficulty, state.enemy_speed
-=======
-            new_truck_positions = jnp.where(self.consts.ENABLE_ENEMY_MISSILE_TRUCK_COLLISION, mis_tru_collision_truck_positions, new_truck_positions)
-            new_enemy_missile_positions = mis_tru_collision_missile_positions
-
-            # If player collided with anything
-            player_collision = jnp.logical_or(
-                player_collision_jet,
-                jnp.logical_or(
-                    player_collision_chopper,
-                    jnp.logical_or(
-                        player_collision_truck,
-                        player_collision_enemy_missile
-                    )
-                )
->>>>>>> 66d2a1e4
             )
             new_truck = self.step_truck_movement(state.truck_positions, state.player_x)
 
