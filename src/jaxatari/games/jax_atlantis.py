import os
from dataclasses import dataclass, field

from jax import config
from jax._src.dtypes import dtype
import jax.lax
import jax.numpy as jnp
import chex
from numpy import array
import pygame
from typing import Dict, Any, Optional, NamedTuple, Tuple
from functools import partial

from jaxatari.rendering import atraJaxis as aj
from jaxatari.renderers import AtraJaxisRenderer
from jaxatari.environment import JaxEnvironment, JAXAtariAction as Action


@dataclass(frozen=True)
class GameConfig:
    """Game configuration parameters"""

    screen_width: int = 160
    screen_height: int = 250
    scaling_factor: int = 3
    bullet_height: int = 1
    bullet_width: int = 1
    bullet_speed: int = 3 #for side cannon 3 in x 2 in y middle 3 in y
    cannon_height: int = 8
    cannon_width: int = 8
    cannon_y: int = 160
    cannon_x: jnp.ndarray = field(
        default_factory=lambda: jnp.array([0,72,152], dtype=jnp.int32)
    )
    max_bullets: int = 2
    max_enemies: int = 20  # max 1 per line
    fire_cooldown_frames: int = 9  # delay between shots
    # y-coordinates of the different enemy paths/heights
    enemy_paths: jnp.ndarray = field(
        default_factory=lambda: jnp.array([60, 80, 100, 120], dtype=jnp.int32)
    )
    enemy_width: int = 15 # 3 different lengths 15, 16, 9
    enemy_height: int = 8
    enemy_speed: int = 1 # changes throughout the game
    enemy_spawn_min_frames: int = 5
    enemy_spawn_max_frames: int = 50


# Each value of this class is a list.
# e.g. if i have 3 entities, then each of these lists would have a length of 3
class EntityPosition(NamedTuple):
    x: jnp.ndarray
    y: jnp.ndarray
    width: jnp.ndarray
    height: jnp.ndarray


class AtlantisState(NamedTuple):
    score: chex.Array # tracks the current score
    score_spent: chex.Array # tracks how much was spent on repair
    wave: chex.Array #tracks which wave we are in

    # columns = [ x,  y,  dx,   type_id, lane, active_flag ]
    #   x, y        → position
    #   dx          → horizontal speed (positive or negative)
    #   type_id     → integer index into your enemy_specs dict
    #   lane        → current lane the enemy is on
    #   active_flag → 1 if on-screen, 0 otherwise
    enemies: chex.Array  # shape: (max_enemies, 6)

    # columns = [ x, y, dx, dy]. dx and dy is the velocity
    bullets: chex.Array  # shape: (max_bullets, 4)
    bullets_alive: chex.Array  # stores all the active bullets as bools
    fire_cooldown: chex.Array  # frames left until next shot
    fire_button_prev: chex.Array  # was fire button down last frame
    enemy_spawn_timer: chex.Array  # frames until next spawn
    rng: chex.Array  # PRNG state
    lanes_free: chex.Array # bool for each lane
    command_post_alive: chex.Array # is command post alive (middle cannon)
    #installations: chex.Array # should store all current installations and their coordinates


class AtlantisObservation(NamedTuple):
    score: jnp.ndarray
    enemy: EntityPosition
    bullet: EntityPosition


class AtlantisInfo(NamedTuple):
    time: jnp.ndarray


class Renderer_AtraJaxis(AtraJaxisRenderer):
    sprites: Dict[str, Any]

    def __init__(self, config: GameConfig | None = None):
        super().__init__()
        self.config = config or GameConfig()
        self.sprite_path = (
            f"{os.path.dirname(os.path.abspath(__file__))}/sprites/atlantis"
        )
        self.sprites = self._load_sprites()

    def _load_sprites(self) -> dict[str, Any]:
        """Loads all necessary sprites from .npy files."""
        sprites: Dict[str, Any] = {}

        # Helper function to load a single sprite frame
        def _load_sprite_frame(name: str) -> Optional[chex.Array]:
            path = os.path.join(self.sprite_path, f"{name}.npy")
            frame = aj.loadFrame(path)
            if isinstance(frame, jnp.ndarray) and frame.ndim >= 2:
                return frame.astype(jnp.uint8)

        # Load Sprites
        # Backgrounds + Dynamic elements + UI elements
        sprite_names = [
            # 'background_0', 'background_1', 'background_2',
        ]
        for name in sprite_names:
            loaded_sprite = _load_sprite_frame(name)
            if loaded_sprite is not None:
                sprites[name] = loaded_sprite

        return sprites

    @partial(jax.jit, static_argnums=(0,))
    def render(self, state: AtlantisState) -> chex.Array:

        def _solid_sprite(
            width: int, height: int, rgb: tuple[int, int, int]
        ) -> chex.Array:
            """Creates a slid-color RGBA sprite of given size and color"""
            rgb_arr = jnp.broadcast_to(
                jnp.array(rgb, dtype=jnp.uint8), (width, height, 3)
            )
            alpha = jnp.full((width, height, 1), 255, dtype=jnp.uint8)
            return jnp.concatenate([rgb_arr, alpha], axis=-1)  # (W, H, 4)

        cfg = self.config
        W, H = cfg.screen_width, cfg.screen_height

        # add black background
        BG_COLOUR = (0, 0, 0)
        bg_sprite = _solid_sprite(W, H, BG_COLOUR)
        # render black rectangle at (0,0)
        raster = aj.render_at(jnp.zeros_like(bg_sprite[..., :3]), 0, 0, bg_sprite)

        # add deep blue cannons
        cannon_sprite = _solid_sprite(cfg.cannon_width, cfg.cannon_height, (0, 62, 120))

        def _draw_cannon(i, ras):
            return aj.render_at(
                ras,
                cfg.cannon_x[i],  # x pos of i-th cannon
                cfg.cannon_y,  # y-pos
                cannon_sprite,
            )

        raster = jax.lax.fori_loop(0, cfg.cannon_x.shape[0], _draw_cannon, raster)

        # add solid white cannons
        bullet_sprite = _solid_sprite(
            cfg.bullet_width, cfg.bullet_height, (255, 255, 255)
        )

        def _draw_bullet(i, ras):
            alive = state.bullets_alive[i]
            bx, by = state.bullets[i, 0], state.bullets[i, 1]
            return jax.lax.cond(
                alive,
                lambda r: aj.render_at(r, bx, by, bullet_sprite),
                lambda r: r,
                ras,
            )

        raster = jax.lax.fori_loop(0, cfg.max_bullets, _draw_bullet, raster)

        # add red enemies
        enemy_sprite = _solid_sprite(cfg.enemy_width, cfg.enemy_height, (255, 0, 0))

        def _draw_enemy(i, ras):
            active = state.enemies[i, 5] == 1
            ex = state.enemies[i, 0].astype(jnp.int32)
            ey = state.enemies[i, 1].astype(jnp.int32)
            flip = state.enemies[i, 2] < 0  # dx < 0 -> facing left

            def _do(r):
                return aj.render_at(r, ex, ey, enemy_sprite, flip_horizontal=flip)

            return jax.lax.cond(active, _do, lambda r: r, ras)

        raster = jax.lax.fori_loop(0, cfg.max_enemies, _draw_enemy, raster)

        return raster


class JaxAtlantis(JaxEnvironment[AtlantisState, AtlantisObservation, AtlantisInfo]):
    def __init__(
        self,
        frameskip: int = 1,
        reward_funcs: list[callable] = None,
        config: GameConfig | None = None,
    ):
        super().__init__()
        # if no config was provided, instantiate the default one
        self.config = config or GameConfig()
        self.frameskip = frameskip
        self.frame_stack_size = 4
        if reward_funcs is not None:
            reward_funcs = tuple(reward_funcs)
        self.reward_funcs = reward_funcs
        self.action_set = [
            Action.NOOP,
            Action.FIRE,  # centre cannon
            Action.LEFTFIRE,  # left cannon
            Action.RIGHTFIRE,  # right cannon
        ]

    def reset(
        self, key: jax.random.PRNGKey = jax.random.PRNGKey(42)
    ) -> Tuple[AtlantisObservation, AtlantisState]:
<<<<<<< HEAD
        # --- empty tables ---
        empty_enemies = jnp.zeros((self.config.max_enemies, 6), dtype=jnp.int32)
=======
        # empty tables
        empty_enemies = jnp.zeros((self.config.max_enemies, 5), dtype=jnp.int32)
>>>>>>> 5188ade2
        empty_bullets = jnp.zeros((self.config.max_bullets, 4), dtype=jnp.int32)
        empty_bullets_alive = jnp.zeros((self.config.max_bullets,), dtype=jnp.bool_)
        empty_lanes = jnp.ones((4,), dtype=jnp.bool_)

        # split the PRNGkey so we get one subkey for the spawn-timer and one to carry forward in state.rng
        key, sub = jax.random.split(key)

        # initial state
        new_state = AtlantisState(
            score=jnp.array(0, dtype=jnp.int32),
            score_spent=jnp.array(0, dtype=jnp.int32),
            wave=jnp.array(0, dtype=jnp.int32),
            enemies=empty_enemies,
            bullets=empty_bullets,
            bullets_alive=empty_bullets_alive,
            fire_cooldown=jnp.array(0, dtype=jnp.int32),
            fire_button_prev=jnp.array(False, dtype=jnp.bool_),
            enemy_spawn_timer=jax.random.randint(
                sub,
                (),
                self.config.enemy_spawn_min_frames,
                self.config.enemy_spawn_max_frames + 1,
                dtype=jnp.int32,
            ),
            rng=key,
            lanes_free=empty_lanes,
            command_post_alive=jnp.array(True, dtype=jnp.bool_),
        )

        obs = self._get_observation(new_state)
        return obs, new_state

    def _interpret_action(self, state, action) -> Tuple[bool, bool, int]:
        """
        Translate action into control signals
        Returns three vars:

        fire_pressed: If any button is currently pressed
        can_shoot: cooldown expired and just pressed a button
        cannon_idx: (0) left, (1) centre, (2) right or -1.
        """
        fire_pressed = (
            (action == Action.LEFTFIRE)
            | (action == Action.FIRE)
            | (action == Action.RIGHTFIRE)
        )
        # It is important to keep track if the button just got pressed
        # to prevent holding the button down and spamming bullets
        just_pressed = fire_pressed & (~state.fire_button_prev)
        can_shoot = (state.fire_cooldown == 0) & just_pressed

        cannon_idx = jnp.where(
            can_shoot,
            jnp.where(
                action == Action.LEFTFIRE,
                0,
                jnp.where(
                    action == Action.FIRE,
                    1,
                    jnp.where(action == Action.RIGHTFIRE, 2, -1),
                ),
            ),
            -1,
        )
        return fire_pressed, cannon_idx

    # ..................................................................

    def _spawn_bullet(self, state, cannon_idx):
        """Insert newly spawned bullet in first free slot"""
        cfg = self.config

        def _do_spawn(s):
            # To identify which slots are free
            # bullets_alive is a boolean array. If an entry is true, then it holds an active bullet
            # ~ inverts the boolean array, such that a slot is free, when bullets_alive[i] == False
            free_slots = ~s.bullets_alive
            slot_available = jnp.any(free_slots)  # at least one free?
            slot_idx = jnp.argmax(free_slots)  # first free slot

            # horizontal component dx:
            # - if cannon_idx == 0 (left), shoot rightwards -> +bullet_speed
            # - if cannond_idx == 2 (right), shoot leftwards -> -bullet_speed
            # else go straigt -> 0
            dx = jnp.where(
                cannon_idx == 0,  # true for left cannon
                cfg.bullet_speed,  # e.g. +3 pixels/frame
                jnp.where(
                    cannon_idx == 2,  # true for right cannon
                    -cfg.bullet_speed,  # e.g. -3 px
                    0,  # zero horizontal velocity
                ),
            )

            # vertical component dy:
            # - side bullets move slightly slower up than middle bullet Because origin is in top left, its negative
            dy = jnp.where(jnp.logical_or(cannon_idx == 0, cannon_idx==2), -(cfg.bullet_speed-1), -cfg.bullet_speed)

            new_bullet = jnp.array(
                [cfg.cannon_x[cannon_idx], cfg.cannon_y, dx, dy],  # velocity
                dtype=jnp.int32,
            )

            # write into state
            def _write(s2):
                b2 = s2.bullets.at[slot_idx].set(new_bullet)
                a2 = s2.bullets_alive.at[slot_idx].set(True)
                return s2._replace(bullets=b2, bullets_alive=a2)

            # Conditionally write if a free slot exists
            return jax.lax.cond(slot_available, _write, lambda x: x, s)

        # Only attempt the spawn when a cannon actually fired this frame
        return jax.lax.cond(cannon_idx >= 0, _do_spawn, lambda x: x, state)

    def _update_cooldown(self, state, cannon_idx):
        """Reset after a shot or decrement the fire cooldown timer."""
        cfg = self.config
        new_cd = jnp.where(
            cannon_idx >= 0,  # -1 means no cannon fired
            jnp.array(cfg.fire_cooldown_frames, dtype=jnp.int32),
            jnp.maximum(state.fire_cooldown - 1, 0),
        )
        return state._replace(fire_cooldown=new_cd)

    def _move_bullets(self, state):
        """Move bullets by their velocity and deactivate offscreen bullets"""
        cfg = self.config

        # compute new x and y positions by adding the velocity dx and dy
        # state.bullets has shape (max_bullets, 4): (x,y,dx,dy)
        # [:, :2] takes all rows, but only columns 0 and 1 which are x and y
        # 2:4 then is dx and dy
        positions = state.bullets[:, :2] + state.bullets[:, 2:4]
        # Write updated position back into bullets array
        moved = state.bullets.at[:, :2].set(positions)

        # check if bullets are still onscreen
        in_bounds = (
            (positions[:, 0] >= 0)
            & (positions[:, 0] < cfg.screen_width)
            & (positions[:, 1] >= 0)
            & (positions[:, 1] < cfg.screen_height)
        )

        # a bullet only remains alive if it was already alive and still on-screen
        alive = state.bullets_alive & in_bounds
        return state._replace(bullets=moved, bullets_alive=alive)

    @partial(jax.jit, static_argnums=(0,))
    def _spawn_enemy(self, state: AtlantisState) -> AtlantisState:
        """
        • Decrement spawn-timer every frame if lane is free
        • When it reaches 0, try to insert one enemy into the first free
          slot of state.enemies
        • set to first lane
        • Pick direction with prng
        • After spawning (or if the screen is full) reset the timer to a
          new random value in min, max and advance the rng
        """

        cfg = self.config

        # helper that creates  a fresh timer value
        def _next_timer(rng):
            """Draw new integer in min, max inclusive"""
            return jax.random.randint(
                rng,
                (),
                cfg.enemy_spawn_min_frames,
                cfg.enemy_spawn_max_frames + 1,
                dtype=jnp.int32,
            )
        #check if the lane is free
        lane_free = state.lanes_free[0]
        # Count down the timer if lane is free
        timer = jnp.where(lane_free, state.enemy_spawn_timer - 1, state.enemy_spawn_timer)

        # Split the current PRNG key into two new, independent keys
        #   rng_spawn will be used to draw random values for spawning enemies
        #   rng_after will be stored for the next frame’s randomness
        rng_spawn, rng_after = jax.random.split(state.rng, 2)

        # if the timer is still bigger than 0, just update the timer and rng state
        def _no_spawn(s):
            return s._replace(enemy_spawn_timer=timer, rng=rng_after)

        def _spawn(s):

            # enemy has 5 entries, the last one (index 5) is the active_flag
            # if this value is 0, it means an enemy isn't active anymore
            # this can be because he either left the screen, or he was shot
            # the code returns a boolean array (active_flag == 0 -> true)
            free_slots = s.enemies[:, 5] == 0
            # check if at least one entry is true
            have_slot = jnp.any(free_slots)
            # get free slot index
            slot_idx = jnp.argmax(free_slots)

            # Choose a lane (rows in cfg.enemy_paths) and a direction.
            lane_idx = 0
            lane_y = cfg.enemy_paths[lane_idx]

            # randomy decide the direction of the enemies, left or right
            go_left = jax.random.bernoulli(rng_spawn)  # True == left
            # iif go_left is True, then set start x to the window_size + enemy_width
            # this ensures, that the enemy will spawn outside the visible area
            # if the value is false, spawn outside the visible area on the left side
            start_x = jnp.where(
                go_left,
                cfg.screen_width,
                -cfg.enemy_width,
            )
            # Set the direction
            dx = jnp.where(go_left, -cfg.enemy_speed, cfg.enemy_speed)

            # assemble the enemy. for now  the type will always be 0
            # TODO: change later
            # also sets the enemy to be active (last entry is 1)
            new_enemy = jnp.array(
                [start_x, lane_y, dx, 0, 0, 1],
                dtype=jnp.int32,
            )

            def _write(write_s):
                updated_enemies = write_s.enemies.at[slot_idx].set(new_enemy)
                return write_s._replace(enemies=updated_enemies)

            # if enemies still has an empty slot, then write the new enemy
            # otherwise leave the state unchanged
            updated_state = jax.lax.cond(have_slot, _write, lambda x: x, s)

            # reset the timer
            new_timer = _next_timer(rng_after)
            # set first lane to full
            new_lanes = s.lanes_free.at[0].set(False)

            return updated_state._replace(enemy_spawn_timer=new_timer, rng=rng_after, lanes_free=new_lanes)

        return jax.lax.cond(
            timer > 0,  # condition
            _no_spawn,  # true. if timer > 0
            _spawn,  # if timer is 0, spawn a new enemy
            state,
        )  # operands for the two functions

    # move all active enemies horizontally and deactive off-screen ones
    @partial(jax.jit, static_argnums=(0,))
    def _move_enemies(self, state: AtlantisState) -> AtlantisState:
        cfg = self.config

        # y always stays constant. just move x by adding dx
        new_pos = state.enemies[:, 0] + state.enemies[:, 2]  # x + dx
        enemies = state.enemies.at[:, 0].set(new_pos)  # write back

        # decide if an enemy is still on_screen
        # as long as a part of the enemy is still in the viewable area, the enemy stays alive
        # 1) check right edge > 0 -> enemies right edge hasnt completely passed the left edge of the screen
        # 2) check left edge < screen_width -> enemies left edge hasnt gone past the right edge of the scren
        on_screen = (new_pos + cfg.enemy_width > 0) & (new_pos < cfg.screen_width)

        # Identify enemies that are NOT on screen
        off_screen_enemies = ~on_screen

        new_x = jnp.where(
            enemies[:, 2] < 0,
            cfg.screen_width,
            -cfg.enemy_width
        )
        # Get the current lane for all enemies
        current_lanes = state.enemies[:, 4]
        is_active = enemies[:,5]
        next_lanes = jnp.where(is_active,current_lanes+1,0)
        next_lane_free = jnp.logical_or(
            ~is_active,  # Inactive enemies don't need a free lane
            jnp.logical_and(
                next_lanes < state.lanes_free.shape[0],  # Check lane is in bounds
                state.lanes_free[next_lanes]  # Check if the lane is free
            )
        )
        # Apply the new x positions only where off_screen_enemies is True
        updated_x = jnp.where(
            (off_screen_enemies & next_lane_free),
            new_x,
            enemies[:, 0]  # Keep original x positions for on-screen enemies
        )

        # Update all enemies with the new x positions
        updated_enemies = enemies.at[:, 0].set(updated_x)

        # Then update the lanes
        updated_lanes = jnp.where(
            (off_screen_enemies & next_lane_free),
            current_lanes + 1,
            current_lanes
        )

        # Save the new lane values (this doesn't modify the state yet)
        updated_enemies = updated_enemies.at[:,4].set(updated_lanes)

        # Get the lane indices as a separate array first
        lane_indices = updated_enemies[:, 4]
        # combine previous active flag with check for last lane
        # any enemy that's went through all four lanes gets deactivated
        flags = enemies[:, 5] & (lane_indices < len(cfg.enemy_paths))
        # write updated active flag
        updated_enemies = updated_enemies.at[:, 5].set(flags)
        # Get the corresponding y-positions from enemy_paths
        lane_y_positions = jnp.where(lane_indices<len(cfg.enemy_paths),cfg.enemy_paths[lane_indices], 0-cfg.enemy_height)
        # Update the enemies array with these y-positions
        updated_enemies = updated_enemies.at[:, 1].set(lane_y_positions)
        #check if lanes are free now
        lane_masks = []
        for i in range(len(cfg.enemy_paths)):
            # For each lane, check if any active enemy is in that lane
            lane_mask = (updated_enemies[:, 4] == i) & flags
            lane_is_occupied = jnp.any(lane_mask)
            lane_masks.append(~lane_is_occupied)  # True if lane is free

        free_lanes = jnp.array(lane_masks)
        return state._replace(enemies=updated_enemies, lanes_free=free_lanes)

    @partial(jax.jit, static_argnums=(0,))
    def _check_bullet_enemy_collision(self, state: AtlantisState) -> AtlantisState:
        """
        Collision check between bullets and enemies

        Each bulllet/enemy an axis-aligned rectangle. Now:
        1. compute the four edges (lefet, right, top, bottom) for every bullet and every enemy
        2. Build two (BxE) boolean matrices for x-overlap and y-overlap
        3. compute AND of the two matrices and build the hit_matrix[b,e]. An entry is true, when bullet b and enemy e overlap in both X and Y
        4. ignore inactive bullets/enemies (through masking)
        5. reduce hit_mtarix to per-bullet and per_enemy "was hit?" flags
        6. deactive those objects
        """
        cfg = self.config

        bullet_x, bullet_y = state.bullets[:, 0], state.bullets[:, 1]  # (B,)
        enemy_x, enemy_y = state.enemies[:, 0], state.enemies[:, 1]  # (E,)

        # compute edge coordinates  for all rectangles
        # broadcasting with none inserts singleton axes so every
        # bullet is paired with every enemy
        b_left = bullet_x[:, None]
        b_right = (bullet_x + cfg.bullet_width)[:, None]
        b_top = bullet_y[:, None]
        b_bottom = (bullet_y + cfg.bullet_height)[:, None]

        # Enemy edges
        e_left = enemy_x[None, :]
        e_right = (enemy_x + cfg.enemy_width)[None, :]
        e_top = enemy_y[None, :]
        e_bottom = (enemy_y + cfg.enemy_height)[None, :]

        # True where bullets left < enemies right AND bullets right >  enemies left
        overlap_x = (b_left < e_right) & (b_right > e_left)
        # ...
        overlap_y = (b_top < e_bottom) & (b_bottom > e_top)

        # True when both horizontal and vertical overlaps occur
        hit_matrix = overlap_x & overlap_y

        # Ignore inactive objects right away
        hit_matrix &= state.bullets_alive[:, None]
        hit_matrix &= (state.enemies[:, 5] == 1)[None, :]

        # check if bullet collided with any enemy
        bullet_hit = jnp.any(hit_matrix, axis=1)  # (B,)
        # check if enemy was hit by any bullet
        enemy_hit = jnp.any(hit_matrix, axis=0)  # (E,)

        # deactivate bullets and enemies
        new_bullet_alive = state.bullets_alive & (~bullet_hit)

        new_enemy_flags = (state.enemies[:, 5] == 1) & (~enemy_hit)
        enemies_updated = state.enemies.at[:, 5].set(new_enemy_flags.astype(jnp.int32))

        return state._replace(bullets_alive=new_bullet_alive, enemies=enemies_updated)

    @partial(jax.jit, static_argnums=(0,))
    def step(
        self, state: AtlantisState, action: chex.Array
    ) -> Tuple[AtlantisObservation, AtlantisState, float, bool, AtlantisInfo]:
        # input handling
        fire_pressed, cannon_idx = self._interpret_action(state, action)

        state = self._spawn_bullet(state, cannon_idx)

        # update cooldown and remember current button state
        state = self._update_cooldown(state, cannon_idx)._replace(
            fire_button_prev=fire_pressed
        )

        state = self._move_bullets(state)

        # Spawn enemies
        state = self._spawn_enemy(state)
        state = self._move_enemies(state)

        state = self._check_bullet_enemy_collision(state)

        observation = self._get_observation(state)
        info = AtlantisInfo(time=jnp.array(0, dtype=jnp.int32))
        reward = 0.0  # Placeholder: no scoring yet
        done = False  # Never terminates for now

        return observation, state, reward, done, info

    @partial(jax.jit, static_argnums=(0,))
    def _get_observation(self, state: "AtlantisState") -> "AtlantisObservation":
        # just placeholders
        enemies_pos = EntityPosition(
            0,
            0,
            0,
            0,
        )

        bullets_pos = EntityPosition(
            0,
            0,
            0,
            0,
        )

        return AtlantisObservation(state.score, enemies_pos, bullets_pos)

    @partial(jax.jit, static_argnums=(0,))
    def _get_info(self, state: AtlantisState) -> AtlantisInfo:
        """
        Placeholder info: returns zero time and empty reward array.
        """
        return AtlantisInfo(
            time=jnp.array(0, dtype=jnp.int32),
        )

    @partial(jax.jit, static_argnums=(0,))
    def _get_reward(self, previous_state: AtlantisState, state: AtlantisState) -> float:
        """
        Placeholder reward: always zero.
        """
        return 0.0

    @partial(jax.jit, static_argnums=(0,))
    def _get_done(self, state: AtlantisState) -> bool:
        """
        Placeholder done: never terminates.
        """
        return False

    @partial(jax.jit, static_argnums=(0,))
    def get_action_space(self) -> jnp.ndarray:
        """
        Placeholder done: never terminates.
        """
        return jnp.array(self.action_set)


# Keyboard inputs
def get_human_action() -> chex.Array:
    keys = pygame.key.get_pressed()
    # up = keys[pygame.K_w] or keys[pygame.K_UP]
    # down = keys[pygame.K_s] or keys[pygame.K_DOWN]
    left = keys[pygame.K_a] or keys[pygame.K_LEFT]
    right = keys[pygame.K_d] or keys[pygame.K_RIGHT]
    fire = keys[pygame.K_SPACE]

    if right and fire:
        return jnp.array(Action.RIGHTFIRE)
    if left and fire:
        return jnp.array(Action.LEFTFIRE)
    if fire:
        return jnp.array(Action.FIRE)

    return jnp.array(Action.NOOP)


def main():
    config = GameConfig()
    pygame.init()
    screen = pygame.display.set_mode(
        (
            config.screen_width * config.scaling_factor,
            config.screen_height * config.scaling_factor,
        )
    )
    pygame.display.set_caption("Atlantis")
    clock = pygame.time.Clock()

    game = JaxAtlantis(config=config)

    renderer = Renderer_AtraJaxis(config=config)
    jitted_step = jax.jit(game.step)
    jitted_reset = jax.jit(game.reset)

    # (curr_state, _) = jitted_reset()
    (_, curr_state) = jitted_reset()

    # Game loop
    running = True
    frame_by_frame = False
    frameskip = game.frameskip
    counter = 1

    while running:
        for event in pygame.event.get():
            if event.type == pygame.QUIT:
                running = False
            elif event.type == pygame.KEYDOWN:
                if event.key == pygame.K_f:
                    frame_by_frame = not frame_by_frame
            elif event.type == pygame.KEYDOWN or (
                event.type == pygame.KEYUP and event.key == pygame.K_n
            ):
                if event.key == pygame.K_n and frame_by_frame:
                    if counter % frameskip == 0:
                        action = get_human_action()
                        (obs, curr_state, _, _, _) = jitted_step(curr_state, action)

        if not frame_by_frame:
            if counter % frameskip == 0:
                action = get_human_action()
                (obs, curr_state, _, _, _) = jitted_step(curr_state, action)

        # Render and display
        raster = renderer.render(curr_state)

        aj.update_pygame(
            screen,
            raster,
            config.scaling_factor,
            config.screen_width,
            config.screen_height,
        )

        counter += 1
        # FPS
        clock.tick(60)

    pygame.quit()


if __name__ == "__main__":
    main()<|MERGE_RESOLUTION|>--- conflicted
+++ resolved
@@ -220,13 +220,8 @@
     def reset(
         self, key: jax.random.PRNGKey = jax.random.PRNGKey(42)
     ) -> Tuple[AtlantisObservation, AtlantisState]:
-<<<<<<< HEAD
         # --- empty tables ---
         empty_enemies = jnp.zeros((self.config.max_enemies, 6), dtype=jnp.int32)
-=======
-        # empty tables
-        empty_enemies = jnp.zeros((self.config.max_enemies, 5), dtype=jnp.int32)
->>>>>>> 5188ade2
         empty_bullets = jnp.zeros((self.config.max_bullets, 4), dtype=jnp.int32)
         empty_bullets_alive = jnp.zeros((self.config.max_bullets,), dtype=jnp.bool_)
         empty_lanes = jnp.ones((4,), dtype=jnp.bool_)
