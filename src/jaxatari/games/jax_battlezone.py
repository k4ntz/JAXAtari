from functools import partial
import chex
import jax
import jax.numpy as jnp
import jax.random as jrandom
from jax import lax
from dataclasses import dataclass
from typing import Tuple, NamedTuple
import random
import os
from sys import maxsize
import math
import numpy as np

from jaxatari.environment import JaxEnvironment, EnvState
from jaxatari.renderers import JAXGameRenderer
from jaxatari.rendering import jax_rendering_utils as aj
from jaxatari.spaces import Space
import jaxatari.spaces as spaces

# Action constants for BattleZone
NOOP = 0
FIRE = 1
UP = 2
RIGHT = 3
LEFT = 4
DOWN = 5
UPRIGHT = 6
UPLEFT = 7
DOWNRIGHT = 8
DOWNLEFT = 9
UPFIRE = 10
RIGHTFIRE = 11
LEFTFIRE = 12
DOWNFIRE = 13
UPRIGHTFIRE = 14
UPLEFTFIRE = 15
DOWNRIGHTFIRE = 16
DOWNLEFTFIRE = 17

# Game constants
WIDTH = 160
HEIGHT = 210
MAX_BULLETS = 16       # Total bullets in the pool
PLAYER_BULLET_LIMIT = 8  # Reserve first 8 for the player
ENEMY_BULLET_LIMIT = 8   # Reserve last 8 for enemies
MAX_OBSTACLES = 16

# Enemy AI constants (Authentic Atari 2600 Battle Zone behavior)
ENEMY_DETECTION_RANGE = 500.0  # Distance at which enemies detect and pursue player
ENEMY_MOVE_SPEED = 0.35  # Base enemy movement speed (tanks)
ENEMY_TURN_SPEED = 0.008  # Legacy constant (not used in new implementation)
ENEMY_FIRE_COOLDOWN = 180  # frames between shots (3 seconds at 60fps)
ENEMY_FIRE_RANGE = 400.0  # Maximum firing range
ENEMY_OPTIMAL_DISTANCE = 120.0  # Preferred engagement distance (not heavily used in authentic mode)
ENEMY_MIN_DISTANCE = 60.0  # Too close - retreat
ENEMY_MAX_DISTANCE = 200.0  # Too far - advance

# Enemy AI states
ENEMY_STATE_PATROL = 0
ENEMY_STATE_HUNT = 1
ENEMY_STATE_ENGAGE = 2
ENEMY_STATE_RETREAT = 3

# Tank movement constants
TANK_SPEED = 0.2  # Reduced from 0.5
TANK_TURN_SPEED = 0.008  # Reduced from 0.02
BULLET_SPEED = 1.0 # 4.0
BULLET_LIFETIME = 120  # frames

# Enemy spawning constants
ENEMY_SPAWN_DISTANCE_MIN = 80.0  # Minimum spawn distance from player (closer)
ENEMY_SPAWN_DISTANCE_MAX = 200.0  # Maximum spawn distance from player (closer)
MAX_ACTIVE_ENEMIES = 4  # Maximum enemies active at once
ENEMY_SPAWN_COOLDOWN = 300  # frames between spawns (5 seconds at 60fps)
ENEMY_SPAWN_WAIT = 120  # frames enemies wait after spawn before aiming/shooting

# =============================================================
# Atari 2600 BattleZone-inspired enemy AI tuning constants
# =============================================================
# Enemy AI adapted to authentic Atari 2600 Battlezone rules.
#
# AUTHENTIC ENEMY BEHAVIORS (based on original Atari 2600 game):
#
# 1. REGULAR TANKS (Blue):
#    - Slowest movement speed (75% of player speed)
#    - Gradual, methodical rotation toward player (90°/sec turn rate)
#    - Advance when far, retreat when too close, hold at optimal range
#    - Fire when facing player within 8° tolerance
#    - 2 second fire cooldown (slower, more predictable)
#
# 2. SUPER TANKS (Yellow):
#    - Faster movement (115% of player speed)
#    - Quicker rotation (150°/sec turn rate)
#    - More aggressive pursuit behavior
#    - Same firing mechanics but 1.2 second cooldown (faster)
#
# 3. MISSILES/FIGHTERS (Red):
#    - Very fast movement (200% of player speed)
#    - Pronounced zigzag pattern while approaching
#    - Rapid rotation capability (360°/sec)
#    - Suicide attack at point-blank range (fighter disappears after firing)
#    - 1.5 second fire cooldown
#
# 4. FLYING SAUCERS (White):
#    - Independent drifting movement (50% of player speed)
#    - Do NOT pursue player (float independently)
#    - Cannot fire (harmless but worth bonus points)
#    - Slow, meandering sine-wave drift pattern
#
# KEY IMPLEMENTATION NOTES:
# - Tanks use GRADUAL rotation (not instant facing) with per-frame turn limits
# - Movement is stuttering/pulsing (authentic move-pause-move pattern)
# - Fighters use large-amplitude zigzag for visible lateral movement
# - Saucers are completely independent and do not track player
# =============================================================
DEBUG_ENEMY_AI = False  # Set True to enable on-screen and console debug for enemy AI
DEBUG_ENEMY_SPAWN = False  # Set True to enable spawn-time debug prints
DEBUG_ENEMY_STEERING = False  # Set True to enable steering debug prints
DEBUG_ENEMY_FIRING = False  # Set True to enable firing debug prints

# Enemy types
ENEMY_TYPE_TANK = 0
ENEMY_TYPE_SUPERTANK = 1
ENEMY_TYPE_FIGHTER = 2
ENEMY_TYPE_SAUCER = 3

# Speed factors relative to player speed (player uses TANK_SPEED constant)
# Authentic Atari 2600 Battle Zone enemy speeds:
# - Regular tanks are slower than player (methodical pursuit)
# - Super tanks are slightly faster than player (aggressive)
# - Fighters are much faster (rapid closing speed)
# - Saucers are slow drifters
SLOW_TANK_SPEED_FACTOR = 0.75  # Regular tanks slower than player
SUPERTANK_SPEED_FACTOR = 1.15  # Super tanks slightly faster
FIGHTER_SPEED_FACTOR = 2.0  # Fighters very fast
SAUCER_SPEED_FACTOR = 0.5  # Saucers slow drift

# Turn rates (degrees per second) - converted to per-frame using 60 fps assumption
# Authentic Atari 2600 Battle Zone turn rates:
# - Regular tanks have slow, methodical rotation
# - Super tanks have faster rotation
# - Fighters have very fast rotation (aerial maneuverability)
TANK_MAX_TURN_DEG = 90.0  # Slower, more realistic tank rotation
SUPERTANK_MAX_TURN_DEG = 150.0  # Faster but still tank-like
FIGHTER_MAX_TURN_DEG = 360.0  # Very fast aerial maneuvers

# Firing / engagement parameters (Authentic Atari 2600 Battle Zone)
FIRING_ANGLE_THRESHOLD_DEG = 8.0  # degrees tolerance to consider 'on target' (slightly more lenient)
FIRING_RANGE = 400.0  # max distance to consider firing
ENEMY_NO_FIRE_AFTER_SPAWN_SEC = 2.0  # seconds to wait before firing after spawn
FPS = 60.0
ENEMY_NO_FIRE_AFTER_SPAWN = int(ENEMY_NO_FIRE_AFTER_SPAWN_SEC * FPS)

# Fire cooldowns in seconds -> frames (Authentic timing)
# Regular tanks fire slower, super tanks fire faster, fighters fire on approach
ENEMY_FIRE_COOLDOWN_TANK_SEC = 2.0  # Regular tanks methodical firing
ENEMY_FIRE_COOLDOWN_SUPERTANK_SEC = 1.2  # Super tanks more aggressive
ENEMY_FIRE_COOLDOWN_FIGHTER_SEC = 1.5  # Fighters moderate cooldown
ENEMY_FIRE_COOLDOWN_TANK = int(ENEMY_FIRE_COOLDOWN_TANK_SEC * FPS)
ENEMY_FIRE_COOLDOWN_SUPERTANK = int(ENEMY_FIRE_COOLDOWN_SUPERTANK_SEC * FPS)
ENEMY_FIRE_COOLDOWN_FIGHTER = int(ENEMY_FIRE_COOLDOWN_FIGHTER_SEC * FPS)

# Fighter zigzag parameters
def _deg_per_sec_to_rad_per_frame(deg_per_sec: float) -> float:
    """Convert degrees/sec to radians/frame assuming FPS frames per second."""
    return (deg_per_sec * (math.pi / 180.0)) / FPS

# Per-type speed multipliers (relative to ENEMY_MOVE_SPEED)
ENEMY_SPEED_MULTIPLIERS = jnp.array([
    SLOW_TANK_SPEED_FACTOR,
    SUPERTANK_SPEED_FACTOR,
    FIGHTER_SPEED_FACTOR,
    SAUCER_SPEED_FACTOR,
], dtype=jnp.float32)

# Per-type firing parameters (Authentic Atari 2600 Battle Zone)
# Regular tanks and super tanks fire at medium range, fighters at close range
ENEMY_FIRING_ANGLE_DEG = jnp.array([8.0, 8.0, 10.0, 8.0], dtype=jnp.float32)  # More lenient angle
ENEMY_FIRING_ANGLE_THRESH_RAD = (ENEMY_FIRING_ANGLE_DEG * (math.pi / 180.0)) / 1.0
ENEMY_FIRING_RANGE = jnp.array([50.0, 50.0, 25.0, 0.0], dtype=jnp.float32)  # Longer effective range
ENEMY_NO_FIRE_AFTER_SPAWN_FRAMES = jnp.array([int(2.0 * FPS), int(2.0 * FPS), int(1.0 * FPS), int(2.0 * FPS)], dtype=jnp.int32)
FIGHTER_POINT_BLANK_DIST = 8.0  # Slightly larger point-blank range
FIGHTER_VEER_ANGLE_RAD = math.radians(90.0)

# Lateral angle to apply during HUNT state so enemies move left/right rather than directly at player
# Values per subtype (TANK, SUPERTANK, FIGHTER, SAUCER)
ENEMY_HUNT_LATERAL_ANGLE_DEG = jnp.array([35.0, 20.0, 0.0, 0.0], dtype=jnp.float32)
ENEMY_HUNT_LATERAL_ANGLE_RAD = ENEMY_HUNT_LATERAL_ANGLE_DEG * (math.pi / 180.0)

# Fighter zigzag parameters

ENEMY_TURN_RATES = jnp.array([
    _deg_per_sec_to_rad_per_frame(TANK_MAX_TURN_DEG),
    _deg_per_sec_to_rad_per_frame(SUPERTANK_MAX_TURN_DEG),
    _deg_per_sec_to_rad_per_frame(FIGHTER_MAX_TURN_DEG),
    _deg_per_sec_to_rad_per_frame(60.0),
], dtype=jnp.float32)

ENEMY_FIRE_COOLDOWNS = jnp.array([
    ENEMY_FIRE_COOLDOWN_TANK,
    ENEMY_FIRE_COOLDOWN_SUPERTANK,
    ENEMY_FIRE_COOLDOWN_FIGHTER,
    0,
], dtype=jnp.int32)

# Per-type can_fire flags (1 = can fire, 0 = cannot)
ENEMY_CAN_FIRE = jnp.array([1, 1, 1, 0], dtype=jnp.int32)


# World boundaries
WORLD_SIZE = 2000
BOUNDARY_MIN = -WORLD_SIZE // 2
BOUNDARY_MAX = WORLD_SIZE // 2

# Integer limits (avoid calling np.iinfo on traced values)
INT32_MAX = 2**31 - 1

# Map-based spawn radii (computed from boundaries)
MAP_RADIUS = float(BOUNDARY_MAX - BOUNDARY_MIN) / 2.0
SPAWN_NEAR_RADIUS = MAP_RADIUS * 0.375
SPAWN_FAR_RADIUS = MAP_RADIUS * 0.75

# Projectile tuning (enemy)
ENEMY_PROJECTILE_SPEED = BULLET_SPEED * 0.9
ENEMY_PROJECTILE_LIFETIME = BULLET_LIFETIME

# Ensure existing uses of ENEMY_MOVE_SPEED are preserved for legacy behavior but will be adapted
# ...existing code continues...

# 3D rendering constants
HORIZON_Y = 105  # Middle of screen
GROUND_COLOR = (0, 100, 0)  # Dark green
SKY_COLOR = (0, 0, 0)  # Black
WIREFRAME_COLOR = (0, 255, 0)  # Green
BULLET_COLOR = (255, 255, 255)  # White

# Per-enemy-subtype colors (mapped to requested appearance)
# Tank: blue turret (standard enemy, slow)
TANK_COLOR = (20, 110, 220)      # blue
# Supertank: yellow turret (faster and more aggressive)
SUPERTANK_COLOR = (220, 200, 30)  # yellow
# Fighter / Missile: red (zig-zagging aerial enemy)
FIGHTER_COLOR = (220, 40, 40)     # red
# Flying Saucer: white (UFO shape). Note: saucer will be hidden from radar below.
SAUCER_COLOR = (240, 240, 240)    # white
HUD_ACCENT_COLOR = (47, 151, 119)  # #2f9777

class Tank(NamedTuple):
    x: chex.Array
    y: chex.Array
    angle: chex.Array  # Facing direction
    alive: chex.Array

class Bullet(NamedTuple):
    x: chex.Array
    y: chex.Array
    z: chex.Array  # Add this line
    vel_x: chex.Array
    vel_y: chex.Array
    active: chex.Array
    lifetime: chex.Array
    owner: chex.Array

class Obstacle(NamedTuple):
    x: chex.Array
    y: chex.Array
    obstacle_type: chex.Array  # 0: enemy tank, 1: other obstacles
    enemy_subtype: chex.Array  # Enemy subtype (ENEMY_TYPE_*) when obstacle_type==0, else -1
    angle: chex.Array  # Add tank facing direction
    alive: chex.Array  # Add alive status for enemy tanks
    fire_cooldown: chex.Array  # Cooldown timer for enemy firing
    ai_state: chex.Array  # AI state for enemy behavior
    target_angle: chex.Array  # Target angle for patrol/movement
    state_timer: chex.Array  # Timer for current state

class DeathEffects(NamedTuple):
    x: chex.Array        # world x per obstacle slot
    y: chex.Array        # world y per obstacle slot
    age: chex.Array      # current age in frames
    lifetime: chex.Array # max lifetime in frames
    size: chex.Array     # initial pixel size at spawn
    r: chex.Array        # color channels per effect
    g: chex.Array
    b: chex.Array

class BattleZoneState(NamedTuple):
    player_tank: Tank
    bullets: Bullet
    obstacles: Obstacle
    step_counter: chex.Array
    spawn_timer: chex.Array  # Timer for enemy spawning
    prev_player_x: chex.Array  # Previous player x (for motion-based rendering)
    prev_player_y: chex.Array  # Previous player y (for motion-based rendering)
    player_score: chex.Array   # HUD: player's score
    player_lives: chex.Array   # HUD: player's remaining lives
    death_effects: DeathEffects  # short-lived hit spark effects

class BattleZoneObservation(NamedTuple):
    player_tank: Tank
    bullets: Bullet
    obstacles: Obstacle
    step_counter: chex.Array
    spawn_timer: chex.Array
    player_score: chex.Array
    player_lives: chex.Array

class BattleZoneInfo(NamedTuple):
    time: jnp.ndarray
    all_rewards: chex.Array
    player_shot: chex.Array  # New flag: 1 if player was shot this step, 0 otherwise

@jax.jit
def update_tank_position(tank: Tank, action: chex.Array) -> Tank:
    """
    Update tank position and angle based on action with realistic tank movement.
    Tank physics:
    - LEFT/RIGHT: Turn the tank (rotate in place)
    - UP: Move forward in the direction the tank is facing
    - DOWN: Move backward (reverse)
    - Diagonals: Combine turning and movement
    
    Coordinate system:
    - angle=0: facing right (+X direction)
    - angle=π/2: facing down (+Y direction) 
    - angle=π: facing left (-X direction)
    - angle=-π/2: facing up (-Y direction)
    """
    move_speed = TANK_SPEED
    turn_speed = TANK_TURN_SPEED
    
    # Start with current position and angle
    new_x = tank.x
    new_y = tank.y
    angle = tank.angle
    
    # Handle pure turning (LEFT/RIGHT) - tank rotates in place
    left_actions = jnp.array([LEFT, LEFTFIRE])
    is_left = jnp.any(action == left_actions)
    angle = jnp.where(is_left, tank.angle - turn_speed, angle)
    
    right_actions = jnp.array([RIGHT, RIGHTFIRE])
    is_right = jnp.any(action == right_actions)
    angle = jnp.where(is_right, tank.angle + turn_speed, angle)
    
    # Handle forward movement (UP) - move in direction tank is facing
    up_actions = jnp.array([UP, UPFIRE])
    is_up = jnp.any(action == up_actions)
    new_x = jnp.where(is_up, tank.x + jnp.cos(angle) * move_speed, new_x)
    new_y = jnp.where(is_up, tank.y + jnp.sin(angle) * move_speed, new_y)
    
    # Handle backward movement (DOWN) - move opposite to tank facing direction
    down_actions = jnp.array([DOWN, DOWNFIRE])
    is_down = jnp.any(action == down_actions)
    new_x = jnp.where(is_down, tank.x - jnp.cos(angle) * move_speed, new_x)
    new_y = jnp.where(is_down, tank.y - jnp.sin(angle) * move_speed, new_y)

    # Handle diagonal movements - combinations of turning and moving
    # UPRIGHT: Turn right while moving forward
    upright_actions = jnp.array([UPRIGHT, UPRIGHTFIRE])
    is_upright = jnp.any(action == upright_actions)
    # Update angle first, then move in new direction
    new_angle_upright = tank.angle + turn_speed
    angle = jnp.where(is_upright, new_angle_upright, angle)
    new_x = jnp.where(is_upright, tank.x + jnp.cos(new_angle_upright) * move_speed, new_x)
    new_y = jnp.where(is_upright, tank.y + jnp.sin(new_angle_upright) * move_speed, new_y)
    
    # UPLEFT: Turn left while moving forward
    upleft_actions = jnp.array([UPLEFT, UPLEFTFIRE])
    is_upleft = jnp.any(action == upleft_actions)
    new_angle_upleft = tank.angle - turn_speed
    angle = jnp.where(is_upleft, new_angle_upleft, angle)
    new_x = jnp.where(is_upleft, tank.x + jnp.cos(new_angle_upleft) * move_speed, new_x)
    new_y = jnp.where(is_upleft, tank.y + jnp.sin(new_angle_upleft) * move_speed, new_y)
    
    # DOWNRIGHT: Turn right while moving backward
    downright_actions = jnp.array([DOWNRIGHT, DOWNRIGHTFIRE])
    is_downright = jnp.any(action == downright_actions)
    new_angle_downright = tank.angle + turn_speed
    angle = jnp.where(is_downright, new_angle_downright, angle)
    new_x = jnp.where(is_downright, tank.x - jnp.cos(new_angle_downright) * move_speed, new_x)
    new_y = jnp.where(is_downright, tank.y - jnp.sin(new_angle_downright) * move_speed, new_y)
    
    # DOWNLEFT: Turn left while moving backward
    downleft_actions = jnp.array([DOWNLEFT, DOWNLEFTFIRE])
    is_downleft = jnp.any(action == downleft_actions)
    new_angle_downleft = tank.angle - turn_speed
    angle = jnp.where(is_downleft, new_angle_downleft, angle)
    new_x = jnp.where(is_downleft, tank.x - jnp.cos(new_angle_downleft) * move_speed, new_x)
    new_y = jnp.where(is_downleft, tank.y - jnp.sin(new_angle_downleft) * move_speed, new_y)

    # Normalize angle to [-π, π] range to prevent angle drift
    angle = jnp.arctan2(jnp.sin(angle), jnp.cos(angle))

    # Boundary checking
    new_x = jnp.clip(new_x, BOUNDARY_MIN, BOUNDARY_MAX)
    new_y = jnp.clip(new_y, BOUNDARY_MIN, BOUNDARY_MAX)

    return Tank(
        x=new_x,
        y=new_y,
        angle=angle,
        alive=tank.alive
    )

@jax.jit
def check_bullet_obstacle_collisions(bullets: Bullet, obstacles: Obstacle) -> Tuple[Bullet, Obstacle, chex.Array, chex.Array]:
    """Check for collisions between bullets and obstacles, removing both on hit.
    Returns updated bullets, updated obstacles, and score_delta (1000 per obstacle killed by a player bullet).
    """
    
    # Define collision radius
    collision_radius = 15.0
    
    # Create meshgrid for bullet-obstacle pairs
    bullet_x = bullets.x[:, None]  # Shape: (num_bullets, 1)
    bullet_y = bullets.y[:, None]  # Shape: (num_bullets, 1)
    bullet_active = bullets.active[:, None]  # Shape: (num_bullets, 1)
    
    obstacle_x = obstacles.x[None, :]  # Shape: (1, num_obstacles)
    obstacle_y = obstacles.y[None, :]  # Shape: (1, num_obstacles)
    obstacle_alive = obstacles.alive[None, :]  # Add alive check
    
    # Calculate distances between all bullet-obstacle pairs
    dx = bullet_x - obstacle_x  # Shape: (num_bullets, num_obstacles)
    dy = bullet_y - obstacle_y  # Shape: (num_bullets, num_obstacles)
    distances = jnp.sqrt(dx * dx + dy * dy)
    
    # Check collisions (only for active bullets and alive obstacles)
    collisions = jnp.logical_and(
        jnp.logical_and(bullet_active, obstacle_alive),  # Only active bullets and alive obstacles
        distances < collision_radius
    )
    
    # Mark bullets for removal (any bullet that collides with any obstacle)
    bullets_to_remove = jnp.any(collisions, axis=1)  # Shape: (num_bullets,)
    
    # Mark obstacles for removal (any obstacle that collides with any bullet)
    obstacles_to_remove = jnp.any(collisions, axis=0)  # Shape: (num_obstacles,)
    
    # Compute score delta: account for per-subtype point values when player bullets kill obstacles
    # collisions_by_player: True where a player bullet hits an obstacle
    player_bullet_mask = (bullets.owner[:, None] == 0)
    collisions_by_player = jnp.logical_and(collisions, player_bullet_mask)
    obstacles_killed_by_player = jnp.any(collisions_by_player, axis=0)  # per-obstacle

    # Points per subtype: TANK=1000, SUPERTANK=3000, FIGHTER=2000, SAUCER=5000
    points_map = jnp.array([1000, 3000, 2000, 5000], dtype=jnp.int32)
    enemy_sub = getattr(obstacles, 'enemy_subtype', jnp.full_like(obstacles.x, -1))
    # Clip negative/invalid subtype to 0 but mask with killed flag so invalids contribute 0
    subtype_idx = jnp.clip(enemy_sub, 0, points_map.shape[0]-1).astype(jnp.int32)
    # Multiply per-obstacle killed mask by corresponding points and sum
    points_per_obstacle = points_map[subtype_idx] * obstacles_killed_by_player.astype(jnp.int32)
    score_delta = jnp.sum(points_per_obstacle).astype(jnp.int32)
    
    # Update bullets - set collided bullets to inactive
    new_bullet_active = jnp.where(
        bullets_to_remove,
        jnp.zeros_like(bullets.active),
        bullets.active
    )
    
    # Update obstacles - set collided obstacles to not alive
    new_obstacle_alive = jnp.where(obstacles_to_remove, 0, obstacles.alive)
    
    # Create updated structures
    updated_bullets = Bullet(
        x=bullets.x,
        y=bullets.y,
        z=bullets.z,
        vel_x=bullets.vel_x,
        vel_y=bullets.vel_y,
        active=new_bullet_active,
        lifetime=bullets.lifetime,
        owner=bullets.owner
    )
    
    updated_obstacles = Obstacle(
        x=obstacles.x,
        y=obstacles.y,
        obstacle_type=obstacles.obstacle_type,
    enemy_subtype=getattr(obstacles, 'enemy_subtype', jnp.full_like(obstacles.x, -1)),
        angle=obstacles.angle,
        alive=new_obstacle_alive,
        fire_cooldown=obstacles.fire_cooldown,
        ai_state=obstacles.ai_state,
        target_angle=obstacles.target_angle,
        state_timer=obstacles.state_timer
    )
    
    return updated_bullets, updated_obstacles, score_delta, obstacles_killed_by_player


@jax.jit
def update_death_effects(effects: DeathEffects, death_mask: chex.Array, prev_obstacles: Obstacle, player_tank: Tank) -> DeathEffects:
    """Spawn new death effects where obstacles died this step and age existing ones.
    death_mask: boolean/int array per obstacle slot where a player bullet killed it.
    """
    # Age existing effects
    new_age = jnp.where(effects.age < effects.lifetime, effects.age + 1, effects.age)

    # Compute spawn parameters for killed obstacles
    # Size scales inversely with distance (cap at 60 units)
    dx = prev_obstacles.x - player_tank.x
    dy = prev_obstacles.y - player_tank.y
    dist = jnp.sqrt(dx * dx + dy * dy)
    denom = jnp.maximum(dist / 60.0, 1.0)
    size_f = 14.0 / denom
    spawn_size = jnp.maximum(4, jnp.int32(jnp.round(size_f)))

    # Color by subtype (fallback to wireframe color)
    subtype = getattr(prev_obstacles, 'enemy_subtype', jnp.full_like(prev_obstacles.x, -1))
    N = prev_obstacles.x.shape[0]
    col = jnp.tile(jnp.array(WIREFRAME_COLOR, dtype=jnp.uint8), (N,1))
    def apply_type(mask, rgb, cur):
        rgb_arr = jnp.tile(jnp.array(rgb, dtype=jnp.uint8), (N,1))
        mask2 = (mask[:,None].astype(jnp.bool_))
        return jnp.where(mask2, rgb_arr, cur)
    col = apply_type(subtype == ENEMY_TYPE_SUPERTANK, SUPERTANK_COLOR, col)
    col = apply_type(subtype == ENEMY_TYPE_TANK, TANK_COLOR, col)
    col = apply_type(subtype == ENEMY_TYPE_FIGHTER, FIGHTER_COLOR, col)
    col = apply_type(subtype == ENEMY_TYPE_SAUCER, SAUCER_COLOR, col)

    # When death_mask is true in a slot, (re)spawn effect at that slot
    dm = death_mask.astype(jnp.bool_)
    new_x = jnp.where(dm, prev_obstacles.x, effects.x)
    new_y = jnp.where(dm, prev_obstacles.y, effects.y)
    new_age = jnp.where(dm, jnp.zeros_like(new_age), new_age)
    new_life = jnp.where(dm, jnp.full_like(effects.lifetime, 8), effects.lifetime)
    new_size = jnp.where(dm, spawn_size, effects.size)
    new_r = jnp.where(dm, col[:,0], effects.r)
    new_g = jnp.where(dm, col[:,1], effects.g)
    new_b = jnp.where(dm, col[:,2], effects.b)

    return DeathEffects(
        x=new_x, y=new_y, age=new_age, lifetime=new_life, size=new_size,
        r=new_r, g=new_g, b=new_b
    )
@jax.jit
def should_fire(action: chex.Array) -> chex.Array:
    """Check if the action includes firing."""
    fire_actions = jnp.array([FIRE, UPFIRE, RIGHTFIRE, LEFTFIRE, DOWNFIRE,
                             UPRIGHTFIRE, UPLEFTFIRE, DOWNRIGHTFIRE, DOWNLEFTFIRE])
    return jnp.any(action == fire_actions)

@jax.jit
def create_bullet(tank: Tank, owner: chex.Array) -> Bullet:
    """Create a new bullet slightly in front of tank's barrel."""
    angle = tank.angle
    offset = 0.1  # Offset in front of tank

    # Use consistent angle direction - no flip needed here
    vel_x = jnp.cos(angle) * BULLET_SPEED
    vel_y = jnp.sin(angle) * BULLET_SPEED
    spawn_x = tank.x + jnp.cos(angle) * offset
    spawn_y = tank.y + jnp.sin(angle) * offset

    return Bullet(
        x=spawn_x,
        y=spawn_y,
        z=jnp.array(3.0),  # Add this line - bullets fly at height 10
        vel_x=vel_x,
        vel_y=vel_y,
        active=jnp.array(1, dtype=jnp.int32),
        lifetime=jnp.array(BULLET_LIFETIME),
        owner=owner
    )

@jax.jit
def update_bullets(bullets: Bullet) -> Bullet:
    """Update all bullet positions and lifetimes."""
    new_x = bullets.x + bullets.vel_x
    new_y = bullets.y + bullets.vel_y
    new_lifetime = bullets.lifetime - 1
    new_lifetime = jnp.maximum(new_lifetime, 0.0)
    
    # Deactivate bullets that go out of bounds or expire
    out_of_bounds = jnp.logical_or(
        jnp.logical_or(new_x < BOUNDARY_MIN, new_x > BOUNDARY_MAX),
        jnp.logical_or(new_y < BOUNDARY_MIN, new_y > BOUNDARY_MAX)
    )
    
    expired = new_lifetime <= 0
    
    active = jnp.logical_and(
        bullets.active,
        jnp.logical_and(jnp.logical_not(out_of_bounds), jnp.logical_not(expired))
    ).astype(jnp.int32)
    
    return Bullet(
        x=new_x,
        y=new_y,
        z=bullets.z,  # Add this line - maintain Z height
        vel_x=bullets.vel_x,
        vel_y=bullets.vel_y,
        active=active,
        lifetime=new_lifetime,
        owner=bullets.owner
    )

@jax.jit
def check_player_hit(player_tank: Tank, bullets: Bullet) -> Tank:
    """Check if player is hit by enemy bullets."""
    
    # Check collision with enemy bullets
    enemy_bullets = jnp.logical_and(bullets.active, bullets.owner > 0)
    
    # Calculate distances to player
    dx = bullets.x - player_tank.x
    dy = bullets.y - player_tank.y
    distances = jnp.sqrt(dx * dx + dy * dy)
    
    # Check for hits (collision radius)
    collision_radius = 10.0
    hits = jnp.logical_and(enemy_bullets, distances < collision_radius)
    
    # If any hit, player dies
    player_hit = jnp.any(hits)
    new_alive = jnp.where(player_hit, 0, player_tank.alive)
    
    return Tank(
        x=player_tank.x,
        y=player_tank.y,
        angle=player_tank.angle,
        alive=new_alive
    )

@jax.jit
def update_enemy_tanks(obstacles: Obstacle, player_tank: Tank, bullets: Bullet, step_counter: chex.Array) -> Tuple[Obstacle, Bullet]:
    """JAX-friendly enemy AI that authentically matches Atari 2600 BattleZone behaviour.

    Authentic Atari 2600 Battle Zone enemy behaviors:
    - Regular Tanks (Blue): Gradual turning toward player with limited turn rate, methodical pursuit
    - Super Tanks (Yellow): Faster movement and better turn rate, more aggressive
    - Missiles/Fighters (Red): Fast zigzagging approach, suicide attack at point-blank range
    - Flying Saucers (White): Independent drifting movement, do not pursue player
    
    Key authentic behaviors:
    - Gradual rotation toward player using per-type turn rates (NOT instant facing)
    - Distance-based movement (advance when far, retreat when too close, hold at optimal range)
    - Firing only when facing player (within angle threshold), cooldown ready, and after spawn delay
    - Deterministic per-enemy bullet slot assignment (JAX fori_loop)
    """

    def update_single_enemy(i):
        # Extract per-enemy values
        enemy_x = obstacles.x[i]
        enemy_y = obstacles.y[i]
        enemy_angle = obstacles.angle[i]
        enemy_alive = obstacles.alive[i]
        enemy_cooldown = obstacles.fire_cooldown[i]
        enemy_state = obstacles.ai_state[i]
        enemy_target_angle = obstacles.target_angle[i]
        enemy_state_timer = obstacles.state_timer[i]
        is_enemy_tank = obstacles.obstacle_type[i] == 0

        # Only process alive enemies that are obstacle_type==0 (enemies)
        should_process = jnp.logical_and(enemy_alive == 1, is_enemy_tank)

        # Vector to player and normalized direction
        dx = player_tank.x - enemy_x
        dy = player_tank.y - enemy_y
        distance_to_player = jnp.sqrt(dx * dx + dy * dy) + 1e-8
        dir_x = dx / distance_to_player
        dir_y = dy / distance_to_player
        angle_to_player = jnp.arctan2(dy, dx)

        # Timers and defaults
        new_state_timer = jnp.maximum(0, enemy_state_timer - 1)
        waiting = new_state_timer > 0

        # Default outputs mirror inputs
        new_x = enemy_x
        new_y = enemy_y
        new_angle = enemy_angle
        new_state = enemy_state
        new_target_angle = enemy_target_angle
        new_cooldown = jnp.maximum(0, enemy_cooldown - 1)
        should_fire = jnp.array(False)

        # Detection and movement bands (simplified authentic behavior)
        in_detection = jnp.logical_and(should_process, distance_to_player < ENEMY_DETECTION_RANGE)
        too_close = distance_to_player < ENEMY_MIN_DISTANCE
        too_far = distance_to_player > ENEMY_MAX_DISTANCE
        in_engage_band = jnp.logical_and(distance_to_player <= ENEMY_MAX_DISTANCE, distance_to_player >= ENEMY_MIN_DISTANCE)

        # Authentic movement decisions: advance when far, retreat when close, hold at optimal
        move_forward = jnp.logical_and(in_detection, too_far)
        move_backward = jnp.logical_and(in_detection, too_close)

        # Subtype handling
        subtype = obstacles.enemy_subtype[i]
        is_tank_subtype = jnp.logical_or(subtype == ENEMY_TYPE_TANK, subtype == ENEMY_TYPE_SUPERTANK)

        # Non-tank types move directly along the player vector
        move_forward_non_tank = jnp.logical_and(move_forward, jnp.logical_not(is_tank_subtype))
        move_backward_non_tank = jnp.logical_and(move_backward, jnp.logical_not(is_tank_subtype))
        new_x = jnp.where(move_forward_non_tank, enemy_x + dir_x * ENEMY_MOVE_SPEED, new_x)
        new_y = jnp.where(move_forward_non_tank, enemy_y + dir_y * ENEMY_MOVE_SPEED, new_y)
        new_x = jnp.where(move_backward_non_tank, enemy_x - dir_x * ENEMY_MOVE_SPEED, new_x)
        new_y = jnp.where(move_backward_non_tank, enemy_y - dir_y * ENEMY_MOVE_SPEED, new_y)

        # Fighter behaviour: zigzag while advancing with authentic pattern
        # Authentic Atari 2600 fighters have pronounced lateral movement
        is_fighter = subtype == ENEMY_TYPE_FIGHTER
        perp_x = -dir_y
        perp_y = dir_x
        # Authentic zigzag: slower frequency, larger amplitude for visible zigzag
        zig_freq = 0.25  # Slower zigzag frequency
        zig_phase = i * 0.71
        zig = jnp.sin(step_counter * zig_freq + zig_phase)
        fighter_base_speed = ENEMY_MOVE_SPEED * ENEMY_SPEED_MULTIPLIERS[ENEMY_TYPE_FIGHTER]
        # Larger zigzag amplitude for pronounced lateral movement
        zig_amp = fighter_base_speed * 2.0  # Increased from 1.4
        lateral_dx = perp_x * zig * zig_amp
        lateral_dy = perp_y * zig * zig_amp

        # Fighters relentlessly advance toward player until point-blank range
        fighter_advancing = jnp.logical_and(is_fighter, distance_to_player > FIGHTER_POINT_BLANK_DIST)
        fighter_next_x = enemy_x + dir_x * fighter_base_speed + lateral_dx
        fighter_next_y = enemy_y + dir_y * fighter_base_speed + lateral_dy
        new_x = jnp.where(fighter_advancing, fighter_next_x, new_x)
        new_y = jnp.where(fighter_advancing, fighter_next_y, new_y)

        # Fighter close-range aggressive veer (pre-attack maneuver)
        fighter_close_radius = ENEMY_FIRING_RANGE[subtype.astype(jnp.int32)] * 1.5
        fighter_pre_veer = jnp.logical_and(is_fighter, distance_to_player <= fighter_close_radius)
        veer_boost = 2.5  # Increased veer intensity
        fighter_veer_x = enemy_x + dir_x * fighter_base_speed + perp_x * (zig * zig_amp * veer_boost)
        fighter_veer_y = enemy_y + dir_y * fighter_base_speed + perp_y * (zig * zig_amp * veer_boost)
        new_x = jnp.where(fighter_pre_veer, fighter_veer_x, new_x)
        new_y = jnp.where(fighter_pre_veer, fighter_veer_y, new_y)

        # Saucer behaviour: independent drifting, no pursuit (authentic)
        # Atari 2600 saucers float independently and do not chase the player
        is_saucer = subtype == ENEMY_TYPE_SAUCER
        saucer_speed = ENEMY_MOVE_SPEED * ENEMY_SPEED_MULTIPLIERS[ENEMY_TYPE_SAUCER]
        # Slower, more meandering drift pattern
        saucer_dx = jnp.cos(step_counter * 0.08 + i * 0.33) * saucer_speed  # Slower frequency
        saucer_dy = jnp.sin(step_counter * 0.10 + i * 0.29) * saucer_speed  # Slower frequency
        saucer_next_x = enemy_x + saucer_dx
        saucer_next_y = enemy_y + saucer_dy
        new_x = jnp.where(jnp.logical_and(is_saucer, should_process), saucer_next_x, new_x)
        new_y = jnp.where(jnp.logical_and(is_saucer, should_process), saucer_next_y, new_y)

        # --- Tank-like steering and movement (AUTHENTIC GRADUAL ROTATION) ---
        # Key change: Tanks gradually rotate toward player using limited turn rate per frame
        # NOT instant facing like previous implementation
        subtype_idx = subtype.astype(jnp.int32)
        turn_rate = jnp.where(subtype == ENEMY_TYPE_SUPERTANK,
                              ENEMY_TURN_RATES[ENEMY_TYPE_SUPERTANK],
                              ENEMY_TURN_RATES[ENEMY_TYPE_TANK])

        speed_multiplier = jnp.where(subtype == ENEMY_TYPE_SUPERTANK,
                                     ENEMY_SPEED_MULTIPLIERS[ENEMY_TYPE_SUPERTANK],
                                     ENEMY_SPEED_MULTIPLIERS[ENEMY_TYPE_TANK])

        # Compute desired heading toward player
        desired_heading = angle_to_player
        
        # Calculate angular difference and clamp to maximum turn rate per frame
        # This creates the authentic gradual rotation behavior seen in the original game
        raw_delta = desired_heading - new_angle
        delta_angle = jnp.arctan2(jnp.sin(raw_delta), jnp.cos(raw_delta))
        max_turn = turn_rate
        turn_amount = jnp.clip(delta_angle, -max_turn, max_turn)
        
        # Apply gradual steering only for tank-like enemies when in detection range
        apply_steer = jnp.logical_and(should_process, in_detection)
        applied_turn = jnp.where(jnp.logical_and(apply_steer, is_tank_subtype), turn_amount, jnp.array(0.0))

        steered_angle = new_angle + applied_turn
        base_move_speed = ENEMY_MOVE_SPEED * speed_multiplier
        new_angle = jnp.where(jnp.logical_and(apply_steer, is_tank_subtype), steered_angle, new_angle)

        # Movement along current facing direction (authentic tank movement)
        move_angle = jnp.where(jnp.logical_and(apply_steer, is_tank_subtype), steered_angle, new_angle)
        tank_move_cond = jnp.logical_and(should_process, is_tank_subtype)

        # Authentic movement pattern: tanks alternate between moving and pausing
        # This creates the characteristic stuttering movement of original Battle Zone enemies
        phase = jnp.sin(step_counter * 0.08 + i * 0.3)
        move_phase = phase > 0.0
        move_multiplier = jnp.where(move_phase, 1.0, 0.0)

        # Don't advance further when close enough to firing range (hold position behavior)
        stop_advance_threshold = ENEMY_FIRING_RANGE[subtype_idx]
        close_enough_to_stop = distance_to_player <= stop_advance_threshold
        effective_move_multiplier = jnp.where(close_enough_to_stop, 0.0, move_multiplier)

        # Calculate next position based on current facing angle and movement speed
        tank_next_x = new_x + jnp.cos(move_angle) * base_move_speed * effective_move_multiplier
        tank_next_y = new_y + jnp.sin(move_angle) * base_move_speed * effective_move_multiplier

        # Apply movement for tank subtypes
        new_x = jnp.where(tank_move_cond, tank_next_x, new_x)
        new_y = jnp.where(tank_move_cond, tank_next_y, new_y)

        # Firing logic
        angle_diff = angle_to_player - new_angle
        angle_diff = jnp.arctan2(jnp.sin(angle_diff), jnp.cos(angle_diff))

        time_since_spawn = ENEMY_SPAWN_WAIT - enemy_state_timer
        allowed_by_spawn_time = time_since_spawn > ENEMY_NO_FIRE_AFTER_SPAWN_FRAMES[subtype_idx]

        ang_diff = jnp.arctan2(jnp.sin(new_angle - angle_to_player), jnp.cos(new_angle - angle_to_player))
        abs_ang_diff = jnp.abs(ang_diff)
        angle_ok = abs_ang_diff <= ENEMY_FIRING_ANGLE_THRESH_RAD[subtype_idx]
        range_ok = distance_to_player <= ENEMY_FIRING_RANGE[subtype_idx]

        cooldown_ok = enemy_cooldown <= 0
        type_can_fire = ENEMY_CAN_FIRE[subtype_idx] == 1
        base_can_fire = jnp.logical_and(jnp.logical_and(type_can_fire, cooldown_ok), allowed_by_spawn_time)
        firing_condition = jnp.logical_and(jnp.logical_and(base_can_fire, angle_ok), range_ok)

        # Fighter point-blank veer/fire
        fighter_point_blank = jnp.logical_and(is_fighter, distance_to_player < FIGHTER_POINT_BLANK_DIST)
        sin_val = jnp.sin(step_counter * 0.123 + i * 0.71)
        veer_sign = jnp.where(sin_val >= 0.0, 1.0, -1.0)
        veer_angle = veer_sign * FIGHTER_VEER_ANGLE_RAD
        fighter_fire_now = jnp.logical_and(fighter_point_blank, base_can_fire)
        new_angle = jnp.where(fighter_fire_now, new_angle + veer_angle, new_angle)

        # If a fighter fires at point-blank, it instantly disappears (suicide attack).
        # Mark the enemy slot as dead so it is removed next frame.
        new_alive = jnp.where(fighter_fire_now, jnp.array(0, dtype=enemy_alive.dtype), enemy_alive)

        in_hold_phase = jnp.logical_and(tank_move_cond, jnp.logical_not(move_phase))
        should_fire = jnp.logical_or(jnp.logical_and(firing_condition, jnp.logical_not(waiting)), fighter_fire_now)
        should_fire = jnp.logical_or(should_fire, jnp.logical_and(in_hold_phase, base_can_fire))

        new_state = jnp.where(in_engage_band, ENEMY_STATE_ENGAGE, new_state)
        new_cooldown = jnp.where(should_fire, ENEMY_FIRE_COOLDOWNS[subtype_idx], new_cooldown)

        # Bullet spawn and aim
        bullet_offset = 15.0
        spawn_bx = new_x + jnp.cos(new_angle) * bullet_offset
        spawn_by = new_y + jnp.sin(new_angle) * bullet_offset
        # Guarantee fatal fighter shot: if fighter fired point-blank, place bullet at player's position
        spawn_bx = jnp.where(fighter_fire_now, player_tank.x, spawn_bx)
        spawn_by = jnp.where(fighter_fire_now, player_tank.y, spawn_by)
        aim_dx = player_tank.x - new_x
        aim_dy = player_tank.y - new_y
        aim_dist = jnp.sqrt(aim_dx * aim_dx + aim_dy * aim_dy) + 1e-6
        aim_vx = (aim_dx / aim_dist) * BULLET_SPEED
        aim_vy = (aim_dy / aim_dist) * BULLET_SPEED

        # Clamp position and normalize angle
        new_x = jnp.clip(new_x, BOUNDARY_MIN, BOUNDARY_MAX)
        new_y = jnp.clip(new_y, BOUNDARY_MIN, BOUNDARY_MAX)
        new_angle = jnp.arctan2(jnp.sin(new_angle), jnp.cos(new_angle))

        return (new_x, new_y, new_angle, new_alive, new_cooldown, new_state,
            new_target_angle, new_state_timer, should_fire, spawn_bx, spawn_by, aim_vx, aim_vy)

    obstacles_count = obstacles.x.shape[0]
    idxs = jnp.arange(obstacles_count)
    results = jax.vmap(update_single_enemy)(idxs)

    (new_x, new_y, new_angle, new_alive, new_cooldown, new_state,
     new_target_angle, new_state_timer, fire_flags, bullet_xs, bullet_ys, bullet_vel_xs, bullet_vel_ys) = results

    updated_obstacles = Obstacle(
        x=new_x,
        y=new_y,
    obstacle_type=obstacles.obstacle_type,
    enemy_subtype=getattr(obstacles, 'enemy_subtype', jnp.full_like(obstacles.x, -1)),
        angle=new_angle,
        alive=new_alive,
        fire_cooldown=new_cooldown,
        ai_state=new_state,
        target_angle=new_target_angle,
        state_timer=new_state_timer
    )

    # Enemy bullets: deterministic per-enemy slots using fori_loop to keep JAX-friendly
    updated_bullets = bullets
    enemy_bullet_start = PLAYER_BULLET_LIMIT
    num_enemies = obstacles_count

    def add_enemy_bullets_loop(bullets_state):
        def body(i, b):
            slot = enemy_bullet_start + (i % ENEMY_BULLET_LIMIT)
            cond = fire_flags[i]
            def set_b(bb):
                return Bullet(
                    x=bb.x.at[slot].set(bullet_xs[i]),
                    y=bb.y.at[slot].set(bullet_ys[i]),
                    z=bb.z.at[slot].set(3.0),
                    vel_x=bb.vel_x.at[slot].set(bullet_vel_xs[i]),
                    vel_y=bb.vel_y.at[slot].set(bullet_vel_ys[i]),
                    active=bb.active.at[slot].set(1),
                    lifetime=bb.lifetime.at[slot].set(BULLET_LIFETIME),
                    owner=bb.owner.at[slot].set(i + 1)
                )
            return jax.lax.cond(cond, set_b, lambda bb: bb, b)

        return jax.lax.fori_loop(0, num_enemies, body, bullets_state)

    updated_bullets = add_enemy_bullets_loop(updated_bullets)

    return updated_obstacles, updated_bullets

@jax.jit
def spawn_new_enemy(obstacles: Obstacle, player_tank: Tank, step_counter: chex.Array) -> Obstacle:
    """Spawn a new enemy according to type-specific Atari BattleZone rules.

    Rules implemented:
    - TANK/SUPERTANK: spawn at random angle around player; choose NEAR or FAR radius 50/50
    - FIGHTER: spawn directly in front of the player at a small offset
    - SAUCER: spawn at a random angle and radius anywhere in the map; may spawn while hostiles are active

    Only one hostile (tank/supertank/fighter) will be active at once. If a hostile is active,
    this function will only allow saucer spawns.
    """

    # Count total active entities
    active_enemies = jnp.sum(obstacles.alive)

    # Determine whether any hostile (non-saucer) enemy is active
    hostile_mask = jnp.logical_and(obstacles.obstacle_type == 0,
                                   jnp.logical_and(obstacles.alive == 1, obstacles.enemy_subtype != ENEMY_TYPE_SAUCER))
    hostile_active = jnp.any(hostile_mask)

    # Only spawn if we have room and there is a dead slot
    should_spawn = active_enemies < MAX_ACTIVE_ENEMIES
    dead_enemy_idx = jnp.argmax(jnp.logical_not(obstacles.alive))
    has_dead_slot = jnp.logical_not(obstacles.alive[dead_enemy_idx])
    can_spawn = jnp.logical_and(should_spawn, has_dead_slot)

    # Deterministic pseudo-random scalars based on step_counter and slot index
    r1 = jnp.abs(jnp.sin(step_counter * 0.093 + dead_enemy_idx * 0.37))
    r2 = jnp.abs(jnp.cos(step_counter * 0.127 + dead_enemy_idx * 0.19))

    # Choose subtype: if a hostile is already active, only allow SAUCER; otherwise pick from hostile types
    def choose_hostile():
        # Weighted choice: Tank (45%), Supertank (45%), Fighter (10%)
        v = r1
        return jnp.where(v < 0.45, ENEMY_TYPE_TANK,
                         jnp.where(v < 0.90, ENEMY_TYPE_SUPERTANK, ENEMY_TYPE_FIGHTER))

    chosen_subtype = jax.lax.cond(hostile_active, lambda: ENEMY_TYPE_SAUCER, choose_hostile)

    # Compute spawn angle and distance per-subtype
    angle_noise = (r1 * 2.0 * math.pi + r2 * 1.3) % (2.0 * math.pi)
    near_choice = (jnp.floor(r2 * 2.0) % 2) == 0

    # defaults
    spawn_angle = angle_noise
    spawn_distance = ENEMY_SPAWN_DISTANCE_MAX

    # TANK / SUPERTANK: random angle, choose NEAR or FAR
    is_tank_like = jnp.logical_or(chosen_subtype == ENEMY_TYPE_TANK, chosen_subtype == ENEMY_TYPE_SUPERTANK)
    spawn_angle = jnp.where(is_tank_like, angle_noise, spawn_angle)
    spawn_distance = jnp.where(is_tank_like, jnp.where(near_choice, SPAWN_NEAR_RADIUS, SPAWN_FAR_RADIUS), spawn_distance)

    # FIGHTER: spawn directly in front of player's facing direction at small offset
    fighter_offset = SPAWN_NEAR_RADIUS * 0.5
    spawn_angle = jnp.where(chosen_subtype == ENEMY_TYPE_FIGHTER, player_tank.angle, spawn_angle)
    spawn_distance = jnp.where(chosen_subtype == ENEMY_TYPE_FIGHTER, fighter_offset, spawn_distance)

    # SAUCER: random radius anywhere in map
    saucer_radius = jnp.abs(jnp.sin(step_counter * 0.19 + dead_enemy_idx * 0.11)) * MAP_RADIUS
    spawn_angle = jnp.where(chosen_subtype == ENEMY_TYPE_SAUCER, angle_noise, spawn_angle)
    spawn_distance = jnp.where(chosen_subtype == ENEMY_TYPE_SAUCER, saucer_radius, spawn_distance)

    # Convert polar to Cartesian
    # Ensure spawn distance is within configured min/max so enemies are visible on the ground
    spawn_distance = jnp.clip(spawn_distance, ENEMY_SPAWN_DISTANCE_MIN, ENEMY_SPAWN_DISTANCE_MAX)

    spawn_x = player_tank.x + jnp.cos(spawn_angle) * spawn_distance
    spawn_y = player_tank.y + jnp.sin(spawn_angle) * spawn_distance

    # Clamp spawn position
    spawn_x = jnp.clip(spawn_x, BOUNDARY_MIN, BOUNDARY_MAX)
    spawn_y = jnp.clip(spawn_y, BOUNDARY_MIN, BOUNDARY_MAX)

    initial_angle = jnp.arctan2(player_tank.y - spawn_y, player_tank.x - spawn_x)

    # Prepare updated arrays, set subtype for the new slot
    new_x = jnp.where(can_spawn, obstacles.x.at[dead_enemy_idx].set(spawn_x), obstacles.x)
    new_y = jnp.where(can_spawn, obstacles.y.at[dead_enemy_idx].set(spawn_y), obstacles.y)
    new_angle = jnp.where(can_spawn, obstacles.angle.at[dead_enemy_idx].set(initial_angle), obstacles.angle)
    new_alive = jnp.where(can_spawn, obstacles.alive.at[dead_enemy_idx].set(1), obstacles.alive)
    new_fire_cooldown = jnp.where(can_spawn, obstacles.fire_cooldown.at[dead_enemy_idx].set(ENEMY_SPAWN_WAIT), obstacles.fire_cooldown)
    new_ai_state = jnp.where(can_spawn, obstacles.ai_state.at[dead_enemy_idx].set(ENEMY_STATE_HUNT), obstacles.ai_state)
    new_target_angle = jnp.where(can_spawn, obstacles.target_angle.at[dead_enemy_idx].set(initial_angle), obstacles.target_angle)
    new_state_timer = jnp.where(can_spawn, obstacles.state_timer.at[dead_enemy_idx].set(ENEMY_SPAWN_WAIT), obstacles.state_timer)
    new_obstacle_type = jnp.where(can_spawn, obstacles.obstacle_type.at[dead_enemy_idx].set(0), obstacles.obstacle_type)
    new_enemy_subtype = jnp.where(can_spawn, obstacles.enemy_subtype.at[dead_enemy_idx].set(chosen_subtype), obstacles.enemy_subtype)

    # Debug printing
    if DEBUG_ENEMY_SPAWN:
        jax.debug.print('[SPAWN] idx={} type={} angle={:.2f} dist={:.1f}', dead_enemy_idx, chosen_subtype, spawn_angle, spawn_distance)

    # TODO: add overlap/obstacle checks to avoid spawning inside other objects

    return Obstacle(
        x=new_x,
        y=new_y,
        obstacle_type=new_obstacle_type,
        enemy_subtype=new_enemy_subtype,
        angle=new_angle,
        alive=new_alive,
        fire_cooldown=new_fire_cooldown,
        ai_state=new_ai_state,
        target_angle=new_target_angle,
        state_timer=new_state_timer
    )

class JaxBattleZone(JaxEnvironment[BattleZoneState, BattleZoneObservation, chex.Array, BattleZoneInfo]):
    def __init__(self, reward_funcs: list[callable] = None):
        super().__init__()
        self.frame_stack_size = 4
        if reward_funcs is not None:
            reward_funcs = tuple(reward_funcs)
        self.reward_funcs = reward_funcs
        self.action_set = list(range(18))  # All 18 BattleZone actions
        self.obs_size = 50
        # Non-jitted renderer for raster output (used by image_space/render)
        try:
            self.renderer = BattleZoneRenderer()
        except Exception:
            self.renderer = None
    def image_space(self) -> Space:
        """Returns the image space for BattleZone (RGB 210x160)."""
        return spaces.Box(
            low=0,
            high=255,
            shape=(210, 160, 3),
            dtype=jnp.uint8,
        )

    def reset(self, key: jrandom.PRNGKey = None) -> Tuple[BattleZoneObservation, BattleZoneState]:
        """Reset the game to initial state."""
        # Initialize player tank at center
        player_tank = Tank(
            x=jnp.array(0.0),
            y=jnp.array(0.0),
            angle=jnp.array(0.0),
            alive=jnp.array(1, dtype=jnp.int32)
        )
        
        bullets = Bullet(
            x=jnp.zeros(MAX_BULLETS),
            y=jnp.zeros(MAX_BULLETS),
            z=jnp.zeros(MAX_BULLETS),
            vel_x=jnp.zeros(MAX_BULLETS),
            vel_y=jnp.zeros(MAX_BULLETS),
            active=jnp.zeros(MAX_BULLETS, dtype=jnp.int32),
            lifetime=jnp.zeros(MAX_BULLETS),
            owner=jnp.zeros(MAX_BULLETS)
        )
        
        # Start with fewer enemies, closer to player like original game
        enemy_positions_x = jnp.array([
            120.0, -120.0, 0.0, 0.0, 0.0, 0.0, 0.0, 0.0,
            0.0, 0.0, 0.0, 0.0, 0.0, 0.0, 0.0, 0.0
        ])
        enemy_positions_y = jnp.array([
            0.0, 0.0, 120.0, -120.0, 0.0, 0.0, 0.0, 0.0,
            0.0, 0.0, 0.0, 0.0, 0.0, 0.0, 0.0, 0.0
        ])
        enemy_types = jnp.zeros(16)  # All enemy obstacles default to type 0 slot (enemy when alive)
        # Start with a single primary hostile (tank) alive; other slots are empty (-1 subtype)
        enemy_subtypes = jnp.array([0] + [-1] * 15)
        # Initial angles for enemy tanks (primary at slot 0)
        enemy_angles = jnp.array([jnp.pi] + [0.0] * 15)
        # Only first primary enemy alive initially (sequential hostiles); saucers may spawn later
        enemy_alive = jnp.array([1] + [0] * 15, dtype=jnp.int32)
        enemy_fire_cooldown = jnp.zeros(16)
        enemy_ai_state = jnp.zeros(16, dtype=jnp.int32)
        enemy_target_angle = enemy_angles.copy()
        enemy_state_timer = jnp.zeros(16)

        obstacles = Obstacle(
            x=enemy_positions_x,
            y=enemy_positions_y,
            obstacle_type=enemy_types,
            enemy_subtype=enemy_subtypes,
            angle=enemy_angles,
            alive=enemy_alive,
            fire_cooldown=enemy_fire_cooldown,
            ai_state=enemy_ai_state,
            target_angle=enemy_target_angle,
            state_timer=enemy_state_timer
        )
        

        # Initialize death effects buffer (one slot per obstacle)
        num_slots = obstacles.x.shape[0]
        zero_i = jnp.zeros(num_slots, dtype=jnp.int32)
        zero_f = jnp.zeros(num_slots)
        zero_u = jnp.zeros(num_slots, dtype=jnp.uint8)
        death_effects = DeathEffects(
            x=zero_f, y=zero_f, age=zero_i, lifetime=zero_i, size=zero_i,
            r=zero_u, g=zero_u, b=zero_u
        )
        state = BattleZoneState(
            player_tank=player_tank,
            bullets=bullets,
            obstacles=obstacles,
            step_counter=jnp.array(0),
            spawn_timer=jnp.array(ENEMY_SPAWN_COOLDOWN),
            prev_player_x=player_tank.x,
            prev_player_y=player_tank.y,
            player_score=jnp.array(0),   # initialize score
            player_lives=jnp.array(5),   # initialize lives (5 as requested)
            death_effects=death_effects
        )
        
        observation = self._get_observation(state)
        return observation, state

    @partial(jax.jit, static_argnums=(0,))
    def step(self, state: BattleZoneState, action) -> Tuple[BattleZoneObservation, BattleZoneState, float, bool, BattleZoneInfo]:
        """Perform a step in the BattleZone environment. 
        This updates the game state based on the action taken.
        It is the main update LOOP for the game.
        """
                # --- Normalize external action from play.py ---
        # Mappe den externen Action-Index robust auf die 18 gültigen BattleZone-Aktionen.
        # Alles außerhalb 0–17 wird auf NOOP gesetzt.
        action = jnp.asarray(action, dtype=jnp.int32)

        # Aktions-Lookup Tabelle (Index = Action-ID aus play.py)
        action_table = jnp.array([
            NOOP,
            FIRE,
            UP,
            RIGHT,
            LEFT,
            DOWN,
            UPRIGHT,
            UPLEFT,
            DOWNRIGHT,
            DOWNLEFT,
            UPFIRE,
            RIGHTFIRE,
            LEFTFIRE,
            DOWNFIRE,
            UPRIGHTFIRE,
            UPLEFTFIRE,
            DOWNRIGHTFIRE,
            DOWNLEFTFIRE,
        ], dtype=jnp.int32)

        # Index clampen, damit out-of-range Werte nicht crashen
        idx = jnp.clip(action, 0, action_table.shape[0] - 1)
        norm_action = action_table[idx]

        # Update player tank
        new_player_tank = update_tank_position(state.player_tank, action)
        
        # Handle player firing
        fire_bullet = should_fire(action)
        inactive_player_slots = jnp.logical_not(state.bullets.active[:PLAYER_BULLET_LIMIT])
        inactive_bullet_idx = jnp.argmax(inactive_player_slots)
        can_fire = inactive_player_slots[inactive_bullet_idx]
        
        new_bullet = create_bullet(new_player_tank, jnp.array(0))
        
        updated_bullets = jax.lax.cond(
            jnp.logical_and(fire_bullet, can_fire),
            lambda b: Bullet(
                x=b.x.at[inactive_bullet_idx].set(new_bullet.x),
                y=b.y.at[inactive_bullet_idx].set(new_bullet.y),
                z=b.z.at[inactive_bullet_idx].set(new_bullet.z), 
                vel_x=b.vel_x.at[inactive_bullet_idx].set(new_bullet.vel_x),
                vel_y=b.vel_y.at[inactive_bullet_idx].set(new_bullet.vel_y),
                active=b.active.at[inactive_bullet_idx].set(1),
                lifetime=b.lifetime.at[inactive_bullet_idx].set(BULLET_LIFETIME),
                owner=b.owner.at[inactive_bullet_idx].set(0)
            ),
            lambda b: b,
            operand=state.bullets
        )
        
        # Update all bullet positions
        updated_bullets = update_bullets(updated_bullets)
        
        # Update enemy tanks AI
        updated_obstacles, updated_bullets = update_enemy_tanks(
            state.obstacles, new_player_tank, updated_bullets, state.step_counter
        )
        
        # Handle enemy spawning
        new_spawn_timer = state.spawn_timer - 1
        should_try_spawn = new_spawn_timer <= 0
        
        updated_obstacles = jax.lax.cond(
            should_try_spawn,
            lambda obs: spawn_new_enemy(obs, new_player_tank, state.step_counter),
            lambda obs: obs,
            updated_obstacles
        )
        
        new_spawn_timer = jnp.where(should_try_spawn, ENEMY_SPAWN_COOLDOWN, new_spawn_timer)
        
        # Check for bullet-obstacle collisions (now returns score delta when player killed obstacles)
        updated_bullets, updated_obstacles, score_delta, death_mask = check_bullet_obstacle_collisions(updated_bullets, updated_obstacles)
        
        # Check if player is hit by enemy bullets
        new_player_tank = check_player_hit(new_player_tank, updated_bullets)

        # Update death effects (hit sparks) based on which obstacles died this step
        updated_death_effects = update_death_effects(state.death_effects, death_mask, state.obstacles, new_player_tank)

        # Detect whether the player was shot this step (alive -> dead)
        player_was_shot = jnp.logical_and(state.player_tank.alive == 1, new_player_tank.alive == 0)

        # After computing new_player_tank and collisions, we already created a tentative new_state.
        # If the player was shot this frame, decrement lives. If lives remain, restart game (reset)
        lives_after = state.player_lives - 1

        # Build a reset-state (same layout as reset) but preserve score and set player_lives = lives_after
        def build_reset_state():
            # player tank reset
            player_tank_rst = Tank(x=jnp.array(0.0), y=jnp.array(0.0), angle=jnp.array(0.0), alive=jnp.array(1, dtype=jnp.int32))
            # bullets cleared
            bullets_rst = Bullet(
                x=jnp.zeros(MAX_BULLETS),
                y=jnp.zeros(MAX_BULLETS),
                z=jnp.zeros(MAX_BULLETS),
                vel_x=jnp.zeros(MAX_BULLETS),
                vel_y=jnp.zeros(MAX_BULLETS),
                active=jnp.zeros(MAX_BULLETS, dtype=jnp.int32),
                lifetime=jnp.zeros(MAX_BULLETS),
                owner=jnp.zeros(MAX_BULLETS)
            )
            # initial enemy positions/angles (same as reset)
            enemy_positions_x = jnp.array([120.0, -120.0, 0.0, 0.0, 0.0, 0.0, 0.0, 0.0,
                                          0.0, 0.0, 0.0, 0.0, 0.0, 0.0, 0.0, 0.0])
            enemy_positions_y = jnp.array([0.0, 0.0, 120.0, -120.0, 0.0, 0.0, 0.0, 0.0,
                                          0.0, 0.0, 0.0, 0.0, 0.0, 0.0, 0.0, 0.0])
            enemy_types = jnp.zeros(16)
            # Primary reset: single primary hostile alive; others empty
            enemy_angles = jnp.array([jnp.pi] + [0.0] * 15)
            enemy_alive = jnp.array([1] + [0] * 15, dtype=jnp.int32)
            enemy_fire_cooldown = jnp.zeros(16)
            enemy_ai_state = jnp.zeros(16, dtype=jnp.int32)
            enemy_target_angle = enemy_angles.copy()
            enemy_state_timer = jnp.zeros(16)

            obstacles_rst = Obstacle(
                x=enemy_positions_x,
                y=enemy_positions_y,
                obstacle_type=enemy_types,
                # Single primary hostile at slot 0, other slots empty (-1)
                enemy_subtype=jnp.array([0] + [-1] * 15),
                angle=enemy_angles,
                alive=enemy_alive,
                fire_cooldown=enemy_fire_cooldown,
                ai_state=enemy_ai_state,
                target_angle=enemy_target_angle,
                state_timer=enemy_state_timer
            )


            # initialize death effects buffer
            num_slots = obstacles_rst.x.shape[0]
            zero_i = jnp.zeros(num_slots, dtype=jnp.int32)
            zero_f = jnp.zeros(num_slots)
            zero_u = jnp.zeros(num_slots, dtype=jnp.uint8)
            death_effects = DeathEffects(
                x=zero_f, y=zero_f, age=zero_i, lifetime=zero_i, size=zero_i,
                r=zero_u, g=zero_u, b=zero_u
            )

            return BattleZoneState(
                player_tank=player_tank_rst,
                bullets=bullets_rst,
                obstacles=obstacles_rst,
                step_counter=jnp.array(0),
                spawn_timer=jnp.array(ENEMY_SPAWN_COOLDOWN),
                prev_player_x=player_tank_rst.x,
                prev_player_y=player_tank_rst.y,
                player_score=state.player_score,      # preserve score
                player_lives=state.player_lives,
                death_effects=death_effects
            )

        # If player was shot and still has lives left -> restart. If no lives left, keep dead state (game over).
        def keep_or_gameover():
            # if lives_after > 0 then return reset state else return the normal new_state with decremented lives (game over)
            def return_reset():
                return build_reset_state()
            def return_gameover():
                # keep new_state but with updated lives (0) so _get_done() will see player dead
                return BattleZoneState(
                    player_tank=new_player_tank,
                    bullets=updated_bullets,
                    obstacles=updated_obstacles,
                    step_counter=state.step_counter + 1,
                    spawn_timer=new_spawn_timer,
                    prev_player_x=state.player_tank.x,
                    prev_player_y=state.player_tank.y,
                    player_score=state.player_score + score_delta,
                    player_lives=lives_after
                ,
                    death_effects=updated_death_effects
                )
            return jax.lax.cond(lives_after > 0, return_reset, return_gameover)

        final_state = jax.lax.cond(player_was_shot, lambda: keep_or_gameover(), lambda: BattleZoneState(
            player_tank=new_player_tank,
            bullets=updated_bullets,
            obstacles=updated_obstacles,
            step_counter=state.step_counter + 1,
            spawn_timer=new_spawn_timer,
            prev_player_x=state.player_tank.x,
            prev_player_y=state.player_tank.y,
            player_score=state.player_score + score_delta,
            player_lives=state.player_lives
        ,
            death_effects=updated_death_effects
        ))

        observation = self._get_observation(final_state)
        reward = self._get_env_reward(state, final_state)
        done = self._get_done(final_state)
        all_rewards = self._get_all_reward(state, final_state)
        info = self._get_info_full(final_state, all_rewards, player_was_shot)

        return observation, final_state, reward, done, info

    @partial(jax.jit, static_argnums=(0,))
    def _get_observation(self, state: BattleZoneState) -> BattleZoneObservation:
        return BattleZoneObservation(
            player_tank=state.player_tank,
            bullets=state.bullets,
            obstacles=state.obstacles,
            step_counter=state.step_counter,
            spawn_timer=state.spawn_timer,
            player_score=state.player_score,
            player_lives=state.player_lives,
        )

    def action_space(self) -> Space:
        """Discrete action space (callable) to match JaxEnvironment API and tests."""
        return spaces.Discrete(len(self.action_set))

<<<<<<< HEAD
=======
    # Replace your observation_space() with:

>>>>>>> e5789715
    def observation_space(self) -> Space:
        # Use module-level constants directly to avoid mismatches
        player_space = spaces.Dict({
            "x": spaces.Box(low=BOUNDARY_MIN, high=BOUNDARY_MAX, shape=(), dtype=np.float32),
            "y": spaces.Box(low=BOUNDARY_MIN, high=BOUNDARY_MAX, shape=(), dtype=np.float32),
            "angle": spaces.Box(low=-math.pi, high=math.pi, shape=(), dtype=np.float32),
            "alive": spaces.Box(low=0, high=1, shape=(), dtype=np.float32),
        })

        bullets_space = spaces.Dict({
            "x": spaces.Box(low=BOUNDARY_MIN, high=BOUNDARY_MAX, shape=(MAX_BULLETS,), dtype=np.float32),
            "y": spaces.Box(low=BOUNDARY_MIN, high=BOUNDARY_MAX, shape=(MAX_BULLETS,), dtype=np.float32),
            "z": spaces.Box(low=0.0, high=1000.0, shape=(MAX_BULLETS,), dtype=np.float32),
            "vel_x": spaces.Box(low=-1000.0, high=1000.0, shape=(MAX_BULLETS,), dtype=np.float32),
            "vel_y": spaces.Box(low=-1000.0, high=1000.0, shape=(MAX_BULLETS,), dtype=np.float32),
            "active": spaces.Box(low=0, high=1, shape=(MAX_BULLETS,), dtype=np.float32),
            # keep >=0 since we’ll clamp lifetime to 0 below
            "lifetime": spaces.Box(low=0, high=BULLET_LIFETIME, shape=(MAX_BULLETS,), dtype=np.float32),
            "owner": spaces.Box(low=0, high=MAX_BULLETS, shape=(MAX_BULLETS,), dtype=np.float32),
        })

        obstacles_space = spaces.Dict({
            "x": spaces.Box(low=BOUNDARY_MIN, high=BOUNDARY_MAX, shape=(MAX_OBSTACLES,), dtype=np.float32),
            "y": spaces.Box(low=BOUNDARY_MIN, high=BOUNDARY_MAX, shape=(MAX_OBSTACLES,), dtype=np.float32),
            "obstacle_type": spaces.Box(low=0, high=10, shape=(MAX_OBSTACLES,), dtype=np.float32),
            "enemy_subtype": spaces.Box(low=-1, high=10, shape=(MAX_OBSTACLES,), dtype=np.float32),
            "angle": spaces.Box(low=-math.pi, high=math.pi, shape=(MAX_OBSTACLES,), dtype=np.float32),
            "alive": spaces.Box(low=0, high=1, shape=(MAX_OBSTACLES,), dtype=np.float32),
            "fire_cooldown": spaces.Box(low=0, high=ENEMY_FIRE_COOLDOWN * 4, shape=(MAX_OBSTACLES,), dtype=np.float32),
            "ai_state": spaces.Box(low=0, high=10, shape=(MAX_OBSTACLES,), dtype=np.float32),
            "target_angle": spaces.Box(low=-math.pi, high=math.pi, shape=(MAX_OBSTACLES,), dtype=np.float32),
            "state_timer": spaces.Box(low=0, high=ENEMY_SPAWN_COOLDOWN * 4, shape=(MAX_OBSTACLES,), dtype=np.float32),
        })

        return spaces.Dict({
            "player_tank": player_space,
            "bullets": bullets_space,
            "obstacles": obstacles_space,
            "step_counter": spaces.Box(low=0, high=INT32_MAX, shape=(), dtype=np.float32),
            "spawn_timer": spaces.Box(low=0, high=ENEMY_SPAWN_COOLDOWN * 4, shape=(), dtype=np.float32),
            "player_score": spaces.Box(low=0, high=INT32_MAX, shape=(), dtype=np.float32),
            "player_lives": spaces.Box(low=0, high=99, shape=(), dtype=np.float32),
        })


    @partial(jax.jit, static_argnums=(0,))
    def obs_to_flat_array(self, obs) -> jnp.ndarray:
        """Convert a single-frame observation (pytree of jax arrays) to a flat jax array.

        This implementation is JAX-friendly (no Python float/int conversions) so it can be
        jitted and vmapped by wrappers.
        """
        # Player
        pt = obs.player_tank
        player_flat = jnp.stack([pt.x.astype(jnp.float32), pt.y.astype(jnp.float32), pt.angle.astype(jnp.float32), pt.alive.astype(jnp.float32)])

        # Bullets
        b = obs.bullets
        bullets_flat = jnp.concatenate([
            jnp.ravel(b.x.astype(jnp.float32)),
            jnp.ravel(b.y.astype(jnp.float32)),
            jnp.ravel(b.z.astype(jnp.float32)),
            jnp.ravel(b.vel_x.astype(jnp.float32)),
            jnp.ravel(b.vel_y.astype(jnp.float32)),
            jnp.ravel(b.active.astype(jnp.float32)),
            jnp.ravel(b.lifetime.astype(jnp.float32)),
            jnp.ravel(b.owner.astype(jnp.float32)),
        ])

        # Obstacles
        o = obs.obstacles
        enemy_sub = getattr(o, 'enemy_subtype', None)
        if enemy_sub is None:
            enemy_sub = jnp.full_like(o.x, -1)

        obstacles_flat = jnp.concatenate([
            jnp.ravel(o.x.astype(jnp.float32)),
            jnp.ravel(o.y.astype(jnp.float32)),
            jnp.ravel(o.obstacle_type.astype(jnp.float32)),
            jnp.ravel(enemy_sub.astype(jnp.float32)),
            jnp.ravel(o.angle.astype(jnp.float32)),
            jnp.ravel(o.alive.astype(jnp.float32)),
            jnp.ravel(o.fire_cooldown.astype(jnp.float32)),
            jnp.ravel(o.ai_state.astype(jnp.float32)),
            jnp.ravel(o.target_angle.astype(jnp.float32)),
            jnp.ravel(o.state_timer.astype(jnp.float32)),
        ])
        scalars = jnp.array([
            obs.step_counter, obs.spawn_timer, obs.player_score, obs.player_lives
        ], dtype=jnp.float32)

        return jnp.concatenate([player_flat, bullets_flat, obstacles_flat, scalars]).astype(jnp.float32)

    @partial(jax.jit, static_argnums=(0,))
    def render(self, state: EnvState) -> Tuple[jnp.ndarray]:
<<<<<<< HEAD
        """Render the state via the JAX renderer (uint8 HxWx3). Falls back to zeros."""
        img_shape = (HEIGHT, WIDTH, 3)
        def _fallback(_: EnvState):
            return jnp.zeros(img_shape, dtype=jnp.uint8)
        def _draw(st: EnvState):
            return self.renderer.render(st)
        has_renderer = jnp.array(self.renderer is not None)
        return jax.lax.cond(has_renderer, _draw, _fallback, operand=state)
=======
        H, W = HEIGHT, WIDTH
        # Simple sky/ground split
        y = jnp.arange(H)[:, None]
        sky = (y < HORIZON_Y).astype(jnp.uint8)
        ground = 1 - sky

        # Base image: sky=0, ground=32
        img = (ground * 32).astype(jnp.uint8)
        img = jnp.repeat(img, W, axis=1)

        # Add a thin horizon line
        img = img.at[HORIZON_Y:HORIZON_Y+1, :].set(64)

        # Put a small marker for the player that moves with angle so it’s non-constant
        px = (W // 2 + (jnp.cos(state.player_tank.angle) * 10).astype(jnp.int32)).clip(0, W-1)
        py = (H // 2 + (jnp.sin(state.player_tank.angle) * 6).astype(jnp.int32)).clip(0, H-1)
        img = img.at[py, px].set(200)

        # Stack to RGB
        rgb = jnp.stack([img, img, img], axis=-1)
        return rgb

>>>>>>> e5789715

    @partial(jax.jit, static_argnums=(0,))
    def _get_env_reward(self, previous_state: BattleZoneState, state: BattleZoneState) -> float:
        return 0.0  # No reward system for now

    @partial(jax.jit, static_argnums=(0,))
    def _get_all_reward(self, previous_state: BattleZoneState, state: BattleZoneState):
        if self.reward_funcs is None:
            return jnp.zeros(1)
        rewards = jnp.array([reward_func(previous_state, state) for reward_func in self.reward_funcs])
        return rewards

    @partial(jax.jit, static_argnums=(0,))
    def _get_done(self, state: BattleZoneState) -> bool:
        # Game ends if player dies
        return state.player_tank.alive == 0

    @partial(jax.jit, static_argnums=(0,))
    def _get_info(self, state: BattleZoneState) -> BattleZoneInfo:
        """Single-argument form required by JaxEnvironment: return defaults."""
        return BattleZoneInfo(time=state.step_counter, all_rewards=jnp.zeros(1), player_shot=jnp.array(0, dtype=jnp.int32))

    @partial(jax.jit, static_argnums=(0,))
    def _get_info_full(self, state: BattleZoneState, all_rewards: chex.Array = None, player_shot: chex.Array = None) -> BattleZoneInfo:
        """Extended internal helper used by this module when extra args are available."""
        if all_rewards is None:
            all_rewards = jnp.zeros(1)
        if player_shot is None:
            player_shot = jnp.array(0, dtype=jnp.int32)
        return BattleZoneInfo(time=state.step_counter, all_rewards=all_rewards, player_shot=player_shot)

    @partial(jax.jit, static_argnums=(0,))
    def _get_reward(self, previous_state: BattleZoneState, state: BattleZoneState) -> float:
        """
        Compatibility wrapper for the abstract environment's `_get_reward` API.
        Delegates to the existing `_get_env_reward` implementation to preserve
        the locally-named method used in this module.
        """
        return self._get_env_reward(previous_state, state)

# Annahme: folgende Konstanten/Farben sind bereits im Modul definiert:
# WIDTH, HEIGHT, HORIZON_Y, WORLD_SIZE
# WIREFRAME_COLOR, HUD_ACCENT_COLOR, BULLET_COLOR
# SUPERTANK_COLOR, TANK_COLOR, FIGHTER_COLOR, SAUCER_COLOR
# ENEMY_TYPE_SUPERTANK, ENEMY_TYPE_TANK, ENEMY_TYPE_FIGHTER, ENEMY_TYPE_SAUCER
# MAX_BULLETS
# und ein BattleZoneState mit Feldern: player_tank (x,y,angle), prev_player_x/y,
# obstacles (x,y,angle,alive,obstacle_type,enemy_subtype), bullets (x,y,active,owner),
# player_score, player_lives, step_counter
# Außerdem: eine Basisklasse JAXGameRenderer ist optional; falls nicht vorhanden, entferne die Klammer.


class BattleZoneRenderer(JAXGameRenderer):
    """
    JAX-only renderer that mirrors the Pygame version's look-and-feel:
    - identical world_to_screen_3d projection math
    - dynamic sky + mountains, horizon, ground bands
    - enemy drawing (frontal/profile), saucer, fighter
    - bullets as short lines (player white, enemy reddish)
    - centered radar in a top bar with sweep + ticks; saucer hidden on radar
    - bottom HUD bar with centered score placeholder and life icons as rectangles
    - player tank wireframe at bottom center (sprite-less fallback)
    Notes:
      * No pygame, no fonts, no image loading. Fully jit-friendly.
    """

    def __init__(self):
        self.view_distance = 400.0
        self.fov = 60.0
        self.hud_bar_height = 28
        
        # Sprite laden (Masken- oder RGBA-Variante wird unterstützt)
        base_dir = os.path.dirname(os.path.abspath(__file__))
        sprite_dir = os.path.join(base_dir, "sprites", "battlezone")
        life_sprite_np = np.load(os.path.join(sprite_dir, "tank_life.npy"))
        # Downscale overly large life sprite once (outside JIT) to avoid huge constant folding
        if life_sprite_np.ndim >= 2:
            sh, sw = life_sprite_np.shape[:2]
            max_h, max_w = 6, 9  # HUD icon target size
            sy = max(1, int(math.ceil(sh / max_h)))
            sx = max(1, int(math.ceil(sw / max_w)))
            life_sprite_np = life_sprite_np[::sy, ::sx, ...] if life_sprite_np.ndim == 3 else life_sprite_np[::sy, ::sx]
        self.life_sprite = jnp.asarray(life_sprite_np)

        # Für Layout/Spacing im HUD nützlich:
        if self.life_sprite.ndim == 2:
            self.life_h, self.life_w = self.life_sprite.shape
        elif self.life_sprite.ndim == 3:
            self.life_h, self.life_w = self.life_sprite.shape[:2]
        else:
            raise ValueError("tank_life.npy hat ein unerwartetes Format.")
        # --- Player tank sprite (player_tank2.npy) ---
        player_sprite_np = np.load(os.path.join(sprite_dir, "player_tank2.npy"))
        # Optional downscale to keep small footprint in HUD area
        if player_sprite_np.ndim >= 2:
            psh, psw = player_sprite_np.shape[:2]
            pmax_h, pmax_w = 120, 192  # target maximum for bottom-center tank icon
            psy = max(1, int(math.ceil(psh / pmax_h)))
            psx = max(1, int(math.ceil(psw / pmax_w)))
            player_sprite_np = player_sprite_np[::psy, ::psx, ...] if player_sprite_np.ndim == 3 else player_sprite_np[::psy, ::psx]
        self.player_sprite = jnp.asarray(player_sprite_np)
        if self.player_sprite.ndim == 2:
            self.player_h, self.player_w = self.player_sprite.shape
        elif self.player_sprite.ndim == 3:
            self.player_h, self.player_w = self.player_sprite.shape[:2]
        else:
            raise ValueError("player_tank2.npy hat ein unerwartetes Format.")

    
    def _blit_sprite(self, im, sprite, x, y, tint_rgb=None):
            """
            JIT-freundliches Blitting:
            - dynamische Indizes via lax.dynamic_slice
            - feste Slice-Größen via Padding
            - dtype-Konflikte gelöst (uint8 <-> float32)
            - NEU: Wenn tint_rgb gesetzt ist, wird unabhängig vom Spriteformat getintet.
                   Für RGBA nutzen wir den Alphakanal als Maske (>0). Für RGB/Masken
                   verwenden wir eine Luminanz-/Schwellenmaske (>0).
            """
            H, W, _ = im.shape
    
            # Sprite-Formate erkennen
            if sprite.ndim == 2:          # Maske
                sh, sw = sprite.shape
                is_mask = True
                is_rgba = False
                C = 1
            elif sprite.ndim == 3 and sprite.shape[-1] in (3, 4):
                sh, sw, C = sprite.shape
                is_mask = False
                is_rgba = (C == 4)
            else:
                raise ValueError("Sprite muss HxW (Maske) oder HxWx3/4 (RGB/RGBA) sein.")
    
            sh_c = int(sh)
            sw_c = int(sw)
    
            # Padding vorbereiten
            pad_y = sh_c
            pad_x = sw_c
            im_padded = jnp.pad(im, ((pad_y, pad_y), (pad_x, pad_x), (0, 0)), mode="constant")
    
            # Startkoordinaten (dynamisch)
            y_start = jnp.int32(y + pad_y)
            x_start = jnp.int32(x + pad_x)
    
            # Ziel-Ausschnitt aus dem Bild (immer konstante Größe sh_c x sw_c)
            dst = lax.dynamic_slice(im_padded, (y_start, x_start, 0), (sh_c, sw_c, 3))
    
            # Wenn Tint angefordert ist -> immer TINT-MODUS, egal ob Masken- oder RGBA/RGB-Sprite
            if tint_rgb is not None:
                if is_mask:
                    spr_slice = lax.dynamic_slice(sprite, (0, 0), (sh_c, sw_c))
                    mask = spr_slice > 0
                else:
                    spr_slice = lax.dynamic_slice(sprite, (0, 0, 0), (sh_c, sw_c, C))
                    if is_rgba:
                        alpha = spr_slice[..., 3:4].astype(jnp.float32) / 255.0
                        # Alpha>0 als Maske
                        mask = (alpha > 0.0)[..., 0]
                    else:
                        # RGB -> Luminanz als Maske (>0)
                        rgb = spr_slice[..., :3].astype(jnp.float32)
                        lum = (0.299*rgb[...,0] + 0.587*rgb[...,1] + 0.114*rgb[...,2])
                        mask = lum > 0.0
    
                color = jnp.asarray(tint_rgb, dtype=im.dtype)
                color_patch = jnp.broadcast_to(color, (sh_c, sw_c, 3))
                out = jnp.where(mask[..., None], color_patch, dst).astype(im.dtype)
            else:
                # Standardpfad: Sprite direkt blenden (RGB/RGBA) oder Maske einfärben (HUD-Farbe)
                if is_mask:
                    spr_slice = lax.dynamic_slice(sprite, (0, 0), (sh_c, sw_c))
                    mask = spr_slice > 0
                    color = jnp.asarray(HUD_ACCENT_COLOR, dtype=im.dtype)
                    color_patch = jnp.broadcast_to(color, (sh_c, sw_c, 3))
                    out = jnp.where(mask[..., None], color_patch, dst).astype(im.dtype)
                else:
                    spr_slice = lax.dynamic_slice(sprite, (0, 0, 0), (sh_c, sw_c, C))
                    if is_rgba:
                        rgb = spr_slice[..., :3].astype(jnp.float32)
                        alpha = spr_slice[..., 3:4].astype(jnp.float32) / 255.0
                    else:
                        rgb = spr_slice.astype(jnp.float32)
                        alpha = jnp.ones((sh_c, sw_c, 1), dtype=jnp.float32)
    
                    dst_f = dst.astype(jnp.float32)
                    out_f = rgb * alpha + dst_f * (1.0 - alpha)
    
                    # zurückcasten auf Bild-dtype
                    if im.dtype == jnp.uint8:
                        out = jnp.clip(out_f, 0.0, 255.0).astype(jnp.uint8)
                    else:
                        out = out_f.astype(im.dtype)
    
            # zurückschreiben ins gepaddete Bild
            im_padded = lax.dynamic_update_slice(im_padded, out, (y_start, x_start, 0))
    
            # wieder zurückcroppen
            im_final = lax.dynamic_slice(im_padded, (pad_y, pad_x, 0), (H, W, 3))
            return im_final
        
        # --- tiny HUD font (3x5) for score ---
    _DIGITS_3x5 = jnp.array([
        # 0..9, each 5 rows à 3 cols (1=on)
        # 0
        [[1,1,1],
         [1,0,1],
         [1,0,1],
         [1,0,1],
         [1,1,1]],
        # 1
        [[0,1,0],
         [1,1,0],
         [0,1,0],
         [0,1,0],
         [1,1,1]],
        # 2
        [[1,1,1],
         [0,0,1],
         [1,1,1],
         [1,0,0],
         [1,1,1]],
        # 3
        [[1,1,1],
         [0,0,1],
         [0,1,1],
         [0,0,1],
         [1,1,1]],
        # 4
        [[1,0,1],
         [1,0,1],
         [1,1,1],
         [0,0,1],
         [0,0,1]],
        # 5
        [[1,1,1],
         [1,0,0],
         [1,1,1],
         [0,0,1],
         [1,1,1]],
        # 6
        [[1,1,1],
         [1,0,0],
         [1,1,1],
         [1,0,1],
         [1,1,1]],
        # 7
        [[1,1,1],
         [0,0,1],
         [0,1,0],
         [0,1,0],
         [0,1,0]],
        # 8
        [[1,1,1],
         [1,0,1],
         [1,1,1],
         [1,0,1],
         [1,1,1]],
        # 9
        [[1,1,1],
         [1,0,1],
         [1,1,1],
         [0,0,1],
         [1,1,1]],
    ], dtype=jnp.uint8)

    def _draw_digit(self, img, x, y, d, color, scale=2):
        pat = self._DIGITS_3x5[d]
        h, w = pat.shape
        im = img
        def row_body(r, imc1):
            def col_body(c, imc2):
                on = pat[r, c] == 1
                def draw(_):
                    return self._fill_rect(imc2, x + c*scale, y + r*scale, scale, scale, color)
                return lax.cond(on, draw, lambda _: imc2, operand=None)
            return lax.fori_loop(0, w, col_body, imc1)
        return lax.fori_loop(0, h, row_body, im)

    def _draw_score_hud(self, img, score_val):
        # --- vorbereiten ---
        s = jnp.asarray(score_val, jnp.int32)
        s = jnp.maximum(s, 0)

        # bis zu 9 Stellen unterstützen (0..999,999,999); bei Bedarf MAX_DIGITS erhöhen
        POW10 = jnp.asarray([1,10,100,1000,10000,100000,1000000,10000000,100000000], jnp.int32)
        MAX_DIGITS = POW10.shape[0]

        # Ziffern vektoriell berechnen
        divs = s // POW10                     # int32[9]
        digits_right = divs % 10              # ones,tens,hundreds,...
        digits_leftpad = digits_right[::-1]   # linksbündig mit Nullen aufgefüllt

        # Anzahl tatsächlicher Stellen (0 -> 1 Stelle)
        n_raw = jnp.sum(divs > 0)             # wie floor(log10(s))+1, aber ohne float
        n = jnp.maximum(n_raw, 1)

        # --- Layout ---
        scale   = 2
        glyph_w = 3 * scale
        gap     = scale
        total_w = n * glyph_w + (n - 1) * gap

        base_x = (WIDTH // 2) - (total_w // 2)      # mittig-rechts
        base_y = HEIGHT - self.hud_bar_height + 4        # über den Leben
        col    = jnp.asarray(HUD_ACCENT_COLOR, jnp.uint8)

        # --- Zeichnen: genau n Ziffern (links -> rechts) ---
        start = MAX_DIGITS - n

        im = img
        def body(i, imc):
            dx = base_x + i * (glyph_w + gap)
            d  = digits_leftpad[start + i].astype(jnp.int32)
            return self._draw_digit(imc, dx, base_y, d, col, scale=scale)
        im = lax.fori_loop(0, n, body, im)

        return im

    # ---------------- low-level primitives (pure JAX) ----------------

    @staticmethod
    def _put_pixel(img, x, y, color):
        h, w = img.shape[0], img.shape[1]
        x = jnp.asarray(x, jnp.int32)
        y = jnp.asarray(y, jnp.int32)
        color = jnp.asarray(color, jnp.uint8)
        def body(_):
            im = img
            im = im.at[y, x, 0].set(color[0])
            im = im.at[y, x, 1].set(color[1])
            im = im.at[y, x, 2].set(color[2])
            return im
        inside = (x >= 0) & (x < w) & (y >= 0) & (y < h)
        return lax.cond(inside, body, lambda _: img, operand=None)

    @staticmethod
    def _draw_line(img, x0, y0, x1, y1, color, samples=256):
        # Parametric line sampling (jit-friendly; Bresenham avoids floats but needs while loops)
        t = jnp.linspace(0.0, 1.0, samples)
        xs = jnp.round(x0 + (x1 - x0) * t).astype(jnp.int32)
        ys = jnp.round(y0 + (y1 - y0) * t).astype(jnp.int32)
        color = jnp.asarray(color, jnp.uint8)
        im = img
        im = im.at[ys.clip(0, im.shape[0]-1), xs.clip(0, im.shape[1]-1), 0].set(color[0])
        im = im.at[ys.clip(0, im.shape[0]-1), xs.clip(0, im.shape[1]-1), 1].set(color[1])
        im = im.at[ys.clip(0, im.shape[0]-1), xs.clip(0, im.shape[1]-1), 2].set(color[2])
        return im

    
    @staticmethod
    def _fill_rect(img, x, y, w_, h_, color):
        # Tracer-safe: fill rectangle using boolean masking over the full (static) image.
        color = jnp.asarray(color, jnp.uint8)
        H = img.shape[0]
        W = img.shape[1]
        x0 = jnp.clip(jnp.int32(x), 0, W)
        y0 = jnp.clip(jnp.int32(y), 0, H)
        x1 = jnp.clip(jnp.int32(x + w_), 0, W)
        y1 = jnp.clip(jnp.int32(y + h_), 0, H)

        ys = jnp.arange(H)[:, None]     # static extent
        xs = jnp.arange(W)[None, :]     # static extent
        mask = (ys >= y0) & (ys < y1) & (xs >= x0) & (xs < x1)
        # Broadcast color to image shape
        col = jnp.broadcast_to(jnp.reshape(color, (1,1,3)), img.shape)
        mask3 = jnp.stack([mask, mask, mask], axis=-1)
        return jnp.where(mask3, col, img)

    @staticmethod
    def _draw_circle_outline(img, cx, cy, r, color, samples=360):
        ang = jnp.linspace(0, 2*jnp.pi, samples, endpoint=False)
        xs = jnp.round(cx + r * jnp.cos(ang)).astype(jnp.int32)
        ys = jnp.round(cy + r * jnp.sin(ang)).astype(jnp.int32)
        color = jnp.asarray(color, jnp.uint8)
        im = img
        im = im.at[ys.clip(0, im.shape[0]-1), xs.clip(0, im.shape[1]-1), 0].set(color[0])
        im = im.at[ys.clip(0, im.shape[0]-1), xs.clip(0, im.shape[1]-1), 1].set(color[1])
        im = im.at[ys.clip(0, im.shape[0]-1), xs.clip(0, im.shape[1]-1), 2].set(color[2])
        return im

    # ---------------- math: projection identical to pygame version ----------------

    @staticmethod
    def _world_to_screen_3d(world_x, world_y, player_x, player_y, player_angle):
        rel_x = world_x - player_x
        rel_y = world_y - player_y
        cos_a = jnp.cos(player_angle)
        sin_a = jnp.sin(player_angle)
        # view_x left/right, view_y forward
        view_x = -rel_x * sin_a + rel_y * cos_a
        view_y =  rel_x * cos_a + rel_y * sin_a

        # in front?
        in_front = view_y > 1.0

        fov_scale = 80.0
        perspective_scale = 100.0
        screen_x = (WIDTH // 2) + (view_x / view_y) * fov_scale
        screen_y = HORIZON_Y + (perspective_scale / view_y)

        sx = jnp.where(in_front, jnp.int32(jnp.round(screen_x)), jnp.int32(0))
        sy = jnp.where(in_front, jnp.int32(jnp.round(screen_y)), jnp.int32(0))
        dist = jnp.where(in_front, view_y, 0.0)
        return sx, sy, dist, in_front

    # ---------------- high-level elements ----------------

    def _draw_sky(self, img, px, pang):
        sky_height = HORIZON_Y
        # blue-ish gradient like pygame line fill
        yy = jnp.arange(sky_height)
        t = yy / jnp.maximum(sky_height - 1, 1)
        r = (60 * (1 - t) + 10 * t).astype(jnp.uint8)
        g = (120 * (1 - t) + 40 * t).astype(jnp.uint8)
        b = (200 * (1 - t) + 120 * t).astype(jnp.uint8)
        im = img
        im = im.at[yy, :, 0].set(r[:, None])
        im = im.at[yy, :, 1].set(g[:, None])
        im = im.at[yy, :, 2].set(b[:, None])
        # mountains (3 layers)
        layers = (
            ((110,110,110), 18.0, 0.025, 30.0, 0.1),
            ((80,80,80),   28.0, 0.035, 18.0, 0.2),
            ((50,50,50),   38.0, 0.045,  0.0, 0.4),
        )
        # We need player pose for phase; pass via closure at render call (set attributes temporarily)
        px = px
        pang = pang
        im2 = im
        for color, amp, freq, y_off, speed in layers:
            # phase uses player.x and angle
            phase = (px * speed * 0.01 + pang * 8.0)
            xs = jnp.arange(0, WIDTH+1, 2)
            ycurve = jnp.int32(jnp.round(
                sky_height - (jnp.sin(freq * (xs + phase * 120.0)) * amp + y_off)
            ))
            # polygon fill: draw vertical lines from curve to horizon
            def draw_col(i, imc):
                x = xs[i]
                y = jnp.clip(ycurve[i], 0, sky_height-1)
                return self._fill_rect(imc, x, y, 2, sky_height - y, color)
            im2 = lax.fori_loop(0, xs.shape[0], draw_col, im2)
        return im2

    def _draw_ground(self, img, state):
        ground_bands = 16
        colors = jnp.array([
            [60,120,60],[70,130,60],[80,140,60],[90,150,60],
            [100,160,60],[110,170,60],[120,180,60],[130,190,60],
            [140,200,60],[150,210,60],[160,220,60],[170,230,60],
            [180,240,60],[170,230,60],[160,220,60],[150,210,60]
        ], dtype=jnp.uint8)

        # forward delta since last frame
        px = state.player_tank.x; py = state.player_tank.y; pang = state.player_tank.angle
        prev_x = state.prev_player_x; prev_y = state.prev_player_y
        forward_delta = (jnp.cos(pang)*(px-prev_x) + jnp.sin(pang)*(py-prev_y))
        ground_offset = jnp.int32(jnp.mod((py*0.15 - forward_delta*20.0 + pang*2.0), ground_bands))
        band_h = (HEIGHT - HORIZON_Y) // ground_bands
        im = img
        for i in range(ground_bands):
            color = colors[(i + ground_offset) % ground_bands]
            y1 = HORIZON_Y + i * band_h
            y2 = HORIZON_Y + (i + 1) * band_h if i < ground_bands - 1 else HEIGHT
            im = self._fill_rect(im, 0, y1, WIDTH, y2 - y1, color)
        return im

    def _draw_death_effects(self, img, state):
        """Draw short-lived hit spark effects from state.death_effects."""
        eff = state.death_effects
        px = state.player_tank.x; py = state.player_tank.y; pang = state.player_tank.angle
        N = eff.x.shape[0]

        def body(i, im):
            active = eff.age[i] < eff.lifetime[i]
            def draw_one(im2):
                sx, sy, dist, vis = self._world_to_screen_3d(eff.x[i], eff.y[i], px, py, pang)
                # Only draw if in front and on-screen
                on_scr = jnp.logical_and(vis, (sx >= 0) & (sx < WIDTH) & (sy >= 0) & (sy < HEIGHT))
                # Shrink over lifetime
                size_now = jnp.maximum(1, eff.size[i] - jnp.int32(jnp.floor((eff.age[i] * eff.size[i]) / jnp.maximum(eff.lifetime[i], 1))))
                col = jnp.array([eff.r[i], eff.g[i], eff.b[i]], dtype=jnp.uint8)
                im3 = self._fill_rect(im2, sx - (size_now//2), sy - (size_now//2), size_now, size_now, col)
                # Add a small ring outline for sparkle
                im3 = self._draw_circle_outline(im3, sx, sy, jnp.maximum(1, size_now//2), col, samples=36)
                return jax.lax.cond(on_scr, lambda _: im3, lambda _: im2, operand=None)
            return jax.lax.cond(active, draw_one, lambda im2: im2, im)

        return lax.fori_loop(0, N, body, img)


    def _draw_crosshair(self, img, state, wire):
        center_x = WIDTH // 2
        cross_bottom = HORIZON_Y - 6
        cross_thickness = max(1, 3 // 2)
        cross_height = cross_thickness * 4
        cross_top = cross_bottom - cross_height

        # determine if any alive/visible obstacle is horizontally aligned
        px = state.player_tank.x; py = state.player_tank.y; pang = state.player_tank.angle
        ox = state.obstacles.x; oy = state.obstacles.y; alive = state.obstacles.alive.astype(jnp.bool_)

        def check(i, acc):
            cond = acc
            vis = alive[i]
            def when_vis(_):
                sx, sy, dist, vis2 = self._world_to_screen_3d(ox[i], oy[i], px, py, pang)
                aligned = (jnp.abs(sx - center_x) <= 2) & vis2
                return cond | aligned
            return lax.cond(vis, when_vis, lambda _: cond, operand=None)

        any_aligned = lax.fori_loop(0, ox.shape[0], check, jnp.bool_(False))
        fill = jnp.where(any_aligned, jnp.array([255,255,255], jnp.uint8), jnp.array([0,0,0], jnp.uint8))
        outline = jnp.where(any_aligned, jnp.array([255,255,255], jnp.uint8), jnp.asarray(wire, jnp.uint8))

        img = self._draw_line(img, center_x - (cross_thickness//2) - 1, cross_top - 1,
                                   center_x + (cross_thickness//2) + 1, cross_top - 1, outline, samples=16)
        img = self._draw_line(img, center_x - (cross_thickness//2) - 1, cross_bottom + 1,
                                   center_x + (cross_thickness//2) + 1, cross_bottom + 1, outline, samples=16)
        # vertical fill
        img = self._fill_rect(img, center_x - cross_thickness//2, cross_top, cross_thickness, cross_height, fill)
        return img

    def _draw_enemy_tank_frontal(self, img, x, y, scale, color):
        # Trapezoid body
        bw = jnp.int32(scale * 1.0)
        bh = jnp.int32(scale * 0.7)
        pts = jnp.array([
            [x - bw//2, y + bh//2],
            [x + bw//2, y + bh//2],
            [x + bw//3, y - bh//2],
            [x - bw//3, y - bh//2],
            [x - bw//2, y + bh//2]  # close
        ], dtype=jnp.int32)
        im = img
        for i in range(4):
            im = self._draw_line(im, pts[i,0], pts[i,1], pts[i+1,0], pts[i+1,1], color, samples=64)
        # turret
        tw = jnp.int32(scale//3); th = jnp.int32(scale//3)
        im = self._fill_rect(im, x - tw//2, y - th//2, tw, th, color)
        # cannon
        im = self._draw_line(im, x, y, x, y + jnp.int32(scale//2), color, samples=32)
        # tracks (vertical dashes)
        thh = bh
        for i in range(3):
            txl = x - bw//2 - 2; txr = x + bw//2 + 2
            ty = y - thh//2 + i * (thh//3)
            im = self._draw_line(im, txl, ty, txl, ty + 3, color, samples=4)
            im = self._draw_line(im, txr, ty, txr, ty + 3, color, samples=4)
        return im

    
    def _draw_enemy_tank_profile(self, img, x, y, scale, color, left=True):
        # Eliminate Python branching on tracer `left` by computing both paths and selecting via lax.cond.
        bw = jnp.int32(scale * 1.8)
        bh = jnp.int32(scale * 0.6)

        def draw_left(_):
            pts = jnp.array([
                [x - bw//2, y + bh//3],
                [x - bw//3, y + bh//2],
                [x + bw//3, y + bh//2],
                [x + bw//2, y + bh//3],
                [x + bw//2 - 2, y - bh//2],
                [x - bw//2 + 2, y - bh//2],
                [x - bw//2, y + bh//3]
            ], dtype=jnp.int32)
            turret_x = x - scale//6
            cannon_end_x = turret_x - jnp.int32(scale*1.2)
            im = img
            for i in range(pts.shape[0]-1):
                im = self._draw_line(im, pts[i,0], pts[i,1], pts[i+1,0], pts[i+1,1], color, samples=64)
            tw = jnp.int32(scale//2); th = jnp.int32(scale//4)
            im = self._fill_rect(im, turret_x - tw//2, y - th//2, tw, th, color)
            im = self._draw_line(im, turret_x, y, cannon_end_x, y, color, samples=32)
            wheel_y = y + bh//2 + 2
            im = self._draw_line(im, x - bw//2, wheel_y, x + bw//2, wheel_y, color, samples=64)
            # wheel dots
            def wheel_body(j, imc):
                cx = x - bw//2 + 2 + j*6
                return self._put_pixel(imc, cx, wheel_y, color)
            num = jnp.maximum(0, (bw-4)//6)
            im = lax.fori_loop(0, num, wheel_body, im)
            return im

        def draw_right(_):
            pts = jnp.array([
                [x + bw//2, y + bh//3],
                [x + bw//3, y + bh//2],
                [x - bw//3, y + bh//2],
                [x - bw//2, y + bh//3],
                [x - bw//2 + 2, y - bh//2],
                [x + bw//2 - 2, y - bh//2],
                [x + bw//2, y + bh//3]
            ], dtype=jnp.int32)
            turret_x = x + scale//6
            cannon_end_x = turret_x + jnp.int32(scale*1.2)
            im = img
            for i in range(pts.shape[0]-1):
                im = self._draw_line(im, pts[i,0], pts[i,1], pts[i+1,0], pts[i+1,1], color, samples=64)
            tw = jnp.int32(scale//2); th = jnp.int32(scale//4)
            im = self._fill_rect(im, turret_x - tw//2, y - th//2, tw, th, color)
            im = self._draw_line(im, turret_x, y, cannon_end_x, y, color, samples=32)
            wheel_y = y + bh//2 + 2
            im = self._draw_line(im, x - bw//2, wheel_y, x + bw//2, wheel_y, color, samples=64)
            # wheel dots
            def wheel_body(j, imc):
                cx = x - bw//2 + 2 + j*6
                return self._put_pixel(imc, cx, wheel_y, color)
            num = jnp.maximum(0, (bw-4)//6)
            im = lax.fori_loop(0, num, wheel_body, im)
            return im

        return lax.cond(left, draw_left, draw_right, operand=None)


    def _draw_saucer(self, img, x, y, distance, color):
        size = jnp.maximum(6, jnp.int32(18 / jnp.maximum(distance / 50.0, 1.0)))
        # Ellipse body (width=2*size, height≈size/1.5), dome (width=size, height≈size/2)
        H = img.shape[0]; W = img.shape[1]
        Y = jnp.arange(H)[:, None]; X = jnp.arange(W)[None, :]

        # Body ellipse: ((X-x)^2)/(a^2) + ((Y-(y - h/3))^2)/(b^2) <= 1
        a = size.astype(jnp.float32); b = (size/1.5).astype(jnp.float32)
        xc = x.astype(jnp.float32); yc = y.astype(jnp.float32) - (b/2)
        body_mask = (( (X - xc)**2 )/(a*a) + ( (Y - yc)**2 )/(b*b)) <= 1.0

        # Dome ellipse on top: ((X-x)^2)/(ad^2) + ((Y-(y - b))^2)/(bd^2) <= 1
        ad = (size/2).astype(jnp.float32); bd = (size/2).astype(jnp.float32)
        ycd = y.astype(jnp.float32) - bd
        dome_mask = (((X - xc)**2)/(ad*ad) + ((Y - ycd)**2)/(bd*bd)) <= 1.0

        mask = body_mask | dome_mask

        col = jnp.asarray(color, jnp.uint8)
        col_img = jnp.broadcast_to(col, img.shape)
        mask3 = jnp.stack([mask, mask, mask], axis=-1)
        im = jnp.where(mask3, col_img, img)

        # glow dots (3 pixels) near bottom of body
        for dx in (-size//3, 0, size//3):
            im = self._put_pixel(im, x + dx, y + size//6, color)
        return im

    def _draw_fighter(self, img, x, y, distance, color):
        size = jnp.maximum(8, jnp.int32(20 / jnp.maximum(distance / 60.0, 1.0)))
        body_w = jnp.int32(size*1.0); body_h = jnp.int32(size*0.7)
        im = self._fill_rect(img, x - body_w//2, y - body_h//2, body_w, body_h, color)
        # outline (thin)
        im = self._draw_line(im, x - body_w//2, y - body_h//2, x + body_w//2, y - body_h//2, (0,0,0), samples=64)
        im = self._draw_line(im, x - body_w//2, y + body_h//2, x + body_w//2, y + body_h//2, (0,0,0), samples=64)
        im = self._draw_line(im, x - body_w//2, y - body_h//2, x - body_w//2, y + body_h//2, (0,0,0), samples=48)
        im = self._draw_line(im, x + body_w//2, y - body_h//2, x + body_w//2, y + body_h//2, (0,0,0), samples=48)
        # wings + stripes
        wing_w = jnp.int32(size*0.9); wing_h = jnp.int32(size*0.5)
        left_x = x - body_w//2 - wing_w; right_x = x + body_w//2; wing_y = y - wing_h//2
        im = self._fill_rect(im, left_x, wing_y, wing_w, wing_h, color)
        im = self._fill_rect(im, right_x, wing_y, wing_w, wing_h, color)
        im = self._draw_line(im, left_x, wing_y, left_x+wing_w, wing_y, (0,0,0), samples=48)
        im = self._draw_line(im, right_x, wing_y, right_x+wing_w, wing_y, (0,0,0), samples=48)
        for i in range(2):
            sy = wing_y + jnp.int32((i+1)*wing_h/3)
            im = self._draw_line(im, left_x+2, sy, left_x+wing_w-2, sy, (0,0,0), samples=44)
            im = self._draw_line(im, right_x+2, sy, right_x+wing_w-2, sy, (0,0,0), samples=44)
        # nose block
        nose_w = jnp.int32(body_w*0.4); nose_h = jnp.int32(body_h*0.5)
        im = self._fill_rect(im, x + body_w//2 - 2, y - nose_h//2, nose_w, nose_h, (0,0,0))
        return im

    
    
    def _draw_enemy_tank(self, img, x, y, distance, color, tank_angle, player_angle):
        # Use lax.cond instead of Python if to remain jit-safe.
        def do_nothing(_):
            return img
        def do_draw(_):
            scale = jnp.maximum(4, jnp.int32(20 / jnp.maximum(distance / 50.0, 1.0)))
            rel = tank_angle - player_angle
            rel = jnp.arctan2(jnp.sin(rel), jnp.cos(rel))
            frontal = (jnp.abs(rel) < jnp.pi/4) | (jnp.abs(rel) > 3*jnp.pi/4)
            return lax.cond(
                frontal,
                lambda __: self._draw_enemy_tank_frontal(img, x, y, scale, color),
                lambda __: self._draw_enemy_tank_profile(img, x, y, scale, color, left=(rel>0)),
                operand=None
            )
        return lax.cond(distance > self.view_distance, do_nothing, do_draw, operand=None)


    
    def _draw_wire_primitives(self, img, state, wire):
        px = state.player_tank.x; py = state.player_tank.y; pang = state.player_tank.angle
        obs = state.obstacles
        im = img

        def draw_enemy(im_in, i):
            # Body draws conditionally on visibility/inside
            sx, sy, dist, vis = self._world_to_screen_3d(obs.x[i], obs.y[i], px, py, pang)
            inside = (sx >= 0) & (sx < WIDTH) & (sy >= 0) & (sy < HEIGHT)
            cond_visible = vis & inside

            def when_visible(_):
                # choose subtype color
                subtype = jnp.int32(obs.enemy_subtype[i]) if hasattr(obs, "enemy_subtype") else jnp.int32(-1)

                def pick_color():
                    # default wireframe
                    col = jnp.array(WIREFRAME_COLOR, jnp.uint8)
                    col = jnp.where(subtype == ENEMY_TYPE_SUPERTANK, jnp.array(SUPERTANK_COLOR, jnp.uint8), col)
                    col = jnp.where(subtype == ENEMY_TYPE_TANK,      jnp.array(TANK_COLOR, jnp.uint8),      col)
                    col = jnp.where(subtype == ENEMY_TYPE_FIGHTER,   jnp.array(FIGHTER_COLOR, jnp.uint8),   col)
                    col = jnp.where(subtype == ENEMY_TYPE_SAUCER,    jnp.array(SAUCER_COLOR, jnp.uint8),    col)
                    return col

                color = pick_color()

                def draw_saucer(_):
                    return self._draw_saucer(im_in, sx, sy, dist, SAUCER_COLOR)

                def draw_fighter(_):
                    return self._draw_fighter(im_in, sx, sy, dist, FIGHTER_COLOR)

                def draw_tank(col):
                    return self._draw_enemy_tank(im_in, sx, sy, dist, col, obs.angle[i], pang)

                # route by subtype
                im_out = lax.cond(subtype == ENEMY_TYPE_SAUCER,
                                  draw_saucer,
                                  lambda _: im_in, operand=None)
                im_out = lax.cond(subtype == ENEMY_TYPE_FIGHTER,
                                  draw_fighter,
                                  lambda _: im_out, operand=None)
                # For tanks / default: draw tank with selected color
                is_tank_like = (subtype == ENEMY_TYPE_TANK) | (subtype == ENEMY_TYPE_SUPERTANK) | ((subtype != ENEMY_TYPE_FIGHTER) & (subtype != ENEMY_TYPE_SAUCER))
                im_out = lax.cond(is_tank_like,
                                  lambda _: draw_tank(color),
                                  lambda _: im_out, operand=None)
                return im_out

            return lax.cond(cond_visible, when_visible, lambda _: im_in, operand=None)

        # Loop over obstacles with fori_loop to keep jit-friendly semantics
        def obs_body(i, im_carry):
            alive_i = (obs.alive[i] == 1) if obs.alive.dtype != jnp.bool_ else obs.alive[i]
            return lax.cond(alive_i, lambda _: draw_enemy(im_carry, i), lambda _: im_carry, operand=None)

        im = lax.fori_loop(0, obs.x.shape[0], obs_body, im)

        # bullets
        b = state.bullets
        def bullets_body(i, im_carry):
            active_i = b.active[i]
            def when_active(_):
                sx, sy, dist, vis = self._world_to_screen_3d(b.x[i], b.y[i], px, py, pang)
                inside = (sx >= 0) & (sx < WIDTH) & (sy >= 0) & (sy < HEIGHT)
                col = jnp.where(b.owner[i] == 0,
                                jnp.array(BULLET_COLOR, jnp.uint8),
                                jnp.array([255,100,100], jnp.uint8))
                return lax.cond(vis & inside,
                                lambda _: self._fill_rect(im_carry, sx - 2, sy - 3, 3, 7, col),
                                lambda _: im_carry, operand=None)
            return lax.cond(active_i, when_active, lambda _: im_carry, operand=None)

        im = lax.fori_loop(0, b.x.shape[0], bullets_body, im)

        # player tank sprite (bottom center)
        base_x = WIDTH // 2
        base_y = HEIGHT - self.hud_bar_height - 10
        # top-left so that sprite is centered around (base_x, base_y)
        px0 = jnp.int32(base_x - (self.player_w // 2))
        py0 = jnp.int32(base_y - (self.player_h // 2))
        # If sprite is a mask: tint with WIREFRAME_COLOR; if RGB/RGBA: draw as-is
        im = self._blit_sprite(im, self.player_sprite, px0, py0, tint_rgb=WIREFRAME_COLOR if self.player_sprite.ndim == 2 else None)
        return im


    
    def _draw_radar(self, img, state):
        radar_radius = int(WIDTH * 0.12)
        top_bar_h = radar_radius * 2 + 12
        im = self._fill_rect(img, 0, 0, WIDTH, top_bar_h, (0,0,0))
        cx = WIDTH // 2; cy = top_bar_h // 2
        # circle
        im = self._draw_circle_outline(im, cx, cy, radar_radius, (0,255,0), samples=180)
        # sweep
        sweep_speed = 0.025
        angle = (state.step_counter.astype(jnp.float32) * sweep_speed) % (2*jnp.pi)
        sx = jnp.int32(jnp.round(cx + (radar_radius-2)*jnp.cos(angle - jnp.pi/2)))
        sy = jnp.int32(jnp.round(cy + (radar_radius-2)*jnp.sin(angle - jnp.pi/2)))
        im = self._draw_line(im, cx, cy, sx, sy, (255,255,255), samples=radar_radius)
        # ticks
        left_ang = -jnp.pi/2 - 0.6; right_ang = -jnp.pi/2 + 0.6
        edge_r = radar_radius - 2; tick_len = jnp.maximum(4, jnp.int32(12*0.6))
        def tick(a, imc):
            x0 = jnp.int32(jnp.round(cx + edge_r*jnp.cos(a)))
            y0 = jnp.int32(jnp.round(cy + edge_r*jnp.sin(a)))
            x1 = jnp.int32(jnp.round(cx + (edge_r - tick_len)*jnp.cos(a)))
            y1 = jnp.int32(jnp.round(cy + (edge_r - tick_len)*jnp.sin(a)))
            return self._draw_line(imc, x0, y0, x1, y1, WIREFRAME_COLOR, samples=16)
        im = tick(left_ang, im); im = tick(right_ang, im)

        # scale
        scale = (radar_radius - 4) / (WORLD_SIZE / 2.0)
        px = state.player_tank.x; py = state.player_tank.y; pang = state.player_tank.angle
        cos_a = jnp.cos(pang); sin_a = jnp.sin(pang)

        # enemies (loop with fori_loop, no Python bool)
        o = state.obstacles
        def enemies_body(i, im_carry):
            alive_i = o.alive[i]
            def when_alive(_):
                subtype = jnp.int32(o.enemy_subtype[i]) if hasattr(o, "enemy_subtype") else jnp.int32(-1)
                enemy_color = jnp.array([255,0,0], jnp.uint8)
                enemy_color = jnp.where(subtype == ENEMY_TYPE_SUPERTANK, jnp.array(SUPERTANK_COLOR, jnp.uint8), enemy_color)
                enemy_color = jnp.where(subtype == ENEMY_TYPE_TANK,      jnp.array(TANK_COLOR, jnp.uint8),      enemy_color)
                enemy_color = jnp.where(subtype == ENEMY_TYPE_FIGHTER,   jnp.array(FIGHTER_COLOR, jnp.uint8),   enemy_color)
                # hide saucer
                def draw_enemy(_):
                    rel_x = (o.x[i] - px).astype(jnp.float32); rel_y = (o.y[i] - py).astype(jnp.float32)
                    view_x = -rel_x * sin_a + rel_y * cos_a
                    view_y =  rel_x * cos_a + rel_y * sin_a
                    rx = jnp.int32(jnp.round(cx + view_x * scale)); ry = jnp.int32(jnp.round(cy - view_y * scale))
                    inside = ((rx-cx)**2 + (ry-cy)**2) <= (radar_radius-3)**2
                    def when_inside(_):
                        im2 = self._fill_rect(im_carry, rx-1, ry-1, 3, 3, enemy_color)
                        enemy_angle = o.angle[i].astype(jnp.float32)
                        rel = enemy_angle - pang.astype(jnp.float32)
                        end_x = rx + jnp.int32(jnp.round(4 * jnp.cos(rel)))
                        end_y = ry + jnp.int32(jnp.round(4 * jnp.sin(rel)))
                        im2 = self._draw_line(im2, rx, ry, end_x, end_y, enemy_color, samples=6)
                        return im2
                    return lax.cond(inside, when_inside, lambda _: im_carry, operand=None)
                return lax.cond(subtype == ENEMY_TYPE_SAUCER, lambda _: im_carry, draw_enemy, operand=None)
            return lax.cond(alive_i.astype(jnp.bool_), when_alive, lambda _: im_carry, operand=None)

        im = lax.fori_loop(0, o.x.shape[0], enemies_body, im)

        # bullets
        b = state.bullets
        def bullets_body(i, im_carry):
            active_i = b.active[i]
            def when_active(_):
                rel_x = (b.x[i] - px).astype(jnp.float32); rel_y = (b.y[i] - py).astype(jnp.float32)
                view_x = -rel_x * sin_a + rel_y * cos_a
                view_y =  rel_x * cos_a + rel_y * sin_a
                rx = jnp.int32(jnp.round(cx + view_x * scale)); ry = jnp.int32(jnp.round(cy - view_y * scale))
                inside = ((rx-cx)**2 + (ry-cy)**2) <= (radar_radius-3)**2
                col = jnp.where(b.owner[i] == 0,
                                jnp.array(BULLET_COLOR, jnp.uint8),
                                jnp.array([255,100,100], jnp.uint8))
                def when_inside(_):
                    return self._put_pixel(im_carry, rx, ry, col)
                return lax.cond(inside, when_inside, lambda _: im_carry, operand=None)
            return lax.cond(active_i.astype(jnp.bool_), when_active, lambda _: im_carry, operand=None)

        im = lax.fori_loop(0, b.x.shape[0], bullets_body, im)

        # bottom HUD bar
        im = self._fill_rect(im, 0, HEIGHT - self.hud_bar_height, WIDTH, self.hud_bar_height, (0,0,0))

        # draw lives as rectangles
        try:
            lives_val = jnp.int32(state.player_lives)
        except Exception:
            lives_val = jnp.int32(0)
        lives_to_draw = jnp.clip(state.player_lives, 0, 9)  # z.B. max. 9 anzeigen
        # Layout: mittig unten in der HUD-Bar
        life_spacing = self.life_w + 6  # 6px Abstand zwischen Sprites
        total_w = lives_to_draw * life_spacing - jnp.where(lives_to_draw > 0, 6, 0)
        life_start_x = (WIDTH // 2) - (total_w // 2)
        # leicht über der Mitte der HUD-Bar platzieren
        # Score sitzt bei y = HEIGHT - self.hud_bar_height + 4, Höhe der Ziffern = 10 (scale=2)
        # Abstand 2px darunter für die Leben (Sprite-Top)
        score_top = HEIGHT - self.hud_bar_height + 4
        score_h   = 10
        life_gap  = 2
        life_y    = score_top + score_h + life_gap
        
        def lives_body(i, im_carry):
            lx = jnp.int32(life_start_x + i * life_spacing)
            ly = jnp.int32(life_y)
            return self._blit_sprite(im_carry, self.life_sprite, lx, ly, tint_rgb=HUD_ACCENT_COLOR)

        im = lax.fori_loop(0, lives_to_draw, lives_body, im)

        # --- SCORE über den Leben, mittig rechts, wie Screenshot ---
        im = self._draw_score_hud(im, state.player_score)

        return im


    # ---------------- main render ----------------

    @partial(jax.jit, static_argnums=(0,))
    def render(self, state) -> jnp.ndarray:
        # create base image
        img = jnp.zeros((HEIGHT, WIDTH, 3), dtype=jnp.uint8)

        # colors
        wire = jnp.asarray(WIREFRAME_COLOR, jnp.uint8)
        hud  = jnp.asarray(HUD_ACCENT_COLOR, jnp.uint8)

        # store pose for sky parallax
        # sky + ground + horizon
        img = self._draw_sky(img, state.player_tank.x, state.player_tank.angle)
        img = self._draw_ground(img, state)
        img = self._draw_line(img, 0, HORIZON_Y, WIDTH-1, HORIZON_Y, hud, samples=WIDTH)

        # enemies + bullets + player
        img = self._draw_wire_primitives(img, state, wire)

        # death effects (hit sparks)
        img = self._draw_death_effects(img, state)

<<<<<<< HEAD
        # crosshair
        img = self._draw_crosshair(img, state, wire)

        # radar + bottom HUD
        img = self._draw_radar(img, state)

        return img
=======
        # Create a surface for the game area
        game_surface = pygame.Surface((WIDTH, HEIGHT))
        renderer.render(curr_state, game_surface)
        
        # Scale up the game surface
        scaled_surface = pygame.transform.scale(game_surface, (WIDTH * 3, HEIGHT * 3))
        screen.blit(scaled_surface, (0, 0))
        
        pygame.display.flip()
        clock.tick(60)
    
    pygame.quit()
# test
>>>>>>> e5789715
<|MERGE_RESOLUTION|>--- conflicted
+++ resolved
@@ -1340,11 +1340,6 @@
         """Discrete action space (callable) to match JaxEnvironment API and tests."""
         return spaces.Discrete(len(self.action_set))
 
-<<<<<<< HEAD
-=======
-    # Replace your observation_space() with:
-
->>>>>>> e5789715
     def observation_space(self) -> Space:
         # Use module-level constants directly to avoid mismatches
         player_space = spaces.Dict({
@@ -1440,7 +1435,6 @@
 
     @partial(jax.jit, static_argnums=(0,))
     def render(self, state: EnvState) -> Tuple[jnp.ndarray]:
-<<<<<<< HEAD
         """Render the state via the JAX renderer (uint8 HxWx3). Falls back to zeros."""
         img_shape = (HEIGHT, WIDTH, 3)
         def _fallback(_: EnvState):
@@ -1449,30 +1443,6 @@
             return self.renderer.render(st)
         has_renderer = jnp.array(self.renderer is not None)
         return jax.lax.cond(has_renderer, _draw, _fallback, operand=state)
-=======
-        H, W = HEIGHT, WIDTH
-        # Simple sky/ground split
-        y = jnp.arange(H)[:, None]
-        sky = (y < HORIZON_Y).astype(jnp.uint8)
-        ground = 1 - sky
-
-        # Base image: sky=0, ground=32
-        img = (ground * 32).astype(jnp.uint8)
-        img = jnp.repeat(img, W, axis=1)
-
-        # Add a thin horizon line
-        img = img.at[HORIZON_Y:HORIZON_Y+1, :].set(64)
-
-        # Put a small marker for the player that moves with angle so it’s non-constant
-        px = (W // 2 + (jnp.cos(state.player_tank.angle) * 10).astype(jnp.int32)).clip(0, W-1)
-        py = (H // 2 + (jnp.sin(state.player_tank.angle) * 6).astype(jnp.int32)).clip(0, H-1)
-        img = img.at[py, px].set(200)
-
-        # Stack to RGB
-        rgb = jnp.stack([img, img, img], axis=-1)
-        return rgb
-
->>>>>>> e5789715
 
     @partial(jax.jit, static_argnums=(0,))
     def _get_env_reward(self, previous_state: BattleZoneState, state: BattleZoneState) -> float:
@@ -2389,26 +2359,10 @@
         # death effects (hit sparks)
         img = self._draw_death_effects(img, state)
 
-<<<<<<< HEAD
         # crosshair
         img = self._draw_crosshair(img, state, wire)
 
         # radar + bottom HUD
         img = self._draw_radar(img, state)
 
-        return img
-=======
-        # Create a surface for the game area
-        game_surface = pygame.Surface((WIDTH, HEIGHT))
-        renderer.render(curr_state, game_surface)
-        
-        # Scale up the game surface
-        scaled_surface = pygame.transform.scale(game_surface, (WIDTH * 3, HEIGHT * 3))
-        screen.blit(scaled_surface, (0, 0))
-        
-        pygame.display.flip()
-        clock.tick(60)
-    
-    pygame.quit()
-# test
->>>>>>> e5789715
+        return img