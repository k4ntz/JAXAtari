--- conflicted
+++ resolved
@@ -5,9 +5,9 @@
 from jaxatari.environment import JaxEnvironment, JAXAtariAction as Action
 from jaxatari.spaces import Discrete, Box
 from jaxatari.renderers import JAXGameRenderer
-<<<<<<< HEAD
 from jaxatari.rendering import jax_rendering_utils as render_utils
 import chex
+import jax.lax
 import os
 from functools import partial
 from PIL import Image
@@ -88,11 +88,6 @@
     direction: jnp.ndarray
     width: jnp.ndarray
     height: jnp.ndarray
-=======
-import jax.numpy as jnp
-import chex
-import jax.lax
->>>>>>> 52d0f340
 
 
 # ---------------------------------------------------------------------
@@ -104,13 +99,6 @@
     SPEED: int = 4
     PIXEL_COLOR: Tuple[int, int, int] = (255, 255, 255)  # white
 
-<<<<<<< HEAD
-    # PLAYER_SIZE: Tuple[int, int] = (5, 10)
-    # MISSILE_SIZE: Tuple[int, int] = (1, 2)
-
-    # Asset config baked into constants
-    ASSET_CONFIG: tuple = _get_default_asset_config()
-=======
     PLAYER_SIZE: Tuple[int, int] = (5, 10)
 
     PLAYER_LIVES: int = 3
@@ -142,7 +130,7 @@
     MONKEY: int = 9
     MYSTERY: int = 10
     WEAPON: int = 11
-    
+
     CREATURE_SPEED: chex.Array = np.array([2, 2, 2, 2, 2, 2, 2, 2, 2, 2, 2, 2])  # speed for each creature type
     CREATURE_POINTS: chex.Array = np.array([1, 2, 3, 1, 2, 3, 2, 3, 1, 2, 0, 3])  # points for each creature type
 
@@ -163,25 +151,16 @@
     ITEM_POINTS: chex.Array = np.array([50, 100, 75, 150])  # points for each item type
 
     RESPAWN_CHECKPOINT_UPDATE_INTERVAL: int = 180  # frames between respawn checkpoint updates
->>>>>>> 52d0f340
+
+
+    # Asset config baked into constants
+    ASSET_CONFIG: tuple = _get_default_asset_config()
 
 
 # ---------------------------------------------------------------------
 # Game State
 # ---------------------------------------------------------------------
 class TutankhamState(NamedTuple):
-    level: chex.Array
-    player: Entity
-    creature_positions: Entity
-    treasure_positions: Entity
-
-    creature: chex.Array
-
-    player_lives: chex.Array
-    flashbangs: chex.Array
-    points: chex.Array
-    time: chex.Array
-
     player_x: int
     player_y: int
     player_lives: int
@@ -204,29 +183,21 @@
 
     has_key: bool  # whether the player has collected the key or not
 
-<<<<<<< HEAD
-    has_key: False
-    end_reached: False
-
-    # missile_states: chex.Array # (2, 6) array with (x, y, speed_x, speed_y, rotation, lifespan) for each missile
-    # missile_rdy: chex.Array # tracks whether the player can fire a missile
-=======
->>>>>>> 52d0f340
 
 
 # ---------------------------------------------------------------------
 # Renderer (No JAX)
 # ---------------------------------------------------------------------
-
-class sTutankhamRenderer(JAXGameRenderer):
+class backupTutankhamRenderer(JAXGameRenderer):
+    def __init__(self):
+        super().__init__()
+        self.consts = TutankhamConstants()
+
     def render(self, state: TutankhamState) -> np.ndarray:
         frame = np.zeros(
             (self.consts.HEIGHT, self.consts.WIDTH, 3), dtype=np.uint8
         )
 
-        # -------------------------
-        # Draw player
-        # -------------------------
         x = min(max(state.player_x, 0), self.consts.WIDTH - 1)
         y = min(max(state.player_y, 0), self.consts.HEIGHT - 1)
         frame[y, x] = self.consts.PIXEL_COLOR
@@ -269,7 +240,6 @@
 
                 # Draw rectangle
                 frame[y0:y1, x0:x1] = self.consts.PIXEL_COLOR
-
 
         return frame
 
@@ -408,91 +378,15 @@
         laser_flash_cooldown = self.consts.LASER_FLASH_COOLDOWN
         respawn_step_counter = 0
         has_key = False
-        
-
-<<<<<<< HEAD
-        state = TutankhamState(player_x=start_x, player_y=start_y, level=None, player=None, creature_positions=None, treasure_positions = None, creature=None, flashbangs=None, points=None, time=None, has_key=None, end_reached=None, player_lives=True)
-        return state, state
-
-    def lose_life(self, state: TutankhamState) -> TutankhamState:
-        """
-        Handle collision with creatures by reducing player lives and resetting player position.
-
-        Args:
-            state: Current game state
-
-        Returns:
-            TutankhamState: Updated state with reduced lives and reset player position
-        """
-        # Reduce player lives by 1
-        new_player_lives = state.player_lives - 1
-
-        # Reset player to last position
-        player_x = 1
-        player_y = 1
-        default_player_position = jnp.array([12, 78]).astype(jnp.int32)
-        new_player = state.player._replace(position=default_player_position)
-
-        return state._replace(
-            player_lives=new_player_lives,
-            player=new_player,
-
-        )
-
-    # -----------------------------
-    # Step logic (pure Python)
-    # -----------------------------
-    def unlock_door(self, state: TutankhamState):
-        return state.has_key
-
-    def _get_done(self, state: TutankhamState):
-        return state.player_lives == 0 or state.end_reached
-
-    def player_step(self, state, action):
-        player = None
-        player_direction = None
-        stun_duration = None
-        match_duration = None
-        matches_used = None
-        item_dropped = None
-        stairs_active = None
-        fire_button_active = None
-        lives = None
-        game_ends = None
-        return (player, player_direction, stun_duration, match_duration, matches_used,
-         item_dropped, stairs_active, fire_button_active, lives, game_ends)
-
-    def item_step(self, state, item_dropped):
-        urn = None
-        urn_left_right= None
-        urn_middle_right= None
-        urn_left_middle= None
-        urn_right= None
-        urn_middle= None
-        urn_left= None
-        scepter= None
-        item_held= None
-        return (item_held, scepter, urn_left, urn_middle, urn_right,
-         urn_left_middle, urn_middle_right, urn_left_right, urn)
-
-    def enemy_step(self, state):
-        ghost = None
-        spider = None
-        bat = None
-        current_nodes = None
-        previous_nodes = None
-        chasing = None
-        return (ghost, spider, bat, current_nodes, previous_nodes, chasing)
-
-    def step(self, state: TutankhamState, action: int):
-=======
-        state = TutankhamState(player_x=start_x, 
+
+
+        state = TutankhamState(player_x=start_x,
                                 player_y=start_y,
                                 checkpoint_x=checkpoint_x,
                                 checkpoint_y=checkpoint_y,
                                 tutankham_score=tutankham_score,
                                 player_lives=player_lives,
-                                bullet_state=bullet_state, 
+                                bullet_state=bullet_state,
                                 amonition_timer=amonition_timer,
                                 creature_states=creature_states,
                                 last_creature_spawn=last_creature_spawn,
@@ -502,7 +396,6 @@
                                 has_key=has_key
                                )
         return state, state #TODO: (EnvObs, EnvState)
->>>>>>> 52d0f340
 
     # Player Step
     def player_step(
@@ -512,54 +405,6 @@
             action
     ):
 
-<<<<<<< HEAD
-        #if action == Action.LEFT:
-        #    x -= self.consts.SPEED
-        #elif action == Action.RIGHT:
-        #    x += self.consts.SPEED
-        #elif action == Action.UP:
-        #    y -= self.consts.SPEED
-        #elif action == Action.DOWN:
-        #    y += self.consts.SPEED
-
-        # Clip bounds
-        #x = max(0, min(x, self.consts.WIDTH - 1))
-        #y = max(0, min(y, self.consts.HEIGHT - 1))
-
-        state = TutankhamState(player_x=x, player_y=y, level=None, player=None, creature_positions=None, treasure_positions = None, creature=None, flashbangs=None, points=None, time=None, has_key=None, end_reached=None, player_lives=True)
-
-        # Step 1: Player Mechanics
-
-        (player, player_direction, stun_duration, match_duration, matches_used,
-         item_dropped, stairs_active, fire_button_active, lives, game_ends) = self.player_step(state, action)
-
-        # Step 2: Item Mechanics
-        (item_held, scepter, urn_left, urn_middle, urn_right,
-         urn_left_middle, urn_middle_right, urn_left_right, urn) = self.item_step(state, item_dropped)
-
-        # Step 3: Enemy Mechanics
-        (ghost, spider, bat, current_nodes, previous_nodes, chasing) = self.enemy_step(state)
-
-        # Step 4: Increase Step Counter
-        step_counter_reset_condition = False
-        step_counter = jax.lax.cond(
-            step_counter_reset_condition,
-            lambda s: jnp.array(0),
-            lambda s: s + 1,
-            operand=4,
-            #operand=state.step_counter,
-        )
-
-        new_state = TutankhamState(player_lives=None,player_x=x, player_y=y, level=None, player=None, creature_positions=None, treasure_positions = None, creature=None, flashbangs=None, points=None, time=None, has_key=None, end_reached=None)
-
-
-        done = self._get_done(new_state)
-        # env_reward = self._get_reward(state, new_state)
-        # info = self._get_info(new_state)
-        # observation = self._get_observation(new_state)
-
-        reward = 0.0
-=======
         if action == Action.LEFT:
             player_x -= self.consts.SPEED
         elif action == Action.RIGHT:
@@ -574,8 +419,8 @@
         player_y = max(0, min(player_y, self.consts.HEIGHT - 1))
 
         return player_x, player_y
-    
-    
+
+
     #Bullet Step
     def bullet_step(self, bullet_state, player_x, player_y, amonition_timer, action):
 
@@ -592,7 +437,7 @@
 
         new_bullet = bullet_state.copy() #array with (x, y, bullet_rotation, bullet_active)
 
-        
+
         # --- update existing bullets ---
         if bullet_state[3]:
             bullet_x = bullet_state[0] + self.consts.BULLET_SPEED * bullet_state[2]
@@ -613,12 +458,12 @@
 
         amonition_timer -= 1 # TODO: adjust amonition timer
 
-        
+
         return new_bullet, amonition_timer
-    
+
 
     def laser_flash_step(self, creature_states, laser_flash_cooldown, laser_flash_count, last_creature_spawn, action):
-        
+
         laser_flash_cooldown = max(laser_flash_cooldown -1 , 0)
         if action == Action.UPFIRE and laser_flash_count > 0 and laser_flash_cooldown == 0:
             new_laser_flash_count = laser_flash_count - 1 # use one laser flash
@@ -627,14 +472,14 @@
 
             new_creature_states = creature_states.copy()
             new_creature_states[:, -1] = 0  # set all creatures to inactive
-            
+
             return new_creature_states, new_laser_flash_cooldown, new_laser_flash_count, last_creature_spawn
 
         return creature_states, laser_flash_cooldown, laser_flash_count, last_creature_spawn
-    
+
     # creature step
     def creature_step(self, creature_states, last_creature_spawn):
-        
+
         def spawn_creature(creature_states, last_creature_spawn):
             # last_creature_spawn = vergangene Zeit (in Sekunden) seit letztem Frame
 
@@ -675,7 +520,7 @@
                     break
 
             return new_creature_states, last_creature_spawn
-        
+
         def move_creature(creature_state):
             x, y, creature_type, active = creature_state
 
@@ -688,10 +533,10 @@
                    active = self.consts.INACTIVE
 
             return np.array([x, y, creature_type, active])
-        
-
-        
-        
+
+
+
+
         creature_states, last_creature_spawn = spawn_creature(creature_states, last_creature_spawn)
         new_creature_states = creature_states.copy()
 
@@ -699,7 +544,7 @@
             new_creature_states[i] = move_creature(creature_states[i])
 
         return new_creature_states, last_creature_spawn
-    
+
     # score update based on creature deaths & item collections
     def update_score(self, score, prev_creature_states, new_creature_states, prev_item_states, new_item_states, laser_flash_cooldown):
 
@@ -709,23 +554,23 @@
             new_active = new_creature_states[:, 3] == 1.0
             died = jnp.logical_and(old_active, jnp.logical_not(new_active)) # TODO: translate to pure python
             return died  # shape: (MAX_CREATURES,)
-        
+
         new_score = score
 
         # if TRUE then laser flash was used this frame and all creature deaths will not be counted
         # only bullet kills count towards score
         if not laser_flash_cooldown == self.consts.LASER_FLASH_COOLDOWN:
-            
+
             # detect creature deaths
             deaths = detect_creature_deaths(prev_creature_states, new_creature_states)
-            
+
             # update score based on creature deaths
             for i in range(deaths.shape[0]):
                 if deaths[i]:
                     creature_type = int(prev_creature_states[i, 2])
                     points = int(self.consts.CREATURE_POINTS[creature_type])
                     new_score += points
-        
+
         # TODO: item collection logic
 
         return new_score
@@ -743,7 +588,7 @@
         rect2_right = x2 + size2[0]
         rect2_top = y2
         rect2_bottom = y2 + size2[1]
-    
+
         # Check overlap
         horizontal_overlap = (
             rect1_left < rect2_right and
@@ -756,9 +601,9 @@
         )
 
         return horizontal_overlap and vertical_overlap
-    
+
     def resolve_collisions(self, player_x, player_y, creature_states, bullet_state, player_lives):
-        
+
         # check bullet/creature collision
         if bullet_state[3]: #bullet is active
 
@@ -778,7 +623,7 @@
                         creature_states[idx] = np.array([creature_x, creature_y, creature_type, self.consts.INACTIVE])
                         break  # Bullet can only hit one creature
 
-        
+
         # check player/creature collision
         for idx, creature in enumerate(creature_states):
             creature_x, creature_y, creature_type, active = creature
@@ -797,7 +642,7 @@
                     break  # Handle one collision at a time
 
         return bullet_state, creature_states, player_lives
-    
+
 
     def respawn_player(self, player_x, player_y, checkpoint_x, checkpoint_y, prev_player_lives, current_player_lives, creature_states, bullet_state, last_creature_spawn, respawn_step_counter):
         # TODO: Implement hardcoded checkpoints instead of last checkpoint position
@@ -811,13 +656,13 @@
 
             # Reset bullet state
             bullet_state = np.array([0, 0, 0, False])
-            
+
             # reset spawn timer
             last_creature_spawn = 0
 
             # reset respawn step counter
             respawn_step_counter = 0
-        
+
         elif respawn_step_counter == self.consts.RESPAWN_CHECKPOINT_UPDATE_INTERVAL:
                 checkpoint_x = player_x
                 checkpoint_y = player_y
@@ -826,7 +671,7 @@
             respawn_step_counter += 1
 
         return player_x, player_y, checkpoint_x, checkpoint_y, creature_states, bullet_state, respawn_step_counter, last_creature_spawn
-    
+
     # -----------------------------
     # Step logic (pure Python)
     # -----------------------------
@@ -866,23 +711,23 @@
         # score_update() bekommt prev_creature_states & creature_states und prev_item_states & item_states
 
         player_x, player_y, checkpoint_x, checkpoint_y, creature_states, bullet_state, respawn_step_counter, last_creature_spawn = self.respawn_player(
-            player_x, player_y, 
-            checkpoint_x, checkpoint_y, 
+            player_x, player_y,
+            checkpoint_x, checkpoint_y,
             prev_player_lives, player_lives,
-            creature_states, 
-            bullet_state, 
-            last_creature_spawn, 
+            creature_states,
+            bullet_state,
+            last_creature_spawn,
             respawn_step_counter
         )
-        
-        state = TutankhamState(player_x=player_x, 
+
+        state = TutankhamState(player_x=player_x,
                                player_y=player_y,
                                checkpoint_x=checkpoint_x,
                                checkpoint_y=checkpoint_y,
                                tutankham_score=tutankham_score,
                                player_lives=player_lives,
-                               bullet_state=bullet_state, 
-                               amonition_timer=amonition_timer, 
+                               bullet_state=bullet_state,
+                               amonition_timer=amonition_timer,
                                creature_states=creature_states,
                                last_creature_spawn=last_creature_spawn,
                                laser_flash_count=laser_flash_count,
@@ -892,14 +737,13 @@
                                )
 
         reward = 0.0
-        done = self._get_done(state) 
->>>>>>> 52d0f340
+        done = self._get_done(state)
         info = None
 
         # return observation, new_state, env_reward, done, info
         return state, state, reward, done, info
 
-    @partial(jax.jit, static_argnums=(0,))
+   ''' @partial(jax.jit, static_argnums=(0,))
     def check_wall_collision(self, pos, size):
         """Check collision between an entity and the wall"""
 
@@ -913,7 +757,7 @@
 
         return jnp.any(
             jnp.array([collision_top_left, collision_top_right, collision_bottom_right, collision_bottom_left]))
-        # return False
+        # return False'''
 
     # -----------------------------
     # Rendering
@@ -934,7 +778,7 @@
             shape=(2,),
             dtype=np.int32,
         )
-    
+
     def _get_done(self, state: TutankhamState) -> bool:
         if state.player_lives <= 0: # Game Over
             return True
