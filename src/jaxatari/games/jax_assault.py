
import os
from functools import partial
from typing import NamedTuple, Tuple
import jax.lax
import jax.numpy as jnp
import chex
import pygame
<<<<<<< HEAD
import numpy as np
from gymnax.environments import spaces
=======
import jaxatari.spaces as spaces
>>>>>>> 0468a102

from jaxatari.rendering import jax_rendering_utils as aj
from jaxatari.environment import JaxEnvironment
from jaxatari.renderers import JAXGameRenderer


WIDTH = 160
HEIGHT = 210

NOOP = 0
FIRE = 1
RIGHT = 3
LEFT = 4
RIGHTFIRE = 11
LEFTFIRE = 12

SPEED = 1
PLAYER_PROJECTILE_SPEED = 6
ENEMY_PROJECTILE_SPEED = 4
MOTHERSHIP_Y = 32
PLAYER_Y = 175
MAX_HEAT = 15
COOLDOWN_STEPS = 30
MAX_LIVES = 3
LIVES_Y = 200
LIFE_ONE_X = 25
LIFE_OFFSET = 20
FIRE_MAX_PROB = 0.02

ENEMY_Y_POSITIONS = (64, 96, 128)

PLAYER_SIZE = (8, 8)
ENEMY_SIZE = (16, 8)
Y_STEP_DELAY = 70
MOTHERSHIP_SIZE = (32, 16)

WINDOW_WIDTH = 160 * 3
WINDOW_HEIGHT = 210 * 3

STATE_TRANSLATOR: dict = {
    0: "player_x",
    1: "player_speed",
    2: "enemy_projectile_x",
    3: "enemy_projectile_y",
    4: "enemy_projectile_dir",
    5: "mothership_x",
    6: "enemy_1_x",
    7: "enemy_1_y",
    8: "enemy_1_speed",
    9: "enemy_1_split",
    10: "enemy_2_x",
    11: "enemy_2_y",
    12: "enemy_2_speed",
    13: "enemy_2_split",
    14: "enemy_3_x",
    15: "enemy_3_y",
    16: "enemy_3_speed",
    17: "enemy_3_split",
    18: "enemy_4_x",
    19: "enemy_4_y",
    20: "enemy_4_speed",
    21: "enemy_5_x",
    22: "enemy_5_y",
    23: "enemy_5_speed",
    24: "enemy_6_x",
    25: "enemy_6_y",
    26: "enemy_6_speed",
    27: "player_projectile_x",
    28: "player_projectile_y",
    29: "player_projectile_dir",
    30: "score",
    31: "player_lives",
    32: "heat",
    33: "stage",
    34: "buffer",
}

def update_pygame(pygame_screen, raster, SCALING_FACTOR=3, WIDTH=400, HEIGHT=300):
    """Updates the Pygame display with the rendered raster.
 
    Args:
        pygame_screen: The Pygame screen surface.
        raster: JAX array of shape (Height, Width, 3/4) containing the image data.
        raster: JAX array of shape (Height, Width, 3/4) containing the image data.
        SCALING_FACTOR: Factor to scale the raster for display.
        WIDTH: Expected width of the input raster (used for scaling calculation).
        HEIGHT: Expected height of the input raster (used for scaling calculation).
    """
    pygame_screen.fill((0, 0, 0))

    # Convert JAX array (H, W, C) to NumPy (H, W, C)
    # Convert JAX array (H, W, C) to NumPy (H, W, C)
    raster_np = np.array(raster)
    raster_np = raster_np.astype(np.uint8)

    # Pygame surface needs (W, H). make_surface expects (W, H, C) correctly.
    # Transpose from (H, W, C) to (W, H, C) for pygame
    frame_surface = pygame.surfarray.make_surface(raster_np.transpose(1, 0, 2))
    # Transpose from (H, W, C) to (W, H, C) for pygame
    frame_surface = pygame.surfarray.make_surface(raster_np.transpose(1, 0, 2))

    # Pygame scale expects target (width, height)
    # Note: raster_np is (H, W, C), so shape[1] is width and shape[0] is height
    target_width_px = int(raster_np.shape[1] * SCALING_FACTOR)
    target_height_px = int(raster_np.shape[0] * SCALING_FACTOR)
    # Note: raster_np is (H, W, C), so shape[1] is width and shape[0] is height
    target_width_px = int(raster_np.shape[1] * SCALING_FACTOR)
    target_height_px = int(raster_np.shape[0] * SCALING_FACTOR)


    frame_surface_scaled = pygame.transform.scale(
        frame_surface, (target_width_px, target_height_px)
    )

    pygame_screen.blit(frame_surface_scaled, (0, 0))
    pygame.display.flip()

def get_human_action() -> chex.Array:
    """
    Records if UP or DOWN is being pressed and returns the corresponding action.

    Returns:
        action: int, action taken by the player (LEFT, RIGHT, FIRE, LEFTFIRE, RIGHTFIRE, NOOP).
    """
    keys = pygame.key.get_pressed()
    if keys[pygame.K_a] and keys[pygame.K_SPACE]:
        return jnp.array(LEFTFIRE)
    elif keys[pygame.K_d] and keys[pygame.K_SPACE]:
        return jnp.array(RIGHTFIRE)
    elif keys[pygame.K_a]:
        return jnp.array(LEFT)
    elif keys[pygame.K_d]:
        return jnp.array(RIGHT)
    elif keys[pygame.K_w]:
        return jnp.array(FIRE)
    else:
        return jnp.array(NOOP)

class AssaultConstants(NamedTuple):
    WIDTH: int = WIDTH
    HEIGHT: int = HEIGHT
    SPEED: int = SPEED
    PLAYER_PROJECTILE_SPEED: int = PLAYER_PROJECTILE_SPEED
    ENEMY_PROJECTILE_SPEED: int = ENEMY_PROJECTILE_SPEED
    MOTHERSHIP_Y: int = MOTHERSHIP_Y
    PLAYER_Y: int = PLAYER_Y
    MAX_HEAT: int = MAX_HEAT
    COOLDOWN_STEPS: int = COOLDOWN_STEPS
    MAX_LIVES: int = MAX_LIVES
    LIVES_Y: int = LIVES_Y
    LIFE_ONE_X: int = LIFE_ONE_X
    LIFE_OFFSET: int = LIFE_OFFSET
    Y_STEP_DELAY: int = Y_STEP_DELAY
    ENEMY_Y_POSITIONS: Tuple[int, int, int] = ENEMY_Y_POSITIONS
    PLAYER_SIZE: Tuple[int, int] = PLAYER_SIZE
    ENEMY_SIZE: Tuple[int, int] = ENEMY_SIZE
    MOTHERSHIP_SIZE: Tuple[int, int] = MOTHERSHIP_SIZE

class EntityPosition(NamedTuple):
    x: jnp.ndarray
    y: jnp.ndarray
    width: jnp.ndarray
    height: jnp.ndarray
    invisible: jnp.ndarray

# immutable state container
class AssaultState(NamedTuple):
    player_x: chex.Array
    player_speed: chex.Array
    enemy_projectile_x: chex.Array
    enemy_projectile_y: chex.Array
    enemy_projectile_dir: chex.Array
    mothership_x: chex.Array
    mothership_dir: chex.Array
    enemy_1_x: chex.Array
    enemy_1_y: chex.Array
    enemy_1_dir: chex.Array
    enemy_1_split: chex.Array
    enemy_2_x: chex.Array
    enemy_2_y: chex.Array
    enemy_2_dir: chex.Array
    enemy_2_split: chex.Array
    enemy_3_x: chex.Array
    enemy_3_y: chex.Array
    enemy_3_dir: chex.Array
    enemy_3_split: chex.Array
    enemy_4_x: chex.Array
    enemy_4_y: chex.Array
    enemy_4_dir: chex.Array
    enemy_5_x: chex.Array
    enemy_5_y: chex.Array
    enemy_5_dir: chex.Array
    enemy_6_x: chex.Array
    enemy_6_y: chex.Array
    enemy_6_dir: chex.Array
    player_projectile_x: chex.Array
    player_projectile_y: chex.Array
    player_projectile_dir: chex.Array
    score: chex.Array
    player_lives: chex.Array
    heat: chex.Array
    stage: chex.Array
    buffer: chex.Array
    obs_stack: chex.ArrayTree
    occupied_y: chex.Array
    step_counter: chex.Array
    enemies_killed: chex.Array
    current_stage:  chex.Array
    enemies_spawned_this_stage: chex.Array
    enemies_invisible: chex.Array
    cooldown: chex.Array
    fired: chex.Array


class AssaultObservation(NamedTuple):
    player: EntityPosition
    mothership: EntityPosition
    enemy_1: EntityPosition
    enemy_2: EntityPosition
    enemy_3: EntityPosition
    enemy_4: EntityPosition
    enemy_5: EntityPosition
    enemy_6: EntityPosition
    enemy_projectile: EntityPosition
    lives: jnp.ndarray
    score: jnp.ndarray
    

class AssaultInfo(NamedTuple):
    time: jnp.ndarray
    all_rewards: chex.Array

@jax.jit
def player_step(
    state, action: chex.Array
):
    # Minimal: move left/right, clamp to screen
    move_left = jnp.logical_or(action == LEFT, action == LEFTFIRE)
    move_right = jnp.logical_or(action == RIGHT, action == RIGHTFIRE)
    speed = jnp.where(move_left, -SPEED, jnp.where(move_right, SPEED, 0))
    new_x = jnp.clip(state.player_x + speed, 0, 160 - int(PLAYER_SIZE[0]/2))
    return state._replace(
        player_x=new_x,
        player_speed=speed
    )

@jax.jit
def player_projectile_step(
    state, action: chex.Array
):
    # If projectile is inactive, check for fire action to spawn it
    fire_up_action = action == FIRE
    fire_left_action = action == LEFTFIRE
    fire_right_action = action == RIGHTFIRE
    fire_action = fire_up_action + fire_left_action * 2 + fire_right_action * 3
    can_fire = state.player_projectile_y < 0
    fire_action = fire_action * can_fire
    spawn_proj = jnp.logical_and(fire_action>0, can_fire)
    # Spawn at player's current x, just above the player
    spawn_x = jnp.array([state.player_projectile_x, state.player_x, state.player_x + 12, state.player_x - 4])
    spawn_y = jnp.array([state.player_projectile_y, PLAYER_Y - 4, PLAYER_Y, PLAYER_Y])
    new_fired = jnp.where(spawn_proj, jnp.array(1), state.fired)
    new_proj_x = spawn_x[fire_action]
    new_proj_y = spawn_y[fire_action]
    new_proj_dir = jnp.where(spawn_proj, fire_action, state.player_projectile_dir)
    # Move projectile if active
    moving_y = jnp.logical_and(new_proj_y >= 0, new_proj_dir == 1)
    moving_x = jnp.logical_and.reduce(jnp.array([new_proj_x >= 0, new_proj_x <= WIDTH, new_proj_dir > 1]))
    moved_proj_y = jnp.where(moving_y, new_proj_y - PLAYER_PROJECTILE_SPEED, new_proj_y)
    x_dir = jnp.where(new_proj_dir == 2, -1, 1)
    moved_proj_x = jnp.where(moving_x, new_proj_x + x_dir * PLAYER_PROJECTILE_SPEED, new_proj_x)
    # Deactivate if off screen
    out_of_bounds = jnp.logical_or.reduce(jnp.array([moved_proj_y < 0,moved_proj_x < 0, moved_proj_x > WIDTH]))
    final_proj_y = jnp.where(out_of_bounds, jnp.array(-1), moved_proj_y)
    final_proj_x = jnp.where(out_of_bounds, jnp.array(-1), moved_proj_x)
    final_proj_dir = jnp.where(out_of_bounds, jnp.array(0), new_proj_dir)
    return state._replace(
        player_projectile_x= final_proj_x,
        player_projectile_y= final_proj_y,
        player_projectile_dir=final_proj_dir,
        fired=new_fired
    )
    
@jax.jit
def cooldown_step(
    state
):
    # Cooldown logic: if heat is above 0, decrease cooldown
    new_cooldown = jnp.where(state.cooldown > 0, state.cooldown - 1, state.cooldown)
    # If cooldown is 0 and heat is above 0, reset heat
    new_heat = jnp.where(jnp.logical_and(state.fired,new_cooldown == 0), state.heat +1, state.heat)
    new_heat = jnp.where(jnp.logical_and(jnp.logical_not(state.fired),new_cooldown == 0), jnp.maximum(state.heat-1,0), new_heat)
    new_fired = jnp.where(new_cooldown == 0, jnp.array(0), state.fired)
    overheat = new_heat > MAX_HEAT
    # If overheat, reset heat and set cooldown to COOLDOWN_STEPS
    new_heat = jnp.where(overheat, jnp.array(0), new_heat)
    new_lives = jnp.where(overheat, jnp.maximum(state.player_lives - 1, 0), state.player_lives)
    new_cooldown = jnp.where(new_cooldown==0, COOLDOWN_STEPS, new_cooldown)
    return state._replace(
        heat=new_heat,
        cooldown=new_cooldown,
        player_lives=new_lives,
        fired=new_fired
    )    

@jax.jit
def enemy_projectile_step(
    state
):
    # If projectile is inactive, check for fire opportunity
    can_fire = state.enemy_projectile_y < 0
    
    # Initialize with default values
    chosen_enemy_x = jnp.array(0)
    chosen_enemy_y = jnp.array(-1)  # Default value if no enemies are active
    
    # Check each enemy individually and keep track of the one with largest y
    # Enemy 1
    e1_active = state.enemy_1_y < HEIGHT
    is_better = jnp.logical_and(e1_active, state.enemy_1_y > chosen_enemy_y)
    chosen_enemy_x = jnp.where(is_better, state.enemy_1_x, chosen_enemy_x)
    chosen_enemy_y = jnp.where(is_better, state.enemy_1_y, chosen_enemy_y)
    
    # Enemy 2
    e2_active = state.enemy_2_y < HEIGHT
    is_better = jnp.logical_and(e2_active, state.enemy_2_y > chosen_enemy_y)
    chosen_enemy_x = jnp.where(is_better, state.enemy_2_x, chosen_enemy_x)
    chosen_enemy_y = jnp.where(is_better, state.enemy_2_y, chosen_enemy_y)
    
    # Enemy 3
    e3_active = state.enemy_3_y < HEIGHT
    is_better = jnp.logical_and(e3_active, state.enemy_3_y > chosen_enemy_y)
    chosen_enemy_x = jnp.where(is_better, state.enemy_3_x, chosen_enemy_x)
    chosen_enemy_y = jnp.where(is_better, state.enemy_3_y, chosen_enemy_y)
    
    # Enemy 4
    e4_active = state.enemy_4_y < HEIGHT
    is_better = jnp.logical_and(e4_active, state.enemy_4_y > chosen_enemy_y)
    chosen_enemy_x = jnp.where(is_better, state.enemy_4_x, chosen_enemy_x)
    chosen_enemy_y = jnp.where(is_better, state.enemy_4_y, chosen_enemy_y)
    
    # Enemy 5
    e5_active = state.enemy_5_y < HEIGHT
    is_better = jnp.logical_and(e5_active, state.enemy_5_y > chosen_enemy_y)
    chosen_enemy_x = jnp.where(is_better, state.enemy_5_x, chosen_enemy_x)
    chosen_enemy_y = jnp.where(is_better, state.enemy_5_y, chosen_enemy_y)
    
    # Enemy 6
    e6_active = state.enemy_6_y < HEIGHT
    is_better = jnp.logical_and(e6_active, state.enemy_6_y > chosen_enemy_y)
    chosen_enemy_x = jnp.where(is_better, state.enemy_6_x, chosen_enemy_x)
    chosen_enemy_y = jnp.where(is_better, state.enemy_6_y, chosen_enemy_y)
        
    # Only proceed if we have an active enemy
    has_active_enemy = chosen_enemy_y >= 0

    # --- New Firing Logic ---
    # Calculate distance-based probability
    distance_x = jnp.abs(state.player_x - chosen_enemy_x)
    
    # Define max probability when player is right under the enemy
    max_prob = FIRE_MAX_PROB 
    
    # Probability decreases linearly with distance
    fire_prob = max_prob * (1 - distance_x / WIDTH)
    fire_prob = jnp.maximum(0, fire_prob)

    # Generate a random number for the firing chance
    random_seed = jnp.mod(state.step_counter, 10000)
    random_chance = jax.random.uniform(jax.random.PRNGKey(random_seed), shape=())

    fire_action = random_chance < fire_prob
    
    effective_spawn = jnp.logical_and.reduce(jnp.array([fire_action, can_fire, has_active_enemy]))
    
    # Spawn projectile at the chosen enemy's position
    new_proj_x = jnp.where(effective_spawn, chosen_enemy_x + ENEMY_SIZE[0]//2, state.enemy_projectile_x)
    new_proj_y = jnp.where(effective_spawn, chosen_enemy_y + ENEMY_SIZE[1], state.enemy_projectile_y)
    new_proj_dir = jnp.where(effective_spawn, 1, state.enemy_projectile_dir)  # Moving down
    
    # Move projectile if active
    moving = new_proj_y >= 0
     # Check if this is a special stage (every third stage: 2, 5, 8, etc.)
    # Since current_stage is 0-indexed (0=stage 1, 1=stage 2), we need stages where (current_stage + 1) % 3 == 2
    is_special_stage = jnp.equal(jnp.mod(state.current_stage + 1, 4), 0)
    
    # Check if projectile is near player's y-level
    near_player_level = jnp.logical_and(
        new_proj_y >= PLAYER_Y - 5,  # Within 20 pixels above player
        new_proj_y <= PLAYER_Y + 5       # Not past player
    )
    
    # Should we apply horizontal tracking?
    should_track = jnp.logical_and(is_special_stage, near_player_level)
    
    # Calculate direction toward player (left=-1, right=1)
    player_direction = jnp.sign(state.player_x - new_proj_x)
    
    # Apply vertical movement
    moved_proj_y = jnp.where(jnp.logical_and(moving,should_track), PLAYER_Y, new_proj_y + new_proj_dir * ENEMY_PROJECTILE_SPEED)
    
    # Apply horizontal movement only if tracking is enabled
    moved_proj_x = jnp.where(
        jnp.logical_and(should_track, moving),
        new_proj_x + player_direction * (ENEMY_PROJECTILE_SPEED/2),  # Move 2 pixels toward player
        new_proj_x
    )
    
    # Deactivate if off screen (below screen height)
    final_proj_y = jnp.where(moved_proj_y > HEIGHT, -1, moved_proj_y)
    final_proj_x = jnp.where(moved_proj_y > HEIGHT, -1, moved_proj_x)
    final_proj_dir = jnp.where(moved_proj_y > HEIGHT, 0, new_proj_dir)
    
    # Check for collision with player 
    player_hit = check_collision(
        final_proj_x, final_proj_y, 
        state.player_x, PLAYER_Y, 
        PLAYER_SIZE[0], PLAYER_SIZE[1]
    )
    
    # If hit player, deactivate projectile and reduce player lives
    final_proj_y = jnp.where(player_hit, -1, final_proj_y)
    final_proj_x = jnp.where(player_hit, -1, final_proj_x)
    final_proj_dir = jnp.where(player_hit, 0, final_proj_dir)
    new_lives = jnp.where(player_hit, state.player_lives - 1, state.player_lives)
    
    return state._replace(
        enemy_projectile_x=final_proj_x,
        enemy_projectile_y=final_proj_y,
        enemy_projectile_dir=final_proj_dir,
        player_lives=new_lives
    )
    
@jax.jit
def enemy_step(state):     
    occupied_y = state.occupied_y
    # Track if any enemy has moved down this frame
    has_moved_down = jnp.array(0)

    allow_y_movement = jnp.equal(jnp.mod(state.step_counter, 70), 0)
    
    def move_enemy_x(x, dir, linked_enemy_x=WIDTH+1):
        # If at left border, go right; if at right border, go left
        at_left = jnp.greater_equal(0, x)
        at_right = jnp.greater_equal(x, 160 - int(ENEMY_SIZE[0]/2))
        new_dir = jnp.where(at_left, 1, jnp.where(at_right, -1, dir))

        # check for linked enemy collision
        collision = jnp.logical_not(jnp.logical_or(x > linked_enemy_x + int(ENEMY_SIZE[0]/2), x < linked_enemy_x - int(ENEMY_SIZE[0]/2)))
        # If collision, reverse direction
        new_dir = jnp.where(collision, -new_dir, new_dir)

        # Randomly reverse direction
        check_interval = 50 + jnp.mod(x * 7, 50)  # Enemy 1: every 32 frames, Enemy 2: every 39 frames, etc.
        should_check_random = jnp.equal(jnp.mod(state.step_counter, check_interval), 0)
        random_seed = jnp.mod(state.step_counter + x, 10000)
        random_chance = jax.random.uniform(jax.random.PRNGKey(random_seed), shape=())
        should_reverse = jnp.logical_and(should_check_random, random_chance < 0.5)  # Higher chance but less frequent


        can_reverse = jnp.logical_not(jnp.logical_or.reduce(jnp.array([at_left, at_right, collision])))
        new_dir = jnp.where(jnp.logical_and(should_reverse, can_reverse), -new_dir, new_dir)
        new_x = jnp.clip(x + new_dir * SPEED, 0, 160 - int(ENEMY_SIZE[0]/2))
        return new_x, new_dir

    def move_enemy_y(y, occupied_y, has_moved, linked_enemy_lives=False):
        # Check if enemy is inactive (outside screen)
        is_inactive = jnp.greater_equal(y, HEIGHT)
        
        # Check if it's at one of the defined row positions
        matches = jnp.array(ENEMY_Y_POSITIONS) == y
        has_match = jnp.any(matches)
        idx = jnp.argmax(matches)  # Returns 0 if no match
        
        can_spawn_more = jnp.less(state.enemies_spawned_this_stage, 10)


        # Determine which action to take - only move down if no other enemy has moved
        should_spawn = jnp.logical_and.reduce(jnp.array([
            jnp.logical_and(is_inactive, occupied_y[0] == 0),
            jnp.logical_and(has_moved == 0, allow_y_movement),
            jnp.logical_not(linked_enemy_lives),
            can_spawn_more
        ]))
        
        should_move_down = jnp.logical_and(
            jnp.logical_and(
                has_match, 
                jnp.logical_and(idx < 2, occupied_y[idx + 1] == 0)
            ),
            jnp.logical_and(has_moved == 0, allow_y_movement)
        )
        
        # Define actions as separate functions
        def spawn():
            new_occupied = occupied_y.at[0].set(1)
            # No downward movement occurred
            # Return the random x as well
            return ENEMY_Y_POSITIONS[0], new_occupied, jnp.array(1), jnp.array(1)
        
        def move_down():
            # Clear current row, mark next row
            new_occupied = occupied_y.at[idx].set(0).at[idx + 1].set(1)
            # Use jnp.take instead of direct indexing for JAX compatibility
            next_position = jnp.take(jnp.array(ENEMY_Y_POSITIONS), idx + 1)
            # Mark that a movement has occurred
            # Return -1 as x to indicate no x change needed
            return next_position, new_occupied, jnp.array(1), jnp.array(-1)
        
        def no_change():
            # Return -1 as x to indicate no x change needed
            return y, occupied_y, has_moved, jnp.array(-1)
        
        # Apply the appropriate action
        result = jax.lax.cond(
            should_spawn,
            lambda _: spawn(),
            lambda _: jax.lax.cond(
                should_move_down,
                lambda _: move_down(),
                lambda _: no_change(),
                operand=None
            ),
            operand=None
        )
        
        return result
    
    e1_x, e1_dir = move_enemy_x(state.enemy_1_x, state.enemy_1_dir, jnp.where(state.enemy_4_y <= HEIGHT, state.enemy_4_x, WIDTH+1))
    e2_x, e2_dir = move_enemy_x(state.enemy_2_x, state.enemy_2_dir, jnp.where(state.enemy_5_y <= HEIGHT, state.enemy_5_x, WIDTH+1))
    e3_x, e3_dir = move_enemy_x(state.enemy_3_x, state.enemy_3_dir, jnp.where(state.enemy_6_y <= HEIGHT, state.enemy_6_x, WIDTH+1))
    e4_x, e4_dir = move_enemy_x(state.enemy_4_x, state.enemy_4_dir, jnp.where(state.enemy_1_y <= HEIGHT, state.enemy_1_x, WIDTH+1))
    e5_x, e5_dir = move_enemy_x(state.enemy_5_x, state.enemy_5_dir, jnp.where(state.enemy_2_y <= HEIGHT, state.enemy_2_x, WIDTH+1))
    e6_x, e6_dir = move_enemy_x(state.enemy_6_x, state.enemy_6_dir, jnp.where(state.enemy_3_y <= HEIGHT, state.enemy_3_x, WIDTH+1))

    # Pass and update the has_moved_down flag for each enemy
    e1_y, occupied_y, has_moved_down, has_spawned = move_enemy_y(state.enemy_1_y, occupied_y, has_moved_down, jnp.less_equal(state.enemy_4_y, HEIGHT))
    # Update e1_x with random_x if needed
    e1_x = jnp.where(has_spawned >= 0, state.mothership_x, e1_x)
    e1_split = jnp.where(has_spawned == 1, 0, state.enemy_1_split)
    enemy_1_spawned = jnp.where(has_spawned == 1, 1, 0) # Count spawns for enemy 1

    e2_y, occupied_y, has_moved_down, has_spawned = move_enemy_y(state.enemy_2_y, occupied_y, has_moved_down, jnp.less_equal(state.enemy_5_y, HEIGHT))
    e2_x = jnp.where(has_spawned >= 0, state.mothership_x, e2_x)
    e2_split = jnp.where(has_spawned == 1, 0, state.enemy_2_split)
    enemy_2_spawned = jnp.where(has_spawned == 1, 1, 0) # Count spawns for enemy 2


    e3_y, occupied_y, has_moved_down, has_spawned = move_enemy_y(state.enemy_3_y, occupied_y, has_moved_down, jnp.less_equal(state.enemy_6_y, HEIGHT))
    e3_x = jnp.where(has_spawned >= 0, state.mothership_x, e3_x)
    e3_split = jnp.where(has_spawned == 1, 0, state.enemy_3_split)
    enemy_3_spawned = jnp.where(has_spawned == 1, 1, 0) # Count spawns for enemy 3

    total_spawned_this_frame = enemy_1_spawned + enemy_2_spawned + enemy_3_spawned
    new_enemies_spawned_this_stage = state.enemies_spawned_this_stage + total_spawned_this_frame

    
    e4_y, occupied_y, has_moved_down, has_spawned = move_enemy_y(state.enemy_4_y, occupied_y, has_moved_down, True)
    #e4_x = jnp.where(has_spawned >= 0, state.mothership_x, e4_x)
    e4_y = jnp.where(jnp.logical_and(state.enemy_4_y < HEIGHT+1, e1_y < HEIGHT+1), e1_y, e4_y)

    e5_y, occupied_y, has_moved_down, has_spawned = move_enemy_y(state.enemy_5_y, occupied_y, has_moved_down, True)
    #e5_x = jnp.where(has_spawned >= 0, state.mothership_x, e5_x)
    e5_y = jnp.where(jnp.logical_and(state.enemy_5_y < HEIGHT+1, e2_y < HEIGHT+1), e2_y, e5_y)

    e6_y, occupied_y, has_moved_down, has_spawned = move_enemy_y(state.enemy_6_y, occupied_y, has_moved_down, True)
    #e6_x = jnp.where(has_spawned >= 0, state.mothership_x, e6_x)
    e6_y = jnp.where(jnp.logical_and(state.enemy_6_y < HEIGHT+1, e3_y < HEIGHT+1), e3_y, e6_y)

    return state._replace(
        enemy_1_x=e1_x, enemy_1_y=e1_y, enemy_1_dir=e1_dir,
        enemy_2_x=e2_x, enemy_2_y=e2_y, enemy_2_dir=e2_dir,
        enemy_3_x=e3_x, enemy_3_y=e3_y, enemy_3_dir=e3_dir,
        enemy_4_x=e4_x, enemy_4_y=e4_y, enemy_4_dir=e4_dir,
        enemy_5_x=e5_x, enemy_5_y=e5_y, enemy_5_dir=e5_dir,
        enemy_6_x=e6_x, enemy_6_y=e6_y, enemy_6_dir=e6_dir,
        enemy_1_split=e1_split, enemy_2_split=e2_split, enemy_3_split=e3_split,
        occupied_y=occupied_y,
        enemies_spawned_this_stage=new_enemies_spawned_this_stage  # Update spawn count here
    )

@jax.jit
def mothership_step(state):
    def move_mothership(x, dir):
        # If at left border, go right; if at right border, go left
        at_left = jnp.greater_equal(0, x)
        at_right = jnp.greater_equal(x, 160 - MOTHERSHIP_SIZE[0])
        new_dir = jnp.where(at_left, 1, jnp.where(at_right, -1, dir))
        new_x = jnp.clip(x + new_dir * SPEED, 0, 160 - MOTHERSHIP_SIZE[0])
        return new_x, new_dir

    # Move mothership left/right, clamp to screen
    mothership_x, mothership_dir = move_mothership(state.mothership_x, state.mothership_dir)
    return state._replace(mothership_x=mothership_x, mothership_dir=mothership_dir)

@jax.jit
def check_collision(px, py, ex, ey, ew, eh):
    # Returns True if (px, py) is inside the enemy box
    return jnp.logical_and(
        jnp.logical_and(px >= ex, px < ex + ew),
        jnp.logical_and(py >= ey, py < ey + eh)
    )

class JaxAssault(JaxEnvironment[AssaultState, AssaultObservation, AssaultInfo, AssaultConstants]):

    def __init__(self):
        super().__init__()
        self.frameskip = 1
        self.frame_stack_size = 1
        self.action_set = {NOOP, FIRE, RIGHT, LEFT, RIGHTFIRE, LEFTFIRE}
        self.reward_funcs = None
        self.occupied_y = jnp.array([0, 0, 0])
        self.renderer = Renderer_AtraJaxisAssault()

    def action_space(self) -> spaces.Discrete:
        """
        Returns the action space of the environment.
        """
        return spaces.Discrete(len(self.action_set))
    
    def observation_space(self) -> spaces.Dict:
        """
        Returns the observation space of the environment.
        """
        # Return a box space representing the stacked frames
        EntityDict = spaces.Dict(
               {
                   "x": spaces.Box(low=-1, high=211, shape=(), dtype=jnp.int32),
                   "y": spaces.Box(low=-1, high=211, shape=(), dtype=jnp.int32),
                   "width": spaces.Box(low=-1, high=211, shape=(), dtype=jnp.int32),
                   "height": spaces.Box(low=-1, high=211, shape=(), dtype=jnp.int32),
                   "visibility": spaces.Box(low=-1, high=1, shape=(), dtype=jnp.int32),
               }
           )

        return spaces.Dict({
           "player": EntityDict,
            "mothership": EntityDict,
            "enemy_1": EntityDict,
            "enemy_2": EntityDict,
            "enemy_3": EntityDict,
            "enemy_4": EntityDict,
            "enemy_5": EntityDict,
            "enemy_6": EntityDict,
            "enemy_projectile": EntityDict,
            "lives": spaces.Box(low=0, high=MAX_LIVES, shape=(), dtype=jnp.int32),
            "score": spaces.Box(low=0, high=jnp.iinfo(jnp.int32).max, shape=(), dtype=jnp.int32),

        })

    def reset(self, key: chex.PRNGKey) -> AssaultState:
        # Minimal state initialization
        state = AssaultState(
            player_x=jnp.array(80).astype(jnp.int32),
            player_speed=jnp.array(0).astype(jnp.int32),
            enemy_projectile_x=jnp.array(0).astype(jnp.int32),
            enemy_projectile_y=jnp.array(-1).astype(jnp.int32),
            enemy_projectile_dir=jnp.array(0).astype(jnp.int32),
            mothership_x=jnp.array(64).astype(jnp.int32),
            mothership_dir=jnp.array(1).astype(jnp.int32),
            enemy_1_x=jnp.array(-1).astype(jnp.int32),
            enemy_1_y=jnp.array(HEIGHT+1).astype(jnp.int32),
            enemy_1_dir=jnp.array(1).astype(jnp.int32),
            enemy_1_split=jnp.array(0).astype(jnp.int32),
            enemy_2_x=jnp.array(-1).astype(jnp.int32),
            enemy_2_y=jnp.array(HEIGHT+1).astype(jnp.int32),
            enemy_2_dir=jnp.array(1).astype(jnp.int32),
            enemy_2_split=jnp.array(0).astype(jnp.int32),
            enemy_3_x=jnp.array(-1).astype(jnp.int32),
            enemy_3_y=jnp.array(HEIGHT+1).astype(jnp.int32),
            enemy_3_dir=jnp.array(1).astype(jnp.int32),
            enemy_3_split=jnp.array(0).astype(jnp.int32),
            enemy_4_x=jnp.array(-1).astype(jnp.int32),
            enemy_4_y=jnp.array(HEIGHT+1).astype(jnp.int32),
            enemy_4_dir=jnp.array(1).astype(jnp.int32),
            enemy_5_x=jnp.array(-1).astype(jnp.int32),
            enemy_5_y=jnp.array(HEIGHT+1).astype(jnp.int32),
            enemy_5_dir=jnp.array(1).astype(jnp.int32),
            enemy_6_x=jnp.array(-1).astype(jnp.int32),
            enemy_6_y=jnp.array(HEIGHT+1).astype(jnp.int32),
            enemy_6_dir=jnp.array(1).astype(jnp.int32),
            player_projectile_x=jnp.array(-1).astype(jnp.int32),
            player_projectile_y=jnp.array(-1).astype(jnp.int32),
            player_projectile_dir=jnp.array(0).astype(jnp.int32),
            score=jnp.array(0).astype(jnp.int32),
            player_lives=jnp.array(MAX_LIVES).astype(jnp.int32),
            heat=jnp.array(0).astype(jnp.int32),
            stage=jnp.array(1).astype(jnp.int32),
            buffer=jnp.array(0).astype(jnp.int32),
            obs_stack=None,
            occupied_y=jnp.array([0, 0, 0]),
            step_counter=jnp.array(0).astype(jnp.int32),
            enemies_killed=jnp.array(0).astype(jnp.int32),
            current_stage=jnp.array(0).astype(jnp.int32),
            enemies_spawned_this_stage=jnp.array(0).astype(jnp.int32),
            enemies_invisible=jnp.array(0).astype(jnp.int32),
            cooldown=jnp.array(0).astype(jnp.int32),
            fired=jnp.array(0).astype(jnp.int32)
        )
        obs = self._get_observation(state)
        def expand_and_copy(x):
            x_expanded = jnp.expand_dims(x, axis=0)
            return jnp.concatenate([x_expanded] * self.frame_stack_size, axis=0)
        obs_stack = jax.tree.map(expand_and_copy, obs)
        state = state._replace(obs_stack=obs_stack)
        return  obs_stack, state

    @partial(jax.jit, static_argnums=(0,))
    def step(self, state: AssaultState, action: chex.Array) -> Tuple[AssaultState, AssaultObservation, float, bool, AssaultInfo]:
        # Player step
        new_state = player_step(state, action)

        new_state = player_projectile_step(new_state,action)
        new_state = enemy_projectile_step(new_state)
        new_state = enemy_step(new_state)
        new_state = mothership_step(new_state)
        new_state = cooldown_step(new_state)
        occupied_y = new_state.occupied_y

        player_proj_active = jnp.greater_equal(new_state.player_projectile_y, 0)
        enemy_proj_active = jnp.greater_equal(new_state.enemy_projectile_y, 0)
        enemy_proj_lateral = jnp.equal(new_state.enemy_projectile_y, PLAYER_Y)  # Only lateral projectiles

        enemy_proj_horizontal_dir = jnp.sign(state.player_x - new_state.enemy_projectile_x)
        player_proj_horizontal_dir = jnp.sign(new_state.player_projectile_dir)

        enemy_proj_prev_x = new_state.enemy_projectile_x - enemy_proj_horizontal_dir * (ENEMY_PROJECTILE_SPEED/2)  # Enemy was 2 pixels away in opposite direction
        player_proj_prev_x = new_state.player_projectile_x - player_proj_horizontal_dir * PLAYER_PROJECTILE_SPEED

        # Calculate previous distances
        prev_distance = player_proj_prev_x - enemy_proj_prev_x
        current_distance = new_state.player_projectile_x - new_state.enemy_projectile_x
        prev_sign = jnp.sign(prev_distance)
        current_sign = jnp.sign(current_distance)
        have_intersected = jnp.not_equal(prev_sign, current_sign)

        projectiles_intersecting = jnp.logical_and.reduce(jnp.array([
            player_proj_active,
            enemy_proj_active,
            enemy_proj_lateral,
            have_intersected,      # X distance changed sign (crossed horizontally)
        ]))
        
        projectile_collision = jnp.logical_and.reduce(jnp.array([
            player_proj_active,
            enemy_proj_active,
            enemy_proj_lateral,  # Only allow collision when enemy projectile is lateral
            check_collision(
                new_state.player_projectile_x, new_state.player_projectile_y,
                new_state.enemy_projectile_x, new_state.enemy_projectile_y,
                4, 4  # Collision box size
            )
        ]))

        new_player_proj_x = jnp.where(projectiles_intersecting, -1, new_state.player_projectile_x)
        new_player_proj_y = jnp.where(projectiles_intersecting, -1, new_state.player_projectile_y)
        new_player_proj_dir = jnp.where(projectiles_intersecting, 0, new_state.player_projectile_dir)
        
        new_enemy_proj_x = jnp.where(projectiles_intersecting, -1, new_state.enemy_projectile_x)
        new_enemy_proj_y = jnp.where(projectiles_intersecting, -1, new_state.enemy_projectile_y)
        new_enemy_proj_dir = jnp.where(projectiles_intersecting, 0, new_state.enemy_projectile_dir)

        def split_condition(stage):
            return stage >= 4

        def kill_enemy(arr):
            ex, ey, ew, eh, proj_x, proj_y, occupied_y, linked_y = arr
            hit = check_collision(proj_x, proj_y, ex, ey, ew, eh)
            matches = jnp.array(ENEMY_Y_POSITIONS) == ey
            has_match = jnp.any(matches)
            idx = jnp.argmax(matches)
            
            new_occupied_y = jax.lax.cond(
                jnp.logical_and.reduce(jnp.array([hit, has_match, linked_y > HEIGHT])), 
                lambda _: occupied_y.at[idx].set(0), 
                lambda _: occupied_y, 
                operand=None
            )

            new_ex = jnp.where(hit, -1, ex)
            new_ey = jnp.where(hit, HEIGHT+1, ey)
            return new_ex, new_ey, hit, new_occupied_y
        
        was_split = False
        # Function to split enemy into two
        def split_enemy(arr):
            ex, ey, ew, eh, proj_x, proj_y, occupied_y, _ = arr
            hit = check_collision(proj_x, proj_y, ex, ey, ew, eh)
            new_ex = jnp.where(hit, ex-ENEMY_SIZE[0], ex)
            
            return new_ex, ey, hit, occupied_y
        def spawn_enemy(arr):
            ex,ey = arr[:2]
            new_ex = jnp.where(ex+3 >= WIDTH, WIDTH, ex+ENEMY_SIZE[0])
            new_ey = ey
            matches = jnp.array(ENEMY_Y_POSITIONS) == ey
            idx = jnp.argmax(matches)
            new_occupied_y = occupied_y.at[idx].set(occupied_y[idx]+1)

            return new_ex, new_ey, False, new_occupied_y

        splitting_enemies = split_condition(state.current_stage)

        # Enemy 1
        arg_1 = [new_state.enemy_1_x, new_state.enemy_1_y, ENEMY_SIZE[0], ENEMY_SIZE[1], new_state.player_projectile_x, new_state.player_projectile_y, occupied_y, new_state.enemy_4_y]
        e1_x, e1_y, hit1, occupied_y = jax.lax.cond(jnp.logical_and(splitting_enemies, jnp.logical_not(state.enemy_1_split)),
                                                    split_enemy,
                                                    kill_enemy, 
                                                    operand = arg_1)
        e1_split = jnp.where(jnp.logical_and(hit1, e1_y < HEIGHT+1), 1, 0)
        # Enemy 2
        arg2 = [new_state.enemy_2_x, new_state.enemy_2_y, ENEMY_SIZE[0], ENEMY_SIZE[1], new_state.player_projectile_x, new_state.player_projectile_y, occupied_y, new_state.enemy_5_y]
        e2_x, e2_y, hit2, occupied_y = jax.lax.cond(jnp.logical_and(splitting_enemies, jnp.logical_not(state.enemy_2_split)),
                                                    split_enemy,
                                                    kill_enemy,
                                                    operand=arg2)
        e2_split = jnp.where(jnp.logical_and(hit2, e2_y < HEIGHT+1), 1, 0)
        # Enemy 3
        arg3 = [new_state.enemy_3_x, new_state.enemy_3_y, ENEMY_SIZE[0], ENEMY_SIZE[1], new_state.player_projectile_x, new_state.player_projectile_y, occupied_y, new_state.enemy_6_y]
        e3_x, e3_y, hit3, occupied_y = jax.lax.cond(jnp.logical_and(splitting_enemies, jnp.logical_not(state.enemy_3_split)),
                                                    split_enemy,
                                                    kill_enemy,
                                                    operand=arg3)
        e3_split = jnp.where(jnp.logical_and(hit3,e3_y < HEIGHT+1), 1, 0)
        was_split = jnp.logical_or.reduce(jnp.array([e1_split, e2_split, e3_split]))
        # Enemy 4
        xy4 = jnp.array([new_state.enemy_4_x, new_state.enemy_4_y])
        spawn4 = jnp.array([e1_x, e1_y])
        arr4 = jnp.where(jnp.logical_and(splitting_enemies, jnp.logical_and(hit1, was_split)), spawn4, xy4)
        arg4 = [arr4[0], arr4[1], ENEMY_SIZE[0], ENEMY_SIZE[1], new_state.player_projectile_x, new_state.player_projectile_y, occupied_y, e1_y]
        
        e4_x, e4_y, hit4, occupied_y = jax.lax.cond(jnp.logical_and(hit1, was_split),
                                                    spawn_enemy,
                                                    kill_enemy,
                                                    operand=arg4)
        # Enemy 5

        xy5 = jnp.array([new_state.enemy_5_x, new_state.enemy_5_y])
        spawn5 = jnp.array([e2_x, e2_y])
        arr5 = jnp.where(jnp.logical_and(splitting_enemies, jnp.logical_and(hit2, was_split)), spawn5, xy5)
        arg5 = [arr5[0], arr5[1], ENEMY_SIZE[0], ENEMY_SIZE[1], new_state.player_projectile_x, new_state.player_projectile_y, occupied_y, e2_y]
        e5_x, e5_y, hit5, occupied_y = jax.lax.cond(jnp.logical_and(hit2, was_split),
                                                    spawn_enemy,
                                                    kill_enemy,
                                                    operand=arg5)
        # Enemy 6
        xy6 = jnp.array([new_state.enemy_6_x, new_state.enemy_6_y])
        spawn6 = jnp.array([e3_x, e3_y])
        arr6 = jnp.where(jnp.logical_and(splitting_enemies, jnp.logical_and(hit3, was_split)), spawn6, xy6)
        arg6 = [arr6[0], arr6[1], ENEMY_SIZE[0], ENEMY_SIZE[1], new_state.player_projectile_x, new_state.player_projectile_y, occupied_y, e3_y]
        e6_x, e6_y, hit6, occupied_y = jax.lax.cond(jnp.logical_and(hit3, was_split),
                                                    spawn_enemy,
                                                    kill_enemy,
                                                    operand=arg6)

        
        # If any enemy was hit, remove projectile
        any_hit = hit1 | hit2 | hit3 | hit4 | hit5 | hit6
        
        new_player_proj_x = jnp.where(any_hit, -1, new_state.player_projectile_x)
        new_player_proj_y = jnp.where(any_hit, -1, new_state.player_projectile_y)
        new_player_proj_dir = jnp.where(any_hit, 0, new_state.player_projectile_dir)


        # Increase score for each enemy hit (e.g., +1 per enemy)
        score_incr = hit1.astype(jnp.int32) + hit2.astype(jnp.int32) + hit3.astype(jnp.int32) + \
                    hit4.astype(jnp.int32) + hit5.astype(jnp.int32) + hit6.astype(jnp.int32)
        
        enemy_1_killed = jnp.logical_and(hit1, jnp.logical_not(state.enemy_1_split))
        enemy_2_killed = jnp.logical_and(hit2, jnp.logical_not(state.enemy_2_split))
        enemy_3_killed = jnp.logical_and(hit3, jnp.logical_not(state.enemy_3_split))

        kills_incr = enemy_1_killed.astype(jnp.int32) + enemy_2_killed.astype(jnp.int32) + enemy_3_killed.astype(jnp.int32)

        
        new_score = state.score + score_incr
        new_enemies_killed = state.enemies_killed + kills_incr
        all_rows_empty = jnp.array_equal(new_state.occupied_y, jnp.array([0, 0, 0]))

        

        #stage_complete = jnp.logical_and(jnp.equal(jnp.mod(new_enemies_killed, 10), 0), (new_enemies_killed > 0))
        stage_complete = jnp.logical_and.reduce(jnp.array([
            jnp.greater(new_enemies_killed, 0),  # Enemies were killed this step
            jnp.equal(jnp.mod(new_enemies_killed, 10), 0),  # Total kills is multiple of 10
            all_rows_empty  # No enemies occupying any row
        ]))
        new_enemies_killed = jnp.where(stage_complete, 0, new_enemies_killed)
        new_enemies_spawned_this_stage = jnp.where(stage_complete, 0, new_state.enemies_spawned_this_stage)
        new_current_stage = jnp.where(stage_complete, state.current_stage + 1, state.current_stage)
        
        invis_action = jax.lax.cond(
            jnp.logical_and(state.current_stage >= 8, state.current_stage <= 11),
            lambda _: jax.random.uniform(jax.random.PRNGKey(state.step_counter), shape=()) < 0.01,
            lambda _: jnp.array(False),
            operand=None
        )
        enemies_invisible = jnp.where(invis_action, jnp.logical_not(state.enemies_invisible), state.enemies_invisible)
        enemies_invisible = jnp.where(stage_complete, jnp.array(0), enemies_invisible)

        new_state = new_state._replace(
            player_projectile_x=new_player_proj_x,
            player_projectile_y=new_player_proj_y,
            player_projectile_dir=new_player_proj_dir,
            enemy_projectile_x=jnp.int32(new_enemy_proj_x),
            enemy_projectile_y=jnp.int32(new_enemy_proj_y),
            enemy_projectile_dir=new_enemy_proj_dir,
            enemy_1_x=e1_x, enemy_1_y=e1_y,
            enemy_1_split=jnp.int32(jnp.logical_or(new_state.enemy_1_split, e1_split)),
            enemy_1_dir=jnp.where(e1_split,-1, new_state.enemy_1_dir),
            enemy_2_x=e2_x, enemy_2_y=e2_y,
            enemy_2_split=jnp.int32(jnp.logical_or(new_state.enemy_2_split,e2_split)),
            enemy_2_dir=jnp.where(e2_split,-1, new_state.enemy_2_dir),
            enemy_3_x=e3_x, enemy_3_y=e3_y,
            enemy_3_split=jnp.int32(jnp.logical_or(new_state.enemy_3_split,e3_split)),
            enemy_3_dir=jnp.where(e3_split,-1, new_state.enemy_3_dir),
            enemy_4_x=e4_x, enemy_4_y=e4_y,
            enemy_4_dir=jnp.where(e1_split,1, new_state.enemy_4_dir),
            enemy_5_x=e5_x, enemy_5_y=e5_y,
            enemy_5_dir=jnp.where(e2_split,1, new_state.enemy_5_dir),
            enemy_6_x=e6_x, enemy_6_y=e6_y,
            enemy_6_dir=jnp.where(e3_split,1, new_state.enemy_6_dir),
            score=new_score,
            enemies_killed=new_enemies_killed,
            current_stage=new_current_stage,
            occupied_y=occupied_y,
            enemies_spawned_this_stage=new_enemies_spawned_this_stage,
            enemies_invisible=enemies_invisible,
            # TODO: update other fields as needed
        )
        

        # Reward: +1 if score increased, -1 if lost life
        reward = jnp.where(new_state.score > state.score, 1.0, 0.0)
        reward = jnp.where(new_state.player_lives < state.player_lives, -1.0, reward)
        done = jnp.greater_equal(0,new_state.player_lives)
        obs = self._get_observation(new_state)
        obs_stack = jax.tree.map(lambda stack, o: jnp.concatenate([stack[1:], jnp.expand_dims(o, axis=0)], axis=0), state.obs_stack, obs)
        new_state = new_state._replace(obs_stack=obs_stack)
        info = AssaultInfo(time=jnp.array(0), all_rewards=jnp.zeros(1))

        # Use jax.debug.print instead of Python's print for JIT compatibility
        # jax.debug.print("Enemy positions:")
        # jax.debug.print("Enemy 1: ({}, {})", state.enemy_1_x, state.enemy_1_y)
        # jax.debug.print("Enemy 2: ({}, {})", state.enemy_2_x, state.enemy_2_y)
        # jax.debug.print("Enemy 3: ({}, {})", state.enemy_3_x, state.enemy_3_y)
        # jax.debug.print("Enemy 4: ({}, {})", state.enemy_4_x, state.enemy_4_y)
        # jax.debug.print("Enemy 5: ({}, {})", state.enemy_5_x, state.enemy_5_y)
        # jax.debug.print("Enemy 6: ({}, {})", state.enemy_6_x, state.enemy_6_y)
        
        # Print occupied_y using jax.debug.print
        # jax.debug.print("Occupied rows: {}", state.occupied_y)
        # jax.debug.print("current_stage: {}", state.current_stage)
        # jax.debug.print("Enemies killed: {}", state.enemies_killed)
        # jax.debug.print("----------------------------------------")

        new_step_counter = jnp.mod(state.step_counter + 1, Y_STEP_DELAY * 100000)
        new_state = new_state._replace(step_counter=new_step_counter)

        return obs_stack, new_state, reward, done, info

    @partial(jax.jit, static_argnums=(0,))
    def _get_observation(self, state: AssaultState) -> AssaultObservation:
        # Build observation from state
        def enemy_entity(x, y):
            return EntityPosition(
                x=x, y=y,
                width=jnp.array(ENEMY_SIZE[0]),
                height=jnp.array(ENEMY_SIZE[1]),
                invisible=jnp.array(0),
            )
        player = EntityPosition(
            x=state.player_x,
            y=jnp.array(PLAYER_Y),
            width=jnp.array(PLAYER_SIZE[0]),
            height=jnp.array(PLAYER_SIZE[1]),
            invisible=jnp.array(0),
        )
        mothership = EntityPosition(
            x=state.mothership_x,
            y=jnp.array(MOTHERSHIP_Y),
            width=jnp.array(MOTHERSHIP_SIZE[0]),
            height=jnp.array(MOTHERSHIP_SIZE[1]),
            invisible=jnp.array(0),
        )
        enemy_projectile=EntityPosition(
                x=state.enemy_projectile_x,
                y=state.enemy_projectile_y,
                width=jnp.array(2),
                height=jnp.array(4),
                invisible=jnp.array(0),
            )
        jax.debug.print("Enemy projectile position: ({}, {})", state.enemy_1_x, state.enemy_1_y)
        return AssaultObservation(
            player=player,
            mothership=mothership,
            enemy_1=enemy_entity(state.enemy_1_x, state.enemy_1_y),
            enemy_2=enemy_entity(state.enemy_2_x, state.enemy_2_y),
            enemy_3=enemy_entity(state.enemy_3_x, state.enemy_3_y),
            enemy_4=enemy_entity(state.enemy_4_x, state.enemy_4_y),
            enemy_5=enemy_entity(state.enemy_5_x, state.enemy_5_y),
            enemy_6=enemy_entity(state.enemy_6_x, state.enemy_6_y),
            enemy_projectile=enemy_projectile,
            lives=state.player_lives,
            score=state.score,
        )

    @partial(jax.jit, static_argnums=(0,))
    def obs_to_flat_array(self, obs: AssaultObservation) -> jnp.ndarray:
        # Flatten all positions and stats into a 1D array
        def flatten_entity(e: EntityPosition):
            jax.debug.print("Flattening entity with length:{}", e.x.reshape(-1).shape[0])
            return jnp.concatenate([e.x.flatten(), e.y.flatten(), e.width.flatten(), e.height.flatten(), e.invisible.flatten()])
        
        flat_list = [
            flatten_entity(obs.player),
            flatten_entity(obs.mothership),
            flatten_entity(obs.enemy_1),
            flatten_entity(obs.enemy_2),
            flatten_entity(obs.enemy_3),
            flatten_entity(obs.enemy_4),
            flatten_entity(obs.enemy_5),
            flatten_entity(obs.enemy_6),
            flatten_entity(obs.enemy_projectile),
            obs.lives.reshape(-1), 
            obs.score.reshape(-1)
        ]
        # jax.debug.print("flat_list lengths: {}", [f.shape for f in flat_list])
        # jax.debug.print("Flattened observation array: {}", jnp.concatenate(flat_list).shape)
        return jnp.concatenate(flat_list)

    def action_space(self) -> spaces.Discrete:
        return spaces.Discrete(len(self.action_set))
    
    
    def image_space(self) -> spaces.Box:
        """Returns the image space for Freeway.
        The image is a RGB image with shape (210, 160, 3).
        """
        return spaces.Box(
            low=0,
            high=255,
            shape=(210, 160, 3),
            dtype=jnp.uint8
        )

    @partial(jax.jit, static_argnums=(0,))
    def _get_info(self, state: AssaultState, all_rewards: chex.Array) -> AssaultInfo:
        return AssaultInfo(time=state.step_counter, all_rewards=all_rewards)

    @partial(jax.jit, static_argnums=(0,))
    def _get_env_reward(self, previous_state: AssaultState, state: AssaultState):
        return (state.player_score - state.enemy_score) - (
            previous_state.player_score - previous_state.enemy_score
        )

    @partial(jax.jit, static_argnums=(0,))
    def _get_all_reward(self, previous_state: AssaultState, state: AssaultState):
        if self.reward_funcs is None:
            return jnp.zeros(1)
        rewards = jnp.array(
            [reward_func(previous_state, state) for reward_func in self.reward_funcs]
        )
        return rewards 

    @partial(jax.jit, static_argnums=(0,))
    def _get_done(self, state: AssaultState) -> bool:
        return jnp.less_equal(state.player_lives, 0)

    def render(self, state: AssaultState) -> jnp.ndarray:
        """Render the game state to a raster image."""
        return self.renderer.render(state)

    @partial(jax.jit, static_argnums=(0,))
    def _get_reward(self, previous_state: AssaultState, current_state: AssaultState) -> chex.Array:
        return current_state.score - previous_state.score

def load_assault_sprites():
    """
    Load all sprites required for Assault rendering.
    Assumes files are named enemy.npy, life.npy, mothership.npy, player.npy
    and are located in sprites/assault relative to this file.
    """
    MODULE_DIR = os.path.dirname(os.path.abspath(__file__))
    SPRITES_DIR = os.path.join(MODULE_DIR, "sprites", "assault")

    background = aj.loadFrame(os.path.join(SPRITES_DIR, "background.npy"), transpose=False)
    enemy = aj.loadFrame(os.path.join(SPRITES_DIR, "enemy_0.npy"), transpose=False)
    #life = aj.loadFrame(os.path.join(SPRITES_DIR, "life.npy"), transpose=True)
    mothership = aj.loadFrame(os.path.join(SPRITES_DIR, "mothership_0.npy"), transpose=False)
    player = aj.loadFrame(os.path.join(SPRITES_DIR, "player.npy"), transpose=False)
    player_projectile = aj.loadFrame(os.path.join(SPRITES_DIR, "player_projectile.npy"), transpose=False)
    enemy_projectile = aj.loadFrame(os.path.join(SPRITES_DIR, "enemy_projectile.npy"), transpose=False)
    enemy_projectile = aj.loadFrame(os.path.join(SPRITES_DIR, "enemy_projectile.npy"), transpose=False)
    enemy_rain = aj.loadFrame(os.path.join(SPRITES_DIR, "proj_wide.npy"), transpose=False)
    enemy_sphere = aj.loadFrame(os.path.join(SPRITES_DIR, "proj_sphere.npy"), transpose=False)
    enemy_projectile_lateral = aj.loadFrame(os.path.join(SPRITES_DIR, "proj_lateral.npy"), transpose=False)
    life = aj.loadFrame(os.path.join(SPRITES_DIR, "life.npy"), transpose=False)
    enemy_tiny = aj.loadFrame(os.path.join(SPRITES_DIR, "enemy_tiny.npy"), transpose=False)

    # Optionally expand dims if you want a batch/frame dimension
    BACKGROUND_SPRITE = jnp.expand_dims(background, axis=0)
    ENEMY_SPRITE = jnp.expand_dims(enemy, axis=0)
    #LIFE_SPRITE = jnp.expand_dims(life, axis=0)
    MOTHERSHIP_SPRITE = jnp.expand_dims(mothership, axis=0)
    PLAYER_SPRITE = jnp.expand_dims(player, axis=0)
    PLAYER_PROJECTILE= jnp.expand_dims(player_projectile, axis=0)
    ENEMY_PROJECTILE = jnp.expand_dims(enemy_projectile, axis=0)
    ENEMY_RAIN = jnp.expand_dims(enemy_rain, axis=0)
    ENEMY_SPHERE = jnp.expand_dims(enemy_sphere, axis=0)
    ENEMY_PROJECTILE_LATERAL = jnp.expand_dims(enemy_projectile_lateral, axis=0)
    LIFE_SPRITE = jnp.squeeze(life)
    ENEMY_TINY = jnp.expand_dims(enemy_tiny, axis=0)

    DIGIT_SPRITES = aj.load_and_pad_digits(
        os.path.join(MODULE_DIR, os.path.join(SPRITES_DIR, "number_{}.npy")),
        num_chars=10,
    )

    return BACKGROUND_SPRITE,ENEMY_SPRITE, MOTHERSHIP_SPRITE, PLAYER_SPRITE, DIGIT_SPRITES, PLAYER_PROJECTILE,ENEMY_PROJECTILE, ENEMY_RAIN, ENEMY_SPHERE, ENEMY_PROJECTILE_LATERAL, LIFE_SPRITE, ENEMY_TINY

class Renderer_AtraJaxisAssault(JAXGameRenderer):
    """JAX-based Assault game renderer, optimized with JIT compilation."""

    def __init__(self):
        (
            self.SPRITE_BG,
            self.SPRITE_ENEMY,
            self.SPRITE_MOTHERSHIP,
            self.SPRITE_PLAYER,
            self.DIGIT_SPRITES,
            self.PLAYER_PROJECTILE,
            self.ENEMY_PROJECTILE,
            self.ENEMY_RAIN,
            self.ENEMY_SPHERE,
            self.ENEMY_PROJECTILE_LATERAL,
            self.LIFE_SPRITE,
            self.ENEMY_TINY
        ) = load_assault_sprites()  # You need to implement this in atraJaxis

    @partial(jax.jit, static_argnums=(0,))
    def apply_color_transform(self, sprite, stage):
        """Apply a color transformation by permuting RGB channels based on stage."""
        # Get the number of channels
        num_channels = sprite.shape[-1]
        
        # Extract channels
        r = sprite[..., 0]
        g = sprite[..., 1]
        b = sprite[..., 2]
        
        # Handle alpha channel if present
        has_alpha = num_channels >= 4
        alpha = jnp.ones_like(r) if not has_alpha else sprite[..., 3]
        
        # Use modulo to cycle through 4 permutation patterns (0-3)
        stage_mod = jnp.mod(stage, 4)
        
        # Use conditional logic with 4 color patterns
        final_r = jnp.where(stage_mod == 0, r, 
                    jnp.where(stage_mod == 1, g, 
                    jnp.where(stage_mod == 2, b, g)))
        
        final_g = jnp.where(stage_mod == 0, g, 
                    jnp.where(stage_mod == 1, r, 
                    jnp.where(stage_mod == 2, g, b)))
        
        final_b = jnp.where(stage_mod == 0, b, 
                    jnp.where(stage_mod == 1, b, 
                    jnp.where(stage_mod == 2, r, r)))
        
        # Stack channels back together with alpha if it exists
        if has_alpha:
            return jnp.stack([final_r, final_g, final_b, alpha], axis=-1).astype(jnp.uint8)
        else:
            return jnp.stack([final_r, final_g, final_b], axis=-1).astype(jnp.uint8)
        
    @partial(jax.jit, static_argnums=(0,))
    def render(self, state):
        """
        Renders the current Assault game state using JAX operations.

        Args:
            state: An AssaultState object containing the current game state.

        Returns:
            A JAX array representing the rendered frame.
        """
        raster = jnp.zeros((HEIGHT, WIDTH, 3), dtype=jnp.uint8)

        # last minute change to make render work with newest upstream version without changing all 12 calls
        def render_at(raster, y, x, frame):
            return aj.render_at(raster, x, y, frame)
        
        # Render background
        frame_bg = aj.get_sprite_frame(self.SPRITE_BG, 0)
        raster = render_at(raster, 0, 0, frame_bg)

        # Render mothership
        frame_mothership = aj.get_sprite_frame(self.SPRITE_MOTHERSHIP, 0)
        raster = render_at(raster, MOTHERSHIP_Y, state.mothership_x, frame_mothership)

        # Render player
        frame_player = aj.get_sprite_frame(self.SPRITE_PLAYER, 0)
        raster = render_at(raster, PLAYER_Y, state.player_x, frame_player)

        # Render enemies (unrolled manually for JIT compatibility)
        frame_enemy_original = aj.get_sprite_frame(self.SPRITE_ENEMY, 0)
        frame_enemy = self.apply_color_transform(frame_enemy_original, state.current_stage)
        frame_enemy_tiny_original = aj.get_sprite_frame(self.ENEMY_TINY, 0)
        frame_enemy_tiny = self.apply_color_transform(frame_enemy_tiny_original, state.current_stage)

        def render_split_enemy(xy):
            x,y, raster = xy
            should_render = jnp.logical_and(y < HEIGHT+1, jnp.logical_not(state.enemies_invisible))
            return jax.lax.cond(should_render, lambda _: render_at(raster, y, x, frame_enemy_tiny), lambda _: raster, operand=None)
        
        def render_enemy(xy):
            x,y, raster = xy
            should_render = jnp.logical_and(y < HEIGHT+1, jnp.logical_not(state.enemies_invisible))
            return jax.lax.cond(should_render, lambda _: render_at(raster, y, x, frame_enemy), lambda _: raster, operand=None)
        
        def render_tiny_enemy(xy):
            x, y, raster = xy
            should_render = jnp.logical_and(y < HEIGHT+1, jnp.logical_not(state.enemies_invisible))
            return jax.lax.cond(should_render, lambda _: render_at(raster, y, x, frame_enemy_tiny), lambda _: raster, operand=None)

        raster = jax.lax.cond( state.enemy_1_split == 1, render_split_enemy,render_enemy, [state.enemy_1_x,state.enemy_1_y, raster])
        raster = jax.lax.cond( state.enemy_2_split == 1, render_split_enemy,render_enemy, [state.enemy_2_x, state.enemy_2_y, raster])
        raster = jax.lax.cond( state.enemy_3_split == 1, render_split_enemy,render_enemy, [state.enemy_3_x, state.enemy_3_y, raster])

        raster = render_tiny_enemy([state.enemy_4_x, state.enemy_4_y, raster])
        raster = render_tiny_enemy([state.enemy_5_x, state.enemy_5_y, raster])
        raster = render_tiny_enemy([state.enemy_6_x, state.enemy_6_y, raster])        
        self.PLAYER_PROJECTILE_SIDEWAYS = jnp.array([[[[236, 236, 236, 255]]]*7])
        
        # Render player projectile using lax.cond
        def render_player_proj(_):
            
            frame_proj = aj.get_sprite_frame(self.PLAYER_PROJECTILE, 0)
            return render_at(raster, state.player_projectile_y, state.player_projectile_x, frame_proj)
        
        def render_player_proj_sideways(_):
            frame_proj = aj.get_sprite_frame(self.PLAYER_PROJECTILE_SIDEWAYS, 0)
            return render_at(raster, PLAYER_Y+2, state.player_projectile_x, frame_proj)

        def skip_player_proj(_):
            return raster

        raster = jax.lax.cond(
            jnp.logical_and(jnp.greater_equal(state.player_projectile_y, 0),jnp.not_equal(state.player_projectile_y, PLAYER_Y)),
            render_player_proj,
            skip_player_proj,
            operand=None
        )
        raster = jax.lax.cond(
            jnp.equal(state.player_projectile_y, PLAYER_Y),
            render_player_proj_sideways,
            lambda _: raster,
            operand=None
        )
        # Render enemy projectile using lax.cond
        def render_enemy_proj(_):
            is_stage_4 = jnp.equal(jnp.mod(state.current_stage + 1, 4), 0)
            is_stage_3 = jnp.equal(jnp.mod(state.current_stage + 2, 4), 0)
            is_lateral = jnp.equal(state.enemy_projectile_y, PLAYER_Y)
            
            # First, check if it's stage 3, since that takes priority
            def stage3_proj(_):
                return render_at(raster, state.enemy_projectile_y, state.enemy_projectile_x, 
                                aj.get_sprite_frame(self.ENEMY_RAIN, 0))
            
            def other_stages(_):
                # If not stage 3, then check if it's stage 4
                def stage4_proj(_):
                    # For stage 4, check if it's lateral
                    def lateral_proj(_):
                        return render_at(raster, state.enemy_projectile_y, state.enemy_projectile_x,
                                        aj.get_sprite_frame(self.ENEMY_PROJECTILE_LATERAL, 0))
                    
                    def sphere_proj(_):
                        return render_at(raster, state.enemy_projectile_y, state.enemy_projectile_x,
                                        aj.get_sprite_frame(self.ENEMY_SPHERE, 0))
                    
                    return jax.lax.cond(
                        is_lateral,
                        lateral_proj,
                        sphere_proj,
                        operand=None
                    )
                
                def standard_proj(_):
                    return render_at(raster, state.enemy_projectile_y, state.enemy_projectile_x,
                                    aj.get_sprite_frame(self.ENEMY_PROJECTILE, 0))
                
                # Choose between stage 4 logic and standard
                return jax.lax.cond(
                    is_stage_4,
                    stage4_proj,
                    standard_proj,
                    operand=None
                )
            
            # Final choice between stage 3 and other stages
            return jax.lax.cond(
                is_stage_3,
                stage3_proj,
                other_stages,
                operand=None
            )

        def skip_enemy_proj(_):
            return raster
        
        raster = jax.lax.cond(
            jnp.greater_equal(state.enemy_projectile_y, 0),
            render_enemy_proj,
            skip_enemy_proj,
            operand=None
        )

        # Render score (top left)
        score_digits = aj.int_to_digits(state.score, max_digits=4)
        raster = aj.render_label_selective(
            raster, 5, 5, score_digits, self.DIGIT_SPRITES, 0, len(score_digits), spacing=12
        )

        # Render lives (top right)
        lives_digits = aj.int_to_digits(state.player_lives, max_digits=1)
        raster = aj.render_label_selective(
            raster, 5, WIDTH - 20, lives_digits, self.DIGIT_SPRITES, 0, len(lives_digits), spacing=12
        )

        # Render lives (bottom left)
        def lives_fn(i, raster):
            return render_at(raster, LIVES_Y, LIFE_ONE_X + i * LIFE_OFFSET, self.LIFE_SPRITE)
        raster = jax.lax.fori_loop(0, state.player_lives, lives_fn, raster)

        # Render heat bar(bottom right)
        def heat_bar_fn(heat, raster):
            color = (0, 255, 0, 255)
            background_color = (0, 0, 0, 255)
            return aj.render_bar(
                raster, WIDTH-60, LIVES_Y,heat+1,MAX_HEAT+1,48,5,color,background_color
            )
        raster = heat_bar_fn(state.heat, raster)
        return raster
    
if __name__ == "__main__":
    # Initialize Pygame
    pygame.init()
    screen = pygame.display.set_mode((WINDOW_WIDTH, WINDOW_HEIGHT))
    pygame.display.set_caption("Assault Game")
    clock = pygame.time.Clock()

    game = JaxAssault()

    # Create the JAX renderer
    renderer = Renderer_AtraJaxisAssault()

    # Get jitted functions
    jitted_step = jax.jit(game.step)
    jitted_reset = jax.jit(game.reset)

    obs, curr_state = jitted_reset(jax.random.PRNGKey(0))

    # Game loop
    running = True
    frame_by_frame = False
    frameskip = game.frameskip
    counter = 1

    while running:
        game_over = jnp.logical_or(
            jnp.less_equal(curr_state.player_lives, 0),  # Player has 0 or fewer lives
            jnp.greater_equal(curr_state.score, 999999)  # Score reached 999999
        )

        if game_over:
            print(f"Game Over! Final Score: {curr_state.score}, Lives: {curr_state.player_lives}")
            running = True

        for event in pygame.event.get():
            if event.type == pygame.QUIT:
                running = False
            elif event.type == pygame.KEYDOWN:
                if event.key == pygame.K_f:
                    frame_by_frame = not frame_by_frame
            elif event.type == pygame.KEYDOWN or (
                    event.type == pygame.KEYUP and event.key == pygame.K_n
            ):
                if event.key == pygame.K_n and frame_by_frame:
                    if counter % frameskip == 0:
                        action = get_human_action()
                        obs, curr_state, reward, done, info = jitted_step(
                            curr_state, action
                        )

        if not frame_by_frame:
            if counter % frameskip == 0:
                action = get_human_action()
                obs, curr_state, reward, done, info = jitted_step(curr_state, action)

        

        # Render and display
        raster = renderer.render(curr_state)

        update_pygame(screen, raster, 3, WIDTH, HEIGHT)

        counter += 1
        clock.tick(60)

    pygame.quit()<|MERGE_RESOLUTION|>--- conflicted
+++ resolved
@@ -6,12 +6,8 @@
 import jax.numpy as jnp
 import chex
 import pygame
-<<<<<<< HEAD
 import numpy as np
-from gymnax.environments import spaces
-=======
 import jaxatari.spaces as spaces
->>>>>>> 0468a102
 
 from jaxatari.rendering import jax_rendering_utils as aj
 from jaxatari.environment import JaxEnvironment
