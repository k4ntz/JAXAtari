
import os
from functools import partial
from typing import NamedTuple, Tuple
import jax.lax
import jax.numpy as jnp
import chex
import pygame
from gymnax.environments import spaces

from jaxatari.rendering import atraJaxis as aj
from jaxatari.environment import JaxEnvironment

"""
Things that have been implemented:
- Player movement
- Player shooting
- Enemy movement
- Enemy shooting
- Enemy splitting and collision detection
- Mothership movement
- Player lives and score tracking
- Stage progression
- Enemy spawning

Things that need to be implemented:
<<<<<<< HEAD
- Enemy random direction changes Ema
- Enemy invisibility Ema
- Stop spawning enemies when 10 have been spawned Ema
- Delays for enemy projectile firing Ema


- Heat tracking Milan
- Game accurate player projectile movement Milan
- Game over conditions Milan
- Setting correct constants for the game Milan



=======
Emanuele
- Enemy random direction changes
- Enemy invisibility
- Stop spawning enemies when 10 have been spawned
- Delays for enemy projectile firing

Milan
- Heat tracking
- Setting correct constants for the game
- Game over conditions
- Game accurate player projectile movement
>>>>>>> 72613ea7

Things that "should" be implemented:
- Use arrays for enemy positions and states instead of individual variables

Things that could be implemented:
- loading more sprites to be more similar to the original game
- Transition to linking enemy y positions to enemy_index
"""

WIDTH = 160
HEIGHT = 210

NOOP = 0
FIRE = 1
RIGHT = 2
LEFT = 3
RIGHTFIRE = 4
LEFTFIRE = 5

SPEED = 1
MOTHERSHIP_Y = 32
PLAYER_Y = 175
MAX_HEAT = 100
MAX_LIVES = 3
LIVES_Y = 200
LIFE_ONE_X = 25
LIFE_OFFSET = 20

ENEMY_Y_POSITIONS = (64, 96, 128)

PLAYER_SIZE = (8, 8)
ENEMY_SIZE = (16, 8)
Y_STEP_DELAY = 70
MOTHERSHIP_SIZE = (32, 16)

WINDOW_WIDTH = 160 * 3
WINDOW_HEIGHT = 210 * 3

STATE_TRANSLATOR: dict = {
    0: "player_x",
    1: "player_speed",
    2: "enemy_projectile_x",
    3: "enemy_projectile_y",
    4: "enemy_projectile_dir",
    5: "mothership_x",
    6: "enemy_1_x",
    7: "enemy_1_y",
    8: "enemy_1_speed",
    9: "enemy_1_split",
    10: "enemy_2_x",
    11: "enemy_2_y",
    12: "enemy_2_speed",
    13: "enemy_2_split",
    14: "enemy_3_x",
    15: "enemy_3_y",
    16: "enemy_3_speed",
    17: "enemy_3_split",
    18: "enemy_4_x",
    19: "enemy_4_y",
    20: "enemy_4_speed",
    21: "enemy_5_x",
    22: "enemy_5_y",
    23: "enemy_5_speed",
    24: "enemy_6_x",
    25: "enemy_6_y",
    26: "enemy_6_speed",
    27: "player_projectile_x",
    28: "player_projectile_y",
    29: "player_projectile_dir",
    30: "score",
    31: "player_lives",
    32: "bottom_health",
    33: "stage",
    34: "buffer",
}

def get_human_action() -> chex.Array:
    """
    Records if UP or DOWN is being pressed and returns the corresponding action.

    Returns:
        action: int, action taken by the player (LEFT, RIGHT, FIRE, LEFTFIRE, RIGHTFIRE, NOOP).
    """
    keys = pygame.key.get_pressed()
    if keys[pygame.K_a] and keys[pygame.K_SPACE]:
        return jnp.array(LEFTFIRE)
    elif keys[pygame.K_d] and keys[pygame.K_SPACE]:
        return jnp.array(RIGHTFIRE)
    elif keys[pygame.K_a]:
        return jnp.array(LEFT)
    elif keys[pygame.K_d]:
        return jnp.array(RIGHT)
    elif keys[pygame.K_SPACE]:
        return jnp.array(FIRE)
    else:
        return jnp.array(NOOP)

class EntityPosition(NamedTuple):
    x: jnp.ndarray
    y: jnp.ndarray
    width: jnp.ndarray
    height: jnp.ndarray
    invisible: jnp.ndarray

# immutable state container
class AssaultState(NamedTuple):
    player_x: chex.Array
    player_speed: chex.Array
    enemy_projectile_x: chex.Array
    enemy_projectile_y: chex.Array
    enemy_projectile_dir: chex.Array
    mothership_x: chex.Array
    mothership_dir: chex.Array
    enemy_1_x: chex.Array
    enemy_1_y: chex.Array
    enemy_1_dir: chex.Array
    enemy_1_split: chex.Array
    enemy_2_x: chex.Array
    enemy_2_y: chex.Array
    enemy_2_dir: chex.Array
    enemy_2_split: chex.Array
    enemy_3_x: chex.Array
    enemy_3_y: chex.Array
    enemy_3_dir: chex.Array
    enemy_3_split: chex.Array
    enemy_4_x: chex.Array
    enemy_4_y: chex.Array
    enemy_4_dir: chex.Array
    enemy_5_x: chex.Array
    enemy_5_y: chex.Array
    enemy_5_dir: chex.Array
    enemy_6_x: chex.Array
    enemy_6_y: chex.Array
    enemy_6_dir: chex.Array
    player_projectile_x: chex.Array
    player_projectile_y: chex.Array
    player_projectile_dir: chex.Array
    score: chex.Array
    player_lives: chex.Array
    heat: chex.Array
    stage: chex.Array
    buffer: chex.Array
    obs_stack: chex.ArrayTree
    occupied_y: chex.Array
    step_counter: chex.Array
    enemies_killed: chex.Array
    current_stage:  chex.Array
    enemies_spawned_this_stage: chex.Array


class AssaultObservation(NamedTuple):
    player: EntityPosition
    mothership: EntityPosition
    enemy_1: EntityPosition
    enemy_2: EntityPosition
    enemy_3: EntityPosition
    enemy_4: EntityPosition
    enemy_5: EntityPosition
    enemy_6: EntityPosition
    enemy_projectile: EntityPosition
    lives: jnp.ndarray
    score: jnp.ndarray
    


class AssaultInfo(NamedTuple):
    time: jnp.ndarray
    all_rewards: chex.Array

@jax.jit
def player_step(
    state, action: chex.Array
):
    # Minimal: move left/right, clamp to screen
    move_left = jnp.logical_or(action == LEFT, action == LEFTFIRE)
    move_right = jnp.logical_or(action == RIGHT, action == RIGHTFIRE)
    speed = jnp.where(move_left, -SPEED, jnp.where(move_right, SPEED, 0))
    new_x = jnp.clip(state.player_x + speed, 0, 160 - int(PLAYER_SIZE[0]/2))
    return state._replace(
        player_x=new_x,
        player_speed=speed
    )

@jax.jit
def player_projectile_step(
    state, action: chex.Array
):
    # If projectile is inactive, check for fire action to spawn it
    fire_up_action = action == FIRE
    fire_left_action = action == LEFTFIRE
    fire_right_action = action == RIGHTFIRE
    fire_action = fire_up_action + fire_left_action * 2 + fire_right_action * 3
    can_fire = state.player_projectile_y < 0
    fire_action = fire_action * can_fire
    spawn_proj = jnp.logical_and(fire_action>0, can_fire)
    # Spawn at player's current x, just above the player
    spawn_x = jnp.array([state.player_projectile_x, state.player_x, state.player_x + 12, state.player_x - 4])
    spawn_y = jnp.array([state.player_projectile_y, PLAYER_Y - 4, PLAYER_Y, PLAYER_Y])

    new_proj_x = spawn_x[fire_action]
    new_proj_y = spawn_y[fire_action]
    new_proj_dir = jnp.where(spawn_proj, fire_action, state.player_projectile_dir)
    # Move projectile if active
    moving_y = jnp.logical_and(new_proj_y >= 0, new_proj_dir == 1)
    moving_x = jnp.logical_and.reduce(jnp.array([new_proj_x >= 0, new_proj_x <= WIDTH, new_proj_dir > 1]))
    moved_proj_y = jnp.where(moving_y, new_proj_y - 6, new_proj_y)
    x_dir = jnp.where(new_proj_dir == 2, -1, 1)
    moved_proj_x = jnp.where(moving_x, new_proj_x + x_dir * 6, new_proj_x)
    # Deactivate if off screen
    out_of_bounds = jnp.logical_or.reduce(jnp.array([moved_proj_y < 0,moved_proj_x < 0, moved_proj_x > WIDTH]))
    final_proj_y = jnp.where(out_of_bounds, jnp.array(-1), moved_proj_y)
    final_proj_x = jnp.where(out_of_bounds, jnp.array(-1), moved_proj_x)
    final_proj_dir = jnp.where(out_of_bounds, jnp.array(0), new_proj_dir)
    return state._replace(
        player_projectile_x=final_proj_x,
        player_projectile_y=final_proj_y,
        player_projectile_dir=final_proj_dir,
    )
    

@jax.jit
def enemy_projectile_step(
    state
):
    # If projectile is inactive, check for random fire opportunity
    can_fire = state.enemy_projectile_y < 0
    
    # Random chance of firing (1% probability)
    # Note: In a complete implementation, you would use a proper PRNG key
    fire_random = jax.random.uniform(jax.random.PRNGKey(state.step_counter), shape=())
    fire_action = fire_random < 0.05
    #jax.debug.print(f"Can Fire : {can_fire}, Random fire chance: {fire_random}, Fire action: {fire_action}")
    spawn_proj = jnp.logical_and(fire_action, can_fire)
    
    # Initialize with default values
    chosen_enemy_x = jnp.array(0)
    chosen_enemy_y = jnp.array(-1)  # Default value if no enemies are active
    
    # Check each enemy individually and keep track of the one with largest y
    # Enemy 1
    e1_active = state.enemy_1_y < HEIGHT
    is_better = jnp.logical_and(e1_active, state.enemy_1_y > chosen_enemy_y)
    chosen_enemy_x = jnp.where(is_better, state.enemy_1_x, chosen_enemy_x)
    chosen_enemy_y = jnp.where(is_better, state.enemy_1_y, chosen_enemy_y)
    
    # Enemy 2
    e2_active = state.enemy_2_y < HEIGHT
    is_better = jnp.logical_and(e2_active, state.enemy_2_y > chosen_enemy_y)
    chosen_enemy_x = jnp.where(is_better, state.enemy_2_x, chosen_enemy_x)
    chosen_enemy_y = jnp.where(is_better, state.enemy_2_y, chosen_enemy_y)
    
    # Enemy 3
    e3_active = state.enemy_3_y < HEIGHT
    is_better = jnp.logical_and(e3_active, state.enemy_3_y > chosen_enemy_y)
    chosen_enemy_x = jnp.where(is_better, state.enemy_3_x, chosen_enemy_x)
    chosen_enemy_y = jnp.where(is_better, state.enemy_3_y, chosen_enemy_y)
    
    # Enemy 4
    e4_active = state.enemy_4_y < HEIGHT
    is_better = jnp.logical_and(e4_active, state.enemy_4_y > chosen_enemy_y)
    chosen_enemy_x = jnp.where(is_better, state.enemy_4_x, chosen_enemy_x)
    chosen_enemy_y = jnp.where(is_better, state.enemy_4_y, chosen_enemy_y)
    
    # Enemy 5
    e5_active = state.enemy_5_y < HEIGHT
    is_better = jnp.logical_and(e5_active, state.enemy_5_y > chosen_enemy_y)
    chosen_enemy_x = jnp.where(is_better, state.enemy_5_x, chosen_enemy_x)
    chosen_enemy_y = jnp.where(is_better, state.enemy_5_y, chosen_enemy_y)
    
    # Enemy 6
    e6_active = state.enemy_6_y < HEIGHT
    is_better = jnp.logical_and(e6_active, state.enemy_6_y > chosen_enemy_y)
    chosen_enemy_x = jnp.where(is_better, state.enemy_6_x, chosen_enemy_x)
    chosen_enemy_y = jnp.where(is_better, state.enemy_6_y, chosen_enemy_y)
    
    # Only spawn projectile if we have an active enemy
    has_active_enemy = chosen_enemy_y >= 0
    effective_spawn = jnp.logical_and(spawn_proj, has_active_enemy)
    
    # Spawn projectile at the chosen enemy's position
    new_proj_x = jnp.where(effective_spawn, chosen_enemy_x + ENEMY_SIZE[0]//2, state.enemy_projectile_x)
    new_proj_y = jnp.where(effective_spawn, chosen_enemy_y + ENEMY_SIZE[1], state.enemy_projectile_y)
    new_proj_dir = jnp.where(effective_spawn, 1, state.enemy_projectile_dir)  # Moving down
    
    # Move projectile if active
    moving = new_proj_y >= 0
     # Check if this is a special stage (every third stage: 2, 5, 8, etc.)
    # Since current_stage is 0-indexed (0=stage 1, 1=stage 2), we need stages where (current_stage + 1) % 3 == 2
    is_special_stage = jnp.equal(jnp.mod(state.current_stage + 1, 4), 0)
    
    # Check if projectile is near player's y-level
    near_player_level = jnp.logical_and(
        new_proj_y >= PLAYER_Y - 5,  # Within 20 pixels above player
        new_proj_y <= PLAYER_Y + 5       # Not past player
    )
    
    # Should we apply horizontal tracking?
    should_track = jnp.logical_and(is_special_stage, near_player_level)
    
    # Calculate direction toward player (left=-1, right=1)
    player_direction = jnp.sign(state.player_x - new_proj_x)
    
    # Apply vertical movement
    moved_proj_y = jnp.where(jnp.logical_and(moving,should_track), PLAYER_Y, new_proj_y + new_proj_dir * 4)
    
    # Apply horizontal movement only if tracking is enabled
    moved_proj_x = jnp.where(
        jnp.logical_and(should_track, moving),
        new_proj_x + player_direction * 2,  # Move 2 pixels toward player
        new_proj_x
    )
    
    # Deactivate if off screen (below screen height)
    final_proj_y = jnp.where(moved_proj_y > HEIGHT, -1, moved_proj_y)
    final_proj_x = jnp.where(moved_proj_y > HEIGHT, -1, moved_proj_x)
    final_proj_dir = jnp.where(moved_proj_y > HEIGHT, 0, new_proj_dir)
    
    # Check for collision with player 
    player_hit = check_collision(
        final_proj_x, final_proj_y, 
        state.player_x, PLAYER_Y, 
        PLAYER_SIZE[0], PLAYER_SIZE[1]
    )
    
    # If hit player, deactivate projectile and reduce player lives
    final_proj_y = jnp.where(player_hit, -1, final_proj_y)
    final_proj_x = jnp.where(player_hit, -1, final_proj_x)
    final_proj_dir = jnp.where(player_hit, 0, final_proj_dir)
    new_lives = jnp.where(player_hit, state.player_lives - 1, state.player_lives)
    
    return state._replace(
        enemy_projectile_x=final_proj_x,
        enemy_projectile_y=final_proj_y,
        enemy_projectile_dir=final_proj_dir,
        player_lives=new_lives
    )
    
    


@jax.jit
def enemy_step(state):     
    occupied_y = state.occupied_y
    # Track if any enemy has moved down this frame
    has_moved_down = jnp.array(0)

    allow_y_movement = jnp.equal(jnp.mod(state.step_counter, 70), 0)
    
    def move_enemy_x(x, dir, linked_enemy_x=WIDTH+1):
        # If at left border, go right; if at right border, go left
        at_left = jnp.greater_equal(0, x)
        at_right = jnp.greater_equal(x, 160 - int(ENEMY_SIZE[0]/2))
        new_dir = jnp.where(at_left, 1, jnp.where(at_right, -1, dir))
        # check for linked enemy collision
        collision = jnp.logical_not(jnp.logical_or(x > linked_enemy_x + int(ENEMY_SIZE[0]/2), x < linked_enemy_x - int(ENEMY_SIZE[0]/2)))
        # If collision, reverse direction
        new_dir = jnp.where(collision, -new_dir, new_dir)
        new_x = jnp.clip(x + new_dir * SPEED, 0, 160 - int(ENEMY_SIZE[0]/2))
        return new_x, new_dir

    def move_enemy_y(y, occupied_y, has_moved, linked_enemy_lives=False):
        # Check if enemy is inactive (outside screen)
        is_inactive = jnp.greater_equal(y, HEIGHT)
        
        # Check if it's at one of the defined row positions
        matches = jnp.array(ENEMY_Y_POSITIONS) == y
        has_match = jnp.any(matches)
        idx = jnp.argmax(matches)  # Returns 0 if no match
        
        can_spawn_more = jnp.less(state.enemies_spawned_this_stage, 10)


        # Determine which action to take - only move down if no other enemy has moved
        should_spawn = jnp.logical_and.reduce(jnp.array([
            jnp.logical_and(is_inactive, occupied_y[0] == 0),
            jnp.logical_and(has_moved == 0, allow_y_movement),
            jnp.logical_not(linked_enemy_lives),
            can_spawn_more
        ]))
        
        should_move_down = jnp.logical_and(
            jnp.logical_and(
                has_match, 
                jnp.logical_and(idx < 2, occupied_y[idx + 1] == 0)
            ),
            jnp.logical_and(has_moved == 0, allow_y_movement)
        )
        
        # Define actions as separate functions
        def spawn():
            # Generate a random x position between 0 and (160 - ENEMY_SIZE[0]/2)
            # Using hash of the current game state for deterministic randomness
            x_pos = state.mothership_x
            
            # Mark row 0 as occupied and place enemy there
            new_occupied = occupied_y.at[0].set(1)
            # No downward movement occurred
            # Return the random x as well
            return ENEMY_Y_POSITIONS[0], new_occupied, jnp.array(1), jnp.array(1)
        
        def move_down():
            # Clear current row, mark next row
            new_occupied = occupied_y.at[idx].set(0).at[idx + 1].set(1)
            # Use jnp.take instead of direct indexing for JAX compatibility
            next_position = jnp.take(jnp.array(ENEMY_Y_POSITIONS), idx + 1)
            # Mark that a movement has occurred
            # Return -1 as x to indicate no x change needed
            return next_position, new_occupied, jnp.array(1), jnp.array(-1)
        
        def no_change():
            # Return -1 as x to indicate no x change needed
            return y, occupied_y, has_moved, jnp.array(-1)
        
        # Apply the appropriate action
        result = jax.lax.cond(
            should_spawn,
            lambda _: spawn(),
            lambda _: jax.lax.cond(
                should_move_down,
                lambda _: move_down(),
                lambda _: no_change(),
                operand=None
            ),
            operand=None
        )
        
        return result
    
    e1_x, e1_dir = move_enemy_x(state.enemy_1_x, state.enemy_1_dir, jnp.where(state.enemy_4_y <= HEIGHT, state.enemy_4_x, WIDTH+1))
    e2_x, e2_dir = move_enemy_x(state.enemy_2_x, state.enemy_2_dir, jnp.where(state.enemy_5_y <= HEIGHT, state.enemy_5_x, WIDTH+1))
    e3_x, e3_dir = move_enemy_x(state.enemy_3_x, state.enemy_3_dir, jnp.where(state.enemy_6_y <= HEIGHT, state.enemy_6_x, WIDTH+1))
    e4_x, e4_dir = move_enemy_x(state.enemy_4_x, state.enemy_4_dir, jnp.where(state.enemy_1_y <= HEIGHT, state.enemy_1_x, WIDTH+1))
    e5_x, e5_dir = move_enemy_x(state.enemy_5_x, state.enemy_5_dir, jnp.where(state.enemy_2_y <= HEIGHT, state.enemy_2_x, WIDTH+1))
    e6_x, e6_dir = move_enemy_x(state.enemy_6_x, state.enemy_6_dir, jnp.where(state.enemy_3_y <= HEIGHT, state.enemy_3_x, WIDTH+1))

    # Pass and update the has_moved_down flag for each enemy
    e1_y, occupied_y, has_moved_down, has_spawned = move_enemy_y(state.enemy_1_y, occupied_y, has_moved_down, jnp.less_equal(state.enemy_4_y, HEIGHT))
    # Update e1_x with random_x if needed
    e1_x = jnp.where(has_spawned >= 0, state.mothership_x, e1_x)
    e1_split = jnp.where(has_spawned == 1, 0, state.enemy_1_split)
    enemy_1_spawned = jnp.where(has_spawned == 1, 1, 0) # Count spawns for enemy 1

    e2_y, occupied_y, has_moved_down, has_spawned = move_enemy_y(state.enemy_2_y, occupied_y, has_moved_down, jnp.less_equal(state.enemy_5_y, HEIGHT))
    e2_x = jnp.where(has_spawned >= 0, state.mothership_x, e2_x)
    e2_split = jnp.where(has_spawned == 1, 0, state.enemy_2_split)
    enemy_2_spawned = jnp.where(has_spawned == 1, 1, 0) # Count spawns for enemy 2


    e3_y, occupied_y, has_moved_down, has_spawned = move_enemy_y(state.enemy_3_y, occupied_y, has_moved_down, jnp.less_equal(state.enemy_6_y, HEIGHT))
    e3_x = jnp.where(has_spawned >= 0, state.mothership_x, e3_x)
    e3_split = jnp.where(has_spawned == 1, 0, state.enemy_3_split)
    enemy_3_spawned = jnp.where(has_spawned == 1, 1, 0) # Count spawns for enemy 3

    total_spawned_this_frame = enemy_1_spawned + enemy_2_spawned + enemy_3_spawned
    new_enemies_spawned_this_stage = state.enemies_spawned_this_stage + total_spawned_this_frame

    
    e4_y, occupied_y, has_moved_down, has_spawned = move_enemy_y(state.enemy_4_y, occupied_y, has_moved_down, True)
    #e4_x = jnp.where(has_spawned >= 0, state.mothership_x, e4_x)
    e4_y = jnp.where(jnp.logical_and(state.enemy_4_y < HEIGHT+1, e1_y < HEIGHT+1), e1_y, e4_y)

    e5_y, occupied_y, has_moved_down, has_spawned = move_enemy_y(state.enemy_5_y, occupied_y, has_moved_down, True)
    #e5_x = jnp.where(has_spawned >= 0, state.mothership_x, e5_x)
    e5_y = jnp.where(jnp.logical_and(state.enemy_5_y < HEIGHT+1, e2_y < HEIGHT+1), e2_y, e5_y)

    e6_y, occupied_y, has_moved_down, has_spawned = move_enemy_y(state.enemy_6_y, occupied_y, has_moved_down, True)
    #e6_x = jnp.where(has_spawned >= 0, state.mothership_x, e6_x)
    e6_y = jnp.where(jnp.logical_and(state.enemy_6_y < HEIGHT+1, e3_y < HEIGHT+1), e3_y, e6_y)

    return state._replace(
        enemy_1_x=e1_x, enemy_1_y=e1_y, enemy_1_dir=e1_dir,
        enemy_2_x=e2_x, enemy_2_y=e2_y, enemy_2_dir=e2_dir,
        enemy_3_x=e3_x, enemy_3_y=e3_y, enemy_3_dir=e3_dir,
        enemy_4_x=e4_x, enemy_4_y=e4_y, enemy_4_dir=e4_dir,
        enemy_5_x=e5_x, enemy_5_y=e5_y, enemy_5_dir=e5_dir,
        enemy_6_x=e6_x, enemy_6_y=e6_y, enemy_6_dir=e6_dir,
        enemy_1_split=e1_split, enemy_2_split=e2_split, enemy_3_split=e3_split,
        occupied_y=occupied_y,
        enemies_spawned_this_stage=new_enemies_spawned_this_stage  # Update spawn count here
    )

@jax.jit
def mothership_step(state):
    def move_mothership(x, dir):
        # If at left border, go right; if at right border, go left
        at_left = jnp.greater_equal(0, x)
        at_right = jnp.greater_equal(x, 160 - MOTHERSHIP_SIZE[0])
        new_dir = jnp.where(at_left, 1, jnp.where(at_right, -1, dir))
        new_x = jnp.clip(x + new_dir * SPEED, 0, 160 - MOTHERSHIP_SIZE[0])
        return new_x, new_dir

    # Move mothership left/right, clamp to screen
    mothership_x, mothership_dir = move_mothership(state.mothership_x, state.mothership_dir)
    return state._replace(mothership_x=mothership_x, mothership_dir=mothership_dir)


@jax.jit
def check_collision(px, py, ex, ey, ew, eh):
    # Returns True if (px, py) is inside the enemy box
    return jnp.logical_and(
        jnp.logical_and(px >= ex, px < ex + ew),
        jnp.logical_and(py >= ey, py < ey + eh)
    )

class JaxAssault(JaxEnvironment[AssaultState, AssaultObservation, AssaultInfo]):

    def __init__(self):
        super().__init__()
        self.frameskip = 1
        self.frame_stack_size = 4
        self.action_set = {NOOP, FIRE, RIGHT, LEFT, RIGHTFIRE, LEFTFIRE}
        self.reward_funcs = None
        self.occupied_y = jnp.array([0, 0, 0])

    def reset(self) -> AssaultState:
        # Minimal state initialization
        state = AssaultState(
            player_x=jnp.array(80).astype(jnp.int32),
            player_speed=jnp.array(0).astype(jnp.int32),
            enemy_projectile_x=jnp.array(0).astype(jnp.int32),
            enemy_projectile_y=jnp.array(-1).astype(jnp.int32),
            enemy_projectile_dir=jnp.array(0).astype(jnp.int32),
            mothership_x=jnp.array(64).astype(jnp.int32),
            mothership_dir=jnp.array(1).astype(jnp.int32),
            enemy_1_x=jnp.array(-1).astype(jnp.int32),
            enemy_1_y=jnp.array(HEIGHT+1).astype(jnp.int32),
            enemy_1_dir=jnp.array(1).astype(jnp.int32),
            enemy_1_split=jnp.array(0).astype(jnp.int32),
            enemy_2_x=jnp.array(-1).astype(jnp.int32),
            enemy_2_y=jnp.array(HEIGHT+1).astype(jnp.int32),
            enemy_2_dir=jnp.array(1).astype(jnp.int32),
            enemy_2_split=jnp.array(0).astype(jnp.int32),
            enemy_3_x=jnp.array(-1).astype(jnp.int32),
            enemy_3_y=jnp.array(HEIGHT+1).astype(jnp.int32),
            enemy_3_dir=jnp.array(1).astype(jnp.int32),
            enemy_3_split=jnp.array(0).astype(jnp.int32),
            enemy_4_x=jnp.array(-1).astype(jnp.int32),
            enemy_4_y=jnp.array(HEIGHT+1).astype(jnp.int32),
            enemy_4_dir=jnp.array(1).astype(jnp.int32),
            enemy_5_x=jnp.array(-1).astype(jnp.int32),
            enemy_5_y=jnp.array(HEIGHT+1).astype(jnp.int32),
            enemy_5_dir=jnp.array(1).astype(jnp.int32),
            enemy_6_x=jnp.array(-1).astype(jnp.int32),
            enemy_6_y=jnp.array(HEIGHT+1).astype(jnp.int32),
            enemy_6_dir=jnp.array(1).astype(jnp.int32),
            player_projectile_x=jnp.array(-1).astype(jnp.int32),
            player_projectile_y=jnp.array(-1).astype(jnp.int32),
            player_projectile_dir=jnp.array(0).astype(jnp.int32),
            score=jnp.array(0).astype(jnp.int32),
            player_lives=jnp.array(MAX_LIVES).astype(jnp.int32),
            heat=jnp.array(0).astype(jnp.int32),
            stage=jnp.array(1).astype(jnp.int32),
            buffer=jnp.array(0).astype(jnp.int32),
            obs_stack=None,
            occupied_y=jnp.array([0, 0, 0]),
            step_counter=jnp.array(0).astype(jnp.int32),
            enemies_killed=jnp.array(0).astype(jnp.int32),
            current_stage=jnp.array(0).astype(jnp.int32),
            enemies_spawned_this_stage=jnp.array(0).astype(jnp.int32),

        )
        obs = self._get_observation(state)
        def expand_and_copy(x):
            x_expanded = jnp.expand_dims(x, axis=0)
            return jnp.concatenate([x_expanded] * self.frame_stack_size, axis=0)
        obs_stack = jax.tree.map(expand_and_copy, obs)
        state = state._replace(obs_stack=obs_stack)
        return  obs_stack, state

    @partial(jax.jit, static_argnums=(0,))
    def step(self, state: AssaultState, action: chex.Array) -> Tuple[AssaultState, AssaultObservation, float, bool, AssaultInfo]:
        # Player step
        new_state = player_step(state, action)
        # Enemy step (stub)

        

        new_state = player_projectile_step(new_state,action)
        new_state = enemy_projectile_step(new_state)
        new_state = enemy_step(new_state)
        new_state = mothership_step(new_state)

        occupied_y = new_state.occupied_y

        def split_condition(stage):
            return stage > -1

        def kill_enemy(arr):
            ex, ey, ew, eh, proj_x, proj_y, occupied_y, linked_y = arr
            hit = check_collision(proj_x, proj_y, ex, ey, ew, eh)
            matches = jnp.array(ENEMY_Y_POSITIONS) == ey
            has_match = jnp.any(matches)
            idx = jnp.argmax(matches)
            new_occupied_y = jax.lax.cond(
                jnp.logical_and.reduce(jnp.array([hit, has_match, linked_y > HEIGHT])), 
                lambda _: occupied_y.at[idx].set(0), 
                lambda _: occupied_y, 
                operand=None
            )
            new_ex = jnp.where(hit, -1, ex)
            new_ey = jnp.where(hit, HEIGHT+1, ey)
            return new_ex, new_ey, hit, new_occupied_y
        
        was_split = False
        # Function to split enemy into two
        def split_enemy(arr):
            ex, ey, ew, eh, proj_x, proj_y, occupied_y, _ = arr
            hit = check_collision(proj_x, proj_y, ex, ey, ew, eh)
            new_ex = jnp.where(hit, ex-ENEMY_SIZE[0], ex)
            
            return new_ex, ey, hit, occupied_y
        def spawn_enemy(arr):
            ex,ey = arr[:2]
            new_ex = jnp.where(ex+3 >= WIDTH, WIDTH, ex+ENEMY_SIZE[0])
            new_ey = ey
            matches = jnp.array(ENEMY_Y_POSITIONS) == ey
            idx = jnp.argmax(matches)
            new_occupied_y = occupied_y.at[idx].set(occupied_y[idx]+1)

            return new_ex, new_ey, False, new_occupied_y

        splitting_enemies = split_condition(state.current_stage)

        # Enemy 1
        arg_1 = [new_state.enemy_1_x, new_state.enemy_1_y, ENEMY_SIZE[0], ENEMY_SIZE[1], new_state.player_projectile_x, new_state.player_projectile_y, occupied_y, new_state.enemy_4_y]
        e1_x, e1_y, hit1, occupied_y = jax.lax.cond(jnp.logical_and(splitting_enemies, jnp.logical_not(state.enemy_1_split)),
                                                    split_enemy,
                                                    kill_enemy, 
                                                    operand = arg_1)
        e1_split = jnp.where(jnp.logical_and(hit1, e1_y < HEIGHT+1), 1, 0)
        # Enemy 2
        arg2 = [new_state.enemy_2_x, new_state.enemy_2_y, ENEMY_SIZE[0], ENEMY_SIZE[1], new_state.player_projectile_x, new_state.player_projectile_y, occupied_y, new_state.enemy_5_y]
        e2_x, e2_y, hit2, occupied_y = jax.lax.cond(jnp.logical_and(splitting_enemies, jnp.logical_not(state.enemy_2_split)),
                                                    split_enemy,
                                                    kill_enemy,
                                                    operand=arg2)
        e2_split = jnp.where(jnp.logical_and(hit2, e2_y < HEIGHT+1), 1, 0)
        # Enemy 3
        arg3 = [new_state.enemy_3_x, new_state.enemy_3_y, ENEMY_SIZE[0], ENEMY_SIZE[1], new_state.player_projectile_x, new_state.player_projectile_y, occupied_y, new_state.enemy_6_y]
        e3_x, e3_y, hit3, occupied_y = jax.lax.cond(jnp.logical_and(splitting_enemies, jnp.logical_not(state.enemy_3_split)),
                                                    split_enemy,
                                                    kill_enemy,
                                                    operand=arg3)
        e3_split = jnp.where(jnp.logical_and(hit3,e3_y < HEIGHT+1), 1, 0)
        was_split = jnp.logical_or.reduce(jnp.array([e1_split, e2_split, e3_split]))
        # Enemy 4
        xy4 = jnp.array([new_state.enemy_4_x, new_state.enemy_4_y])
        spawn4 = jnp.array([e1_x, e1_y])
        arr4 = jnp.where(jnp.logical_and(splitting_enemies, jnp.logical_and(hit1, was_split)), spawn4, xy4)
        arg4 = [arr4[0], arr4[1], ENEMY_SIZE[0], ENEMY_SIZE[1], new_state.player_projectile_x, new_state.player_projectile_y, occupied_y, new_state.enemy_1_y]
        
        e4_x, e4_y, hit4, occupied_y = jax.lax.cond(jnp.logical_and(hit1, was_split),
                                                    spawn_enemy,
                                                    kill_enemy,
                                                    operand=arg4)
        # Enemy 5

        xy5 = jnp.array([new_state.enemy_5_x, new_state.enemy_5_y])
        spawn5 = jnp.array([e2_x, e2_y])
        arr5 = jnp.where(jnp.logical_and(splitting_enemies, jnp.logical_and(hit2, was_split)), spawn5, xy5)
        arg5 = [arr5[0], arr5[1], ENEMY_SIZE[0], ENEMY_SIZE[1], new_state.player_projectile_x, new_state.player_projectile_y, occupied_y, new_state.enemy_2_y]
        e5_x, e5_y, hit5, occupied_y = jax.lax.cond(jnp.logical_and(hit2, was_split),
                                                    spawn_enemy,
                                                    kill_enemy,
                                                    operand=arg5)
        # Enemy 6
        xy6 = jnp.array([new_state.enemy_6_x, new_state.enemy_6_y])
        spawn6 = jnp.array([e3_x, e3_y])
        arr6 = jnp.where(jnp.logical_and(splitting_enemies, jnp.logical_and(hit3, was_split)), spawn6, xy6)
        arg6 = [arr6[0], arr6[1], ENEMY_SIZE[0], ENEMY_SIZE[1], new_state.player_projectile_x, new_state.player_projectile_y, occupied_y, new_state.enemy_3_y]
        e6_x, e6_y, hit6, occupied_y = jax.lax.cond(jnp.logical_and(hit3, was_split),
                                                    spawn_enemy,
                                                    kill_enemy,
                                                    operand=arg6)

        
        # If any enemy was hit, remove projectile
        any_hit = hit1 | hit2 | hit3 | hit4 | hit5 | hit6
        
        new_proj_x = jnp.where(any_hit, -1, new_state.player_projectile_x)
        new_proj_y = jnp.where(any_hit, -1, new_state.player_projectile_y)
        new_proj_dir = jnp.where(any_hit, 0, new_state.player_projectile_dir)


        # Increase score for each enemy hit (e.g., +1 per enemy)
        score_incr = hit1.astype(jnp.int32) + hit2.astype(jnp.int32) + hit3.astype(jnp.int32) + \
                    hit4.astype(jnp.int32) + hit5.astype(jnp.int32) + hit6.astype(jnp.int32)
        kills_incr = hit1.astype(jnp.int32) + hit2.astype(jnp.int32) + hit3.astype(jnp.int32)

        
        new_score = state.score + score_incr
        new_enemies_killed = state.enemies_killed + kills_incr
        stage_complete = jnp.equal(jnp.mod(new_enemies_killed, 10), 0) & (new_enemies_killed > 0)
        new_enemies_killed = jnp.where(stage_complete, 0, new_enemies_killed)
        new_enemies_spawned_this_stage = jnp.where(stage_complete, 0, new_state.enemies_spawned_this_stage)
        new_current_stage = jnp.where(stage_complete, state.current_stage + 1, state.current_stage)
        
        new_state = new_state._replace(
            player_projectile_x=new_proj_x,
            player_projectile_y=new_proj_y,
            player_projectile_dir=new_proj_dir,
            enemy_1_x=e1_x, enemy_1_y=e1_y,
            enemy_1_split=jnp.logical_or(new_state.enemy_1_split, e1_split),
            enemy_1_dir=jnp.where(e1_split,-1, new_state.enemy_1_dir),
            enemy_2_x=e2_x, enemy_2_y=e2_y,
            enemy_2_split=jnp.logical_or(new_state.enemy_2_split,e2_split),
            enemy_2_dir=jnp.where(e2_split,-1, new_state.enemy_2_dir),
            enemy_3_x=e3_x, enemy_3_y=e3_y,
            enemy_3_split=jnp.logical_or(new_state.enemy_3_split,e3_split),
            enemy_3_dir=jnp.where(e3_split,-1, new_state.enemy_3_dir),
            enemy_4_x=e4_x, enemy_4_y=e4_y,
            enemy_4_dir=jnp.where(e1_split,1, new_state.enemy_4_dir),
            enemy_5_x=e5_x, enemy_5_y=e5_y,
            enemy_5_dir=jnp.where(e2_split,1, new_state.enemy_5_dir),
            enemy_6_x=e6_x, enemy_6_y=e6_y,
            enemy_6_dir=jnp.where(e3_split,1, new_state.enemy_6_dir),
            score=new_score,
            enemies_killed=new_enemies_killed,
            current_stage=new_current_stage,
            occupied_y=occupied_y,
            enemies_spawned_this_stage=new_enemies_spawned_this_stage,
            # TODO: update other fields as needed
        )
        

        # Reward: +1 if score increased, -1 if lost life
        reward = jnp.where(new_state.score > state.score, 1.0, 0.0)
        reward = jnp.where(new_state.player_lives < state.player_lives, -1.0, reward)
        done = jnp.greater_equal(0,new_state.player_lives)
        obs = self._get_observation(new_state)
        obs_stack = jax.tree.map(lambda stack, o: jnp.concatenate([stack[1:], jnp.expand_dims(o, axis=0)], axis=0), state.obs_stack, obs)
        new_state = new_state._replace(obs_stack=obs_stack)
        info = AssaultInfo(time=jnp.array(0), all_rewards=jnp.zeros(1))

        # Use jax.debug.print instead of Python's print for JIT compatibility
        jax.debug.print("Enemy positions:")
        jax.debug.print("Enemy 1: ({}, {})", state.enemy_1_x, state.enemy_1_y)
        jax.debug.print("Enemy 2: ({}, {})", state.enemy_2_x, state.enemy_2_y)
        jax.debug.print("Enemy 3: ({}, {})", state.enemy_3_x, state.enemy_3_y)
        jax.debug.print("Enemy 4: ({}, {})", state.enemy_4_x, state.enemy_4_y)
        jax.debug.print("Enemy 5: ({}, {})", state.enemy_5_x, state.enemy_5_y)
        jax.debug.print("Enemy 6: ({}, {})", state.enemy_6_x, state.enemy_6_y)
        
        # Print occupied_y using jax.debug.print
        jax.debug.print("Occupied rows: {}", state.occupied_y)
        jax.debug.print("current_stage: {}", state.current_stage)
        jax.debug.print("Enemies killed: {}", state.enemies_killed)
        jax.debug.print("----------------------------------------")

        new_step_counter = jnp.mod(state.step_counter + 1, Y_STEP_DELAY * 100000)
        new_state = new_state._replace(step_counter=new_step_counter)

        return obs_stack, new_state, reward, done, info

    @partial(jax.jit, static_argnums=(0,))
    def _get_observation(self, state: AssaultState):
        # Build observation from state
        player = EntityPosition(
            x=state.player_x,
            y=jnp.array(PLAYER_Y),
            width=jnp.array(PLAYER_SIZE[0]),
            height=jnp.array(PLAYER_SIZE[1]),
            invisible=jnp.array(0),
        )
        mothership = EntityPosition(
            x=state.mothership_x,
            y=jnp.array(MOTHERSHIP_Y),
            width=jnp.array(MOTHERSHIP_SIZE[0]),
            height=jnp.array(MOTHERSHIP_SIZE[1]),
            invisible=jnp.array(0),
        )
        def enemy_entity(x, y):
            return EntityPosition(
                x=x, y=y,
                width=jnp.array(ENEMY_SIZE[0]),
                height=jnp.array(ENEMY_SIZE[1]),
                invisible=jnp.array(0),
            )
        enemy_projectile=EntityPosition(
                x=state.enemy_projectile_x,
                y=state.enemy_projectile_y,
                width=jnp.array(2),
                height=jnp.array(4),
                invisible=jnp.array(0),
            )
        return AssaultObservation(
            player=player,
            mothership=mothership,
            enemy_1=enemy_entity(state.enemy_1_x, state.enemy_1_y),
            enemy_2=enemy_entity(state.enemy_2_x, state.enemy_2_y),
            enemy_3=enemy_entity(state.enemy_3_x, state.enemy_3_y),
            enemy_4=enemy_entity(state.enemy_4_x, state.enemy_4_y),
            enemy_5=enemy_entity(state.enemy_5_x, state.enemy_5_y),
            enemy_6=enemy_entity(state.enemy_6_x, state.enemy_6_y),
            enemy_projectile=enemy_projectile,
            lives=state.player_lives,
            score=state.score,
        )

    @partial(jax.jit, static_argnums=(0,))
    def obs_to_flat_array(self, obs: AssaultObservation) -> jnp.ndarray:
        # Flatten all positions and stats into a 1D array
        return jnp.concatenate([
            obs.player.x.flatten(), obs.player.y.flatten(),
            obs.player.width.flatten(), obs.player.height.flatten(),
            obs.mothership.x.flatten(), obs.mothership.y.flatten(),
            obs.enemy_1.x.flatten(), obs.enemy_1.y.flatten(),
            obs.enemy_2.x.flatten(), obs.enemy_2.y.flatten(),
            obs.enemy_3.x.flatten(), obs.enemy_3.y.flatten(),
            obs.enemy_4.x.flatten(), obs.enemy_4.y.flatten(),
            obs.enemy_5.x.flatten(), obs.enemy_5.y.flatten(),
            obs.enemy_6.x.flatten(), obs.enemy_6.y.flatten(),
            obs.enemy_projectile.x.flatten(), obs.enemy_projectile.y.flatten(),
            obs.lives.flatten(), obs.score.flatten()
        ])

    def action_space(self) -> spaces.Discrete:
        return spaces.Discrete(len(self.action_set))
    
    def observation_space(self) -> spaces.Box:
        return spaces.Box(
            low=0,
            high=255,
            shape=None,
            dtype=jnp.uint8,
        )
    
    @partial(jax.jit, static_argnums=(0,))
    def _get_info(self, state: AssaultState, all_rewards: chex.Array) -> AssaultInfo:
        return AssaultInfo(time=state.step_counter, all_rewards=all_rewards)

    @partial(jax.jit, static_argnums=(0,))
    def _get_env_reward(self, previous_state: AssaultState, state: AssaultState):
        return (state.player_score - state.enemy_score) - (
            previous_state.player_score - previous_state.enemy_score
        )

    @partial(jax.jit, static_argnums=(0,))
    def _get_all_reward(self, previous_state: AssaultState, state: AssaultState):
        if self.reward_funcs is None:
            return jnp.zeros(1)
        rewards = jnp.array(
            [reward_func(previous_state, state) for reward_func in self.reward_funcs]
        )
        return rewards 

    @partial(jax.jit, static_argnums=(0,))
    def _get_done(self, state: AssaultState) -> bool:
        return jnp.logical_or(
            jnp.greater_equal(state.player_score, 20),
            jnp.greater_equal(state.enemy_score, 20),
        )
    


def load_assault_sprites():
    """
    Load all sprites required for Assault rendering.
    Assumes files are named enemy.npy, life.npy, mothership.npy, player.npy
    and are located in sprites/assault relative to this file.
    """
    MODULE_DIR = os.path.dirname(os.path.abspath(__file__))
    SPRITES_DIR = os.path.join(MODULE_DIR, "sprites", "assault")

    background = aj.loadFrame(os.path.join(SPRITES_DIR, "background.npy"), transpose=True)
    enemy = aj.loadFrame(os.path.join(SPRITES_DIR, "enemy_0.npy"), transpose=True)
    #life = aj.loadFrame(os.path.join(SPRITES_DIR, "life.npy"), transpose=True)
    mothership = aj.loadFrame(os.path.join(SPRITES_DIR, "mothership_0.npy"), transpose=True)
    player = aj.loadFrame(os.path.join(SPRITES_DIR, "player.npy"), transpose=True)
    player_projectile = aj.loadFrame(os.path.join(SPRITES_DIR, "player_projectile.npy"), transpose=True)
    enemy_projectile = aj.loadFrame(os.path.join(SPRITES_DIR, "enemy_projectile.npy"), transpose=True)
    enemy_projectile = aj.loadFrame(os.path.join(SPRITES_DIR, "enemy_projectile.npy"), transpose=True)
    enemy_rain = aj.loadFrame(os.path.join(SPRITES_DIR, "proj_wide.npy"), transpose=True)
    enemy_sphere = aj.loadFrame(os.path.join(SPRITES_DIR, "proj_sphere.npy"), transpose=True)
    enemy_projectile_lateral = aj.loadFrame(os.path.join(SPRITES_DIR, "proj_lateral.npy"), transpose=True)
    life = aj.loadFrame(os.path.join(SPRITES_DIR, "life.npy"), transpose=True)
    enemy_tiny = aj.loadFrame(os.path.join(SPRITES_DIR, "enemy_tiny.npy"), transpose=True)

    # Optionally expand dims if you want a batch/frame dimension
    BACKGROUND_SPRITE = jnp.expand_dims(background, axis=0)
    ENEMY_SPRITE = jnp.expand_dims(enemy, axis=0)
    #LIFE_SPRITE = jnp.expand_dims(life, axis=0)
    MOTHERSHIP_SPRITE = jnp.expand_dims(mothership, axis=0)
    PLAYER_SPRITE = jnp.expand_dims(player, axis=0)
    PLAYER_PROJECTILE= jnp.expand_dims(player_projectile, axis=0)
    ENEMY_PROJECTILE = jnp.expand_dims(enemy_projectile, axis=0)
    ENEMY_RAIN = jnp.expand_dims(enemy_rain, axis=0)
    ENEMY_SPHERE = jnp.expand_dims(enemy_sphere, axis=0)
    ENEMY_PROJECTILE_LATERAL = jnp.expand_dims(enemy_projectile_lateral, axis=0)
    LIFE_SPRITE = jnp.squeeze(life)
    ENEMY_TINY = jnp.expand_dims(enemy_tiny, axis=0)

    DIGIT_SPRITES = aj.load_and_pad_digits(
        os.path.join(MODULE_DIR, os.path.join(SPRITES_DIR, "number_{}.npy")),
        num_chars=10,
    )

    return BACKGROUND_SPRITE,ENEMY_SPRITE, MOTHERSHIP_SPRITE, PLAYER_SPRITE, DIGIT_SPRITES, PLAYER_PROJECTILE,ENEMY_PROJECTILE, ENEMY_RAIN, ENEMY_SPHERE, ENEMY_PROJECTILE_LATERAL, LIFE_SPRITE, ENEMY_TINY

class Renderer_AtraJaxisAssault:
    """JAX-based Assault game renderer, optimized with JIT compilation."""

    def __init__(self):
        (
            self.SPRITE_BG,
            self.SPRITE_ENEMY,
            self.SPRITE_MOTHERSHIP,
            self.SPRITE_PLAYER,
            self.DIGIT_SPRITES,
            self.PLAYER_PROJECTILE,
            self.ENEMY_PROJECTILE,
            self.ENEMY_RAIN,
            self.ENEMY_SPHERE,
            self.ENEMY_PROJECTILE_LATERAL,
            self.LIFE_SPRITE,
            self.ENEMY_TINY
        ) = load_assault_sprites()  # You need to implement this in atraJaxis

    @partial(jax.jit, static_argnums=(0,))
    def apply_color_transform(self, sprite, stage):
        """Apply a color transformation by permuting RGB channels based on stage."""
        # Get the number of channels
        num_channels = sprite.shape[-1]
        
        # Extract channels
        r = sprite[..., 0]
        g = sprite[..., 1]
        b = sprite[..., 2]
        
        # Handle alpha channel if present
        has_alpha = num_channels >= 4
        alpha = jnp.ones_like(r) if not has_alpha else sprite[..., 3]
        
        # Use modulo to cycle through 4 permutation patterns (0-3)
        stage_mod = jnp.mod(stage, 4)
        
        # Use conditional logic with 4 color patterns
        final_r = jnp.where(stage_mod == 0, r, 
                    jnp.where(stage_mod == 1, g, 
                    jnp.where(stage_mod == 2, b, g)))
        
        final_g = jnp.where(stage_mod == 0, g, 
                    jnp.where(stage_mod == 1, r, 
                    jnp.where(stage_mod == 2, g, b)))
        
        final_b = jnp.where(stage_mod == 0, b, 
                    jnp.where(stage_mod == 1, b, 
                    jnp.where(stage_mod == 2, r, r)))
        
        # Stack channels back together with alpha if it exists
        if has_alpha:
            return jnp.stack([final_r, final_g, final_b, alpha], axis=-1).astype(jnp.uint8)
        else:
            return jnp.stack([final_r, final_g, final_b], axis=-1).astype(jnp.uint8)
        
    @partial(jax.jit, static_argnums=(0,))
    def render(self, state):
        """
        Renders the current Assault game state using JAX operations.

        Args:
            state: An AssaultState object containing the current game state.

        Returns:
            A JAX array representing the rendered frame.
        """
        raster = jnp.zeros((WIDTH, HEIGHT, 3), dtype=jnp.uint8)

        # last minute change to make render work with newest upstream version without changing all 12 calls
        def render_at(raster, y, x, frame):
            return aj.render_at(raster, x, y, frame)
        
        # Render background
        frame_bg = aj.get_sprite_frame(self.SPRITE_BG, 0)
        raster = render_at(raster, 0, 0, frame_bg)

        # Render mothership
        frame_mothership = aj.get_sprite_frame(self.SPRITE_MOTHERSHIP, 0)
        raster = render_at(raster, MOTHERSHIP_Y, state.mothership_x, frame_mothership)

        # Render player
        frame_player = aj.get_sprite_frame(self.SPRITE_PLAYER, 0)
        raster = render_at(raster, PLAYER_Y, state.player_x, frame_player)

        # Render enemies (unrolled manually for JIT compatibility)
        frame_enemy_original = aj.get_sprite_frame(self.SPRITE_ENEMY, 0)
        frame_enemy = self.apply_color_transform(frame_enemy_original, state.current_stage)
        frame_enemy_tiny_original = aj.get_sprite_frame(self.ENEMY_TINY, 0)
        frame_enemy_tiny = self.apply_color_transform(frame_enemy_tiny_original, state.current_stage)

        def render_split_enemy(xy):
            x,y, raster = xy
            return jax.lax.cond(y < HEIGHT+1, lambda _: render_at(raster, y, x, frame_enemy_tiny), lambda _: raster, operand=None)
        def render_enemy(xy):
            x,y, raster = xy
            return jax.lax.cond(y < HEIGHT+1, lambda _: render_at(raster, y, x, frame_enemy), lambda _: raster, operand=None)
        raster = jax.lax.cond( state.enemy_1_split == 1, render_split_enemy,render_enemy, [state.enemy_1_x,state.enemy_1_y, raster])
        raster = jax.lax.cond( state.enemy_2_split == 1, render_split_enemy,render_enemy, [state.enemy_2_x, state.enemy_2_y, raster])
        raster = jax.lax.cond( state.enemy_3_split == 1, render_split_enemy,render_enemy, [state.enemy_3_x, state.enemy_3_y, raster])
        raster = jax.lax.cond( state.enemy_4_y < HEIGHT+1, lambda _: render_at(raster, state.enemy_4_y, state.enemy_4_x, frame_enemy_tiny), lambda _: raster, operand=None)
        raster = jax.lax.cond( state.enemy_5_y < HEIGHT+1, lambda _: render_at(raster, state.enemy_5_y, state.enemy_5_x, frame_enemy_tiny), lambda _: raster, operand=None)
        raster = jax.lax.cond( state.enemy_6_y < HEIGHT+1, lambda _: render_at(raster, state.enemy_6_y, state.enemy_6_x, frame_enemy_tiny), lambda _: raster, operand=None)
        

        # Render player projectile using lax.cond
        def render_player_proj(_):
            frame_proj = aj.get_sprite_frame(self.PLAYER_PROJECTILE, 0)
            return render_at(raster, state.player_projectile_y, state.player_projectile_x, frame_proj)

        def skip_player_proj(_):
            return raster

        raster = jax.lax.cond(
            jnp.greater_equal(state.player_projectile_y, 0),
            render_player_proj,
            skip_player_proj,
            operand=None
        )
        # Render enemy projectile using lax.cond
        def render_enemy_proj(_):
            is_stage_4 = jnp.equal(jnp.mod(state.current_stage + 1, 4), 0)
            is_stage_3 = jnp.equal(jnp.mod(state.current_stage + 2, 4), 0)
            is_lateral = jnp.equal(state.enemy_projectile_y, PLAYER_Y)
            
            # First, check if it's stage 3, since that takes priority
            def stage3_proj(_):
                return render_at(raster, state.enemy_projectile_y, state.enemy_projectile_x, 
                                aj.get_sprite_frame(self.ENEMY_RAIN, 0))
            
            def other_stages(_):
                # If not stage 3, then check if it's stage 4
                def stage4_proj(_):
                    # For stage 4, check if it's lateral
                    def lateral_proj(_):
                        return render_at(raster, state.enemy_projectile_y, state.enemy_projectile_x,
                                        aj.get_sprite_frame(self.ENEMY_PROJECTILE_LATERAL, 0))
                    
                    def sphere_proj(_):
                        return render_at(raster, state.enemy_projectile_y, state.enemy_projectile_x,
                                        aj.get_sprite_frame(self.ENEMY_SPHERE, 0))
                    
                    return jax.lax.cond(
                        is_lateral,
                        lateral_proj,
                        sphere_proj,
                        operand=None
                    )
                
                def standard_proj(_):
                    return render_at(raster, state.enemy_projectile_y, state.enemy_projectile_x,
                                    aj.get_sprite_frame(self.ENEMY_PROJECTILE, 0))
                
                # Choose between stage 4 logic and standard
                return jax.lax.cond(
                    is_stage_4,
                    stage4_proj,
                    standard_proj,
                    operand=None
                )
            
            # Final choice between stage 3 and other stages
            return jax.lax.cond(
                is_stage_3,
                stage3_proj,
                other_stages,
                operand=None
            )

        def skip_enemy_proj(_):
            return raster
        
        raster = jax.lax.cond(
            jnp.greater_equal(state.enemy_projectile_y, 0),
            render_enemy_proj,
            skip_enemy_proj,
            operand=None
        )

        # Render score (top left)
        score_digits = aj.int_to_digits(state.score, max_digits=4)
        raster = aj.render_label_selective(
            raster, 5, 5, score_digits, self.DIGIT_SPRITES, 0, len(score_digits), spacing=12
        )

        # Render lives (top right)
        lives_digits = aj.int_to_digits(state.player_lives, max_digits=1)
        raster = aj.render_label_selective(
            raster, 5, WIDTH - 20, lives_digits, self.DIGIT_SPRITES, 0, len(lives_digits), spacing=12
        )

        # Render lives (bottom left)
        def lives_fn(i, raster):
            return render_at(raster, LIVES_Y, LIFE_ONE_X + i * LIFE_OFFSET, self.LIFE_SPRITE)
        raster = jax.lax.fori_loop(0, state.player_lives, lives_fn, raster)

        return raster
    
if __name__ == "__main__":
    # Initialize Pygame
    pygame.init()
    screen = pygame.display.set_mode((WINDOW_WIDTH, WINDOW_HEIGHT))
    pygame.display.set_caption("Assault Game")
    clock = pygame.time.Clock()

    game = JaxAssault()

    # Create the JAX renderer
    renderer = Renderer_AtraJaxisAssault()

    # Get jitted functions
    jitted_step = jax.jit(game.step)
    jitted_reset = jax.jit(game.reset)

    obs, curr_state = jitted_reset()

    # Game loop
    running = True
    frame_by_frame = False
    frameskip = game.frameskip
    counter = 1

    while running:
        for event in pygame.event.get():
            if event.type == pygame.QUIT:
                running = False
            elif event.type == pygame.KEYDOWN:
                if event.key == pygame.K_f:
                    frame_by_frame = not frame_by_frame
            elif event.type == pygame.KEYDOWN or (
                    event.type == pygame.KEYUP and event.key == pygame.K_n
            ):
                if event.key == pygame.K_n and frame_by_frame:
                    if counter % frameskip == 0:
                        action = get_human_action()
                        obs, curr_state, reward, done, info = jitted_step(
                            curr_state, action
                        )

        if not frame_by_frame:
            if counter % frameskip == 0:
                action = get_human_action()
                obs, curr_state, reward, done, info = jitted_step(curr_state, action)

        # Render and display
        raster = renderer.render(curr_state)

        aj.update_pygame(screen, raster, 3, WIDTH, HEIGHT)

        counter += 1
        clock.tick(60)

    pygame.quit()<|MERGE_RESOLUTION|>--- conflicted
+++ resolved
@@ -24,33 +24,17 @@
 - Enemy spawning
 
 Things that need to be implemented:
-<<<<<<< HEAD
-- Enemy random direction changes Ema
-- Enemy invisibility Ema
-- Stop spawning enemies when 10 have been spawned Ema
-- Delays for enemy projectile firing Ema
-
-
-- Heat tracking Milan
-- Game accurate player projectile movement Milan
-- Game over conditions Milan
-- Setting correct constants for the game Milan
-
-
-
-=======
 Emanuele
-- Enemy random direction changes
-- Enemy invisibility
-- Stop spawning enemies when 10 have been spawned
-- Delays for enemy projectile firing
+- Enemy random direction changes -> done
+- Enemy invisibility -> done
+- Stop spawning enemies when 10 have been spawned -> done
+- Delays for enemy projectile firing -> done
 
 Milan
 - Heat tracking
 - Setting correct constants for the game
 - Game over conditions
 - Game accurate player projectile movement
->>>>>>> 72613ea7
 
 Things that "should" be implemented:
 - Use arrays for enemy positions and states instead of individual variables
@@ -199,6 +183,7 @@
     enemies_killed: chex.Array
     current_stage:  chex.Array
     enemies_spawned_this_stage: chex.Array
+    enemies_invisible: chex.Array
 
 
 class AssaultObservation(NamedTuple):
@@ -280,8 +265,7 @@
     
     # Random chance of firing (1% probability)
     # Note: In a complete implementation, you would use a proper PRNG key
-    fire_random = jax.random.uniform(jax.random.PRNGKey(state.step_counter), shape=())
-    fire_action = fire_random < 0.05
+    fire_action = jnp.equal(jnp.mod(state.step_counter, 180), 0)
     #jax.debug.print(f"Can Fire : {can_fire}, Random fire chance: {fire_random}, Fire action: {fire_action}")
     spawn_proj = jnp.logical_and(fire_action, can_fire)
     
@@ -404,10 +388,22 @@
         at_left = jnp.greater_equal(0, x)
         at_right = jnp.greater_equal(x, 160 - int(ENEMY_SIZE[0]/2))
         new_dir = jnp.where(at_left, 1, jnp.where(at_right, -1, dir))
+
         # check for linked enemy collision
         collision = jnp.logical_not(jnp.logical_or(x > linked_enemy_x + int(ENEMY_SIZE[0]/2), x < linked_enemy_x - int(ENEMY_SIZE[0]/2)))
         # If collision, reverse direction
         new_dir = jnp.where(collision, -new_dir, new_dir)
+
+        # Randomly reverse direction
+        check_interval = 50 + jnp.mod(x * 7, 50)  # Enemy 1: every 32 frames, Enemy 2: every 39 frames, etc.
+        should_check_random = jnp.equal(jnp.mod(state.step_counter, check_interval), 0)
+        random_seed = jnp.mod(state.step_counter + x, 10000)
+        random_chance = jax.random.uniform(jax.random.PRNGKey(random_seed), shape=())
+        should_reverse = jnp.logical_and(should_check_random, random_chance < 0.5)  # Higher chance but less frequent
+
+
+        can_reverse = jnp.logical_not(jnp.logical_or.reduce(jnp.array([at_left, at_right, collision])))
+        new_dir = jnp.where(jnp.logical_and(should_reverse, can_reverse), -new_dir, new_dir)
         new_x = jnp.clip(x + new_dir * SPEED, 0, 160 - int(ENEMY_SIZE[0]/2))
         return new_x, new_dir
 
@@ -441,11 +437,6 @@
         
         # Define actions as separate functions
         def spawn():
-            # Generate a random x position between 0 and (160 - ENEMY_SIZE[0]/2)
-            # Using hash of the current game state for deterministic randomness
-            x_pos = state.mothership_x
-            
-            # Mark row 0 as occupied and place enemy there
             new_occupied = occupied_y.at[0].set(1)
             # No downward movement occurred
             # Return the random x as well
@@ -610,6 +601,7 @@
             enemies_killed=jnp.array(0).astype(jnp.int32),
             current_stage=jnp.array(0).astype(jnp.int32),
             enemies_spawned_this_stage=jnp.array(0).astype(jnp.int32),
+            enemies_invisible=jnp.array(0).astype(jnp.int32)
 
         )
         obs = self._get_observation(state)
@@ -644,12 +636,14 @@
             matches = jnp.array(ENEMY_Y_POSITIONS) == ey
             has_match = jnp.any(matches)
             idx = jnp.argmax(matches)
+            
             new_occupied_y = jax.lax.cond(
                 jnp.logical_and.reduce(jnp.array([hit, has_match, linked_y > HEIGHT])), 
                 lambda _: occupied_y.at[idx].set(0), 
                 lambda _: occupied_y, 
                 operand=None
             )
+
             new_ex = jnp.where(hit, -1, ex)
             new_ey = jnp.where(hit, HEIGHT+1, ey)
             return new_ex, new_ey, hit, new_occupied_y
@@ -700,7 +694,7 @@
         xy4 = jnp.array([new_state.enemy_4_x, new_state.enemy_4_y])
         spawn4 = jnp.array([e1_x, e1_y])
         arr4 = jnp.where(jnp.logical_and(splitting_enemies, jnp.logical_and(hit1, was_split)), spawn4, xy4)
-        arg4 = [arr4[0], arr4[1], ENEMY_SIZE[0], ENEMY_SIZE[1], new_state.player_projectile_x, new_state.player_projectile_y, occupied_y, new_state.enemy_1_y]
+        arg4 = [arr4[0], arr4[1], ENEMY_SIZE[0], ENEMY_SIZE[1], new_state.player_projectile_x, new_state.player_projectile_y, occupied_y, e1_y]
         
         e4_x, e4_y, hit4, occupied_y = jax.lax.cond(jnp.logical_and(hit1, was_split),
                                                     spawn_enemy,
@@ -711,7 +705,7 @@
         xy5 = jnp.array([new_state.enemy_5_x, new_state.enemy_5_y])
         spawn5 = jnp.array([e2_x, e2_y])
         arr5 = jnp.where(jnp.logical_and(splitting_enemies, jnp.logical_and(hit2, was_split)), spawn5, xy5)
-        arg5 = [arr5[0], arr5[1], ENEMY_SIZE[0], ENEMY_SIZE[1], new_state.player_projectile_x, new_state.player_projectile_y, occupied_y, new_state.enemy_2_y]
+        arg5 = [arr5[0], arr5[1], ENEMY_SIZE[0], ENEMY_SIZE[1], new_state.player_projectile_x, new_state.player_projectile_y, occupied_y, e2_y]
         e5_x, e5_y, hit5, occupied_y = jax.lax.cond(jnp.logical_and(hit2, was_split),
                                                     spawn_enemy,
                                                     kill_enemy,
@@ -720,7 +714,7 @@
         xy6 = jnp.array([new_state.enemy_6_x, new_state.enemy_6_y])
         spawn6 = jnp.array([e3_x, e3_y])
         arr6 = jnp.where(jnp.logical_and(splitting_enemies, jnp.logical_and(hit3, was_split)), spawn6, xy6)
-        arg6 = [arr6[0], arr6[1], ENEMY_SIZE[0], ENEMY_SIZE[1], new_state.player_projectile_x, new_state.player_projectile_y, occupied_y, new_state.enemy_3_y]
+        arg6 = [arr6[0], arr6[1], ENEMY_SIZE[0], ENEMY_SIZE[1], new_state.player_projectile_x, new_state.player_projectile_y, occupied_y, e3_y]
         e6_x, e6_y, hit6, occupied_y = jax.lax.cond(jnp.logical_and(hit3, was_split),
                                                     spawn_enemy,
                                                     kill_enemy,
@@ -738,15 +732,37 @@
         # Increase score for each enemy hit (e.g., +1 per enemy)
         score_incr = hit1.astype(jnp.int32) + hit2.astype(jnp.int32) + hit3.astype(jnp.int32) + \
                     hit4.astype(jnp.int32) + hit5.astype(jnp.int32) + hit6.astype(jnp.int32)
-        kills_incr = hit1.astype(jnp.int32) + hit2.astype(jnp.int32) + hit3.astype(jnp.int32)
+        
+        enemy_1_killed = jnp.logical_and(hit1, jnp.logical_not(state.enemy_1_split))
+        enemy_2_killed = jnp.logical_and(hit2, jnp.logical_not(state.enemy_2_split))
+        enemy_3_killed = jnp.logical_and(hit3, jnp.logical_not(state.enemy_3_split))
+
+        kills_incr = enemy_1_killed.astype(jnp.int32) + enemy_2_killed.astype(jnp.int32) + enemy_3_killed.astype(jnp.int32)
 
         
         new_score = state.score + score_incr
         new_enemies_killed = state.enemies_killed + kills_incr
-        stage_complete = jnp.equal(jnp.mod(new_enemies_killed, 10), 0) & (new_enemies_killed > 0)
+        all_rows_empty = jnp.array_equal(new_state.occupied_y, jnp.array([0, 0, 0]))
+
+        
+
+        #stage_complete = jnp.logical_and(jnp.equal(jnp.mod(new_enemies_killed, 10), 0), (new_enemies_killed > 0))
+        stage_complete = jnp.logical_and.reduce(jnp.array([
+            jnp.greater(new_enemies_killed, 0),  # Enemies were killed this step
+            jnp.equal(jnp.mod(new_enemies_killed, 10), 0),  # Total kills is multiple of 10
+            all_rows_empty  # No enemies occupying any row
+        ]))
         new_enemies_killed = jnp.where(stage_complete, 0, new_enemies_killed)
         new_enemies_spawned_this_stage = jnp.where(stage_complete, 0, new_state.enemies_spawned_this_stage)
         new_current_stage = jnp.where(stage_complete, state.current_stage + 1, state.current_stage)
+        
+        invis_action = jax.lax.cond(
+            jnp.equal(state.current_stage, 1),
+            lambda _: jax.random.uniform(jax.random.PRNGKey(state.step_counter), shape=()) < 0.01,
+            lambda _: jnp.array(False),
+            operand=None
+        )
+
         
         new_state = new_state._replace(
             player_projectile_x=new_proj_x,
@@ -772,6 +788,7 @@
             current_stage=new_current_stage,
             occupied_y=occupied_y,
             enemies_spawned_this_stage=new_enemies_spawned_this_stage,
+            enemies_invisible=jnp.where(invis_action, jnp.logical_not(state.enemies_invisible), state.enemies_invisible),
             # TODO: update other fields as needed
         )
         
@@ -1043,17 +1060,26 @@
 
         def render_split_enemy(xy):
             x,y, raster = xy
-            return jax.lax.cond(y < HEIGHT+1, lambda _: render_at(raster, y, x, frame_enemy_tiny), lambda _: raster, operand=None)
+            should_render = jnp.logical_and(y < HEIGHT+1, jnp.logical_not(state.enemies_invisible))
+            return jax.lax.cond(should_render, lambda _: render_at(raster, y, x, frame_enemy_tiny), lambda _: raster, operand=None)
+        
         def render_enemy(xy):
             x,y, raster = xy
-            return jax.lax.cond(y < HEIGHT+1, lambda _: render_at(raster, y, x, frame_enemy), lambda _: raster, operand=None)
+            should_render = jnp.logical_and(y < HEIGHT+1, jnp.logical_not(state.enemies_invisible))
+            return jax.lax.cond(should_render, lambda _: render_at(raster, y, x, frame_enemy), lambda _: raster, operand=None)
+        
+        def render_tiny_enemy(xy):
+            x, y, raster = xy
+            should_render = jnp.logical_and(y < HEIGHT+1, jnp.logical_not(state.enemies_invisible))
+            return jax.lax.cond(should_render, lambda _: render_at(raster, y, x, frame_enemy_tiny), lambda _: raster, operand=None)
+
         raster = jax.lax.cond( state.enemy_1_split == 1, render_split_enemy,render_enemy, [state.enemy_1_x,state.enemy_1_y, raster])
         raster = jax.lax.cond( state.enemy_2_split == 1, render_split_enemy,render_enemy, [state.enemy_2_x, state.enemy_2_y, raster])
         raster = jax.lax.cond( state.enemy_3_split == 1, render_split_enemy,render_enemy, [state.enemy_3_x, state.enemy_3_y, raster])
-        raster = jax.lax.cond( state.enemy_4_y < HEIGHT+1, lambda _: render_at(raster, state.enemy_4_y, state.enemy_4_x, frame_enemy_tiny), lambda _: raster, operand=None)
-        raster = jax.lax.cond( state.enemy_5_y < HEIGHT+1, lambda _: render_at(raster, state.enemy_5_y, state.enemy_5_x, frame_enemy_tiny), lambda _: raster, operand=None)
-        raster = jax.lax.cond( state.enemy_6_y < HEIGHT+1, lambda _: render_at(raster, state.enemy_6_y, state.enemy_6_x, frame_enemy_tiny), lambda _: raster, operand=None)
-        
+
+        raster = render_tiny_enemy([state.enemy_4_x, state.enemy_4_y, raster])
+        raster = render_tiny_enemy([state.enemy_5_x, state.enemy_5_y, raster])
+        raster = render_tiny_enemy([state.enemy_6_x, state.enemy_6_y, raster])        
 
         # Render player projectile using lax.cond
         def render_player_proj(_):
