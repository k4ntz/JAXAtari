
import os
from functools import partial
from typing import NamedTuple, Tuple
import jax.lax
import jax.numpy as jnp
import chex
import pygame
from gymnax.environments import spaces

from jaxatari.rendering import atraJaxis as aj
from jaxatari.environment import JaxEnvironment

"""
Things that have been implemented:
- Player movement
- Player shooting
- Enemy movement
- Enemy shooting
- Enemy splitting and collision detection
- Mothership movement
- Player lives and score tracking
- Stage progression
- Enemy spawning

Things that need to be implemented:
Emanuele
- Enemy random direction changes -> done
- Enemy invisibility -> done
- Stop spawning enemies when 10 have been spawned -> done
- Delays for enemy projectile firing -> done

Milan
- Heat tracking [x]
- Setting correct constants for the game
- Game over conditions -> done
- Game accurate player projectile movement

Things that "should" be implemented:
- Use arrays for enemy positions and states instead of individual variables

Things that could be implemented:
- loading more sprites to be more similar to the original game
- Transition to linking enemy y positions to enemy_index
"""

WIDTH = 160
HEIGHT = 210

NOOP = 0
FIRE = 1
RIGHT = 2
LEFT = 3
RIGHTFIRE = 4
LEFTFIRE = 5

SPEED = 1
MOTHERSHIP_Y = 32
PLAYER_Y = 175
MAX_HEAT = 15
COOLDOWN_STEPS = 30
MAX_LIVES = 3
LIVES_Y = 200
LIFE_ONE_X = 25
LIFE_OFFSET = 20

ENEMY_Y_POSITIONS = (64, 96, 128)

PLAYER_SIZE = (8, 8)
ENEMY_SIZE = (16, 8)
Y_STEP_DELAY = 70
MOTHERSHIP_SIZE = (32, 16)

WINDOW_WIDTH = 160 * 3
WINDOW_HEIGHT = 210 * 3

STATE_TRANSLATOR: dict = {
    0: "player_x",
    1: "player_speed",
    2: "enemy_projectile_x",
    3: "enemy_projectile_y",
    4: "enemy_projectile_dir",
    5: "mothership_x",
    6: "enemy_1_x",
    7: "enemy_1_y",
    8: "enemy_1_speed",
    9: "enemy_1_split",
    10: "enemy_2_x",
    11: "enemy_2_y",
    12: "enemy_2_speed",
    13: "enemy_2_split",
    14: "enemy_3_x",
    15: "enemy_3_y",
    16: "enemy_3_speed",
    17: "enemy_3_split",
    18: "enemy_4_x",
    19: "enemy_4_y",
    20: "enemy_4_speed",
    21: "enemy_5_x",
    22: "enemy_5_y",
    23: "enemy_5_speed",
    24: "enemy_6_x",
    25: "enemy_6_y",
    26: "enemy_6_speed",
    27: "player_projectile_x",
    28: "player_projectile_y",
    29: "player_projectile_dir",
    30: "score",
    31: "player_lives",
    32: "heat",
    33: "stage",
    34: "buffer",
}

def get_human_action() -> chex.Array:
    """
    Records if UP or DOWN is being pressed and returns the corresponding action.

    Returns:
        action: int, action taken by the player (LEFT, RIGHT, FIRE, LEFTFIRE, RIGHTFIRE, NOOP).
    """
    keys = pygame.key.get_pressed()
    if keys[pygame.K_a] and keys[pygame.K_SPACE]:
        return jnp.array(LEFTFIRE)
    elif keys[pygame.K_d] and keys[pygame.K_SPACE]:
        return jnp.array(RIGHTFIRE)
    elif keys[pygame.K_a]:
        return jnp.array(LEFT)
    elif keys[pygame.K_d]:
        return jnp.array(RIGHT)
    elif keys[pygame.K_SPACE]:
        return jnp.array(FIRE)
    else:
        return jnp.array(NOOP)

class EntityPosition(NamedTuple):
    x: jnp.ndarray
    y: jnp.ndarray
    width: jnp.ndarray
    height: jnp.ndarray
    invisible: jnp.ndarray

# immutable state container
class AssaultState(NamedTuple):
    player_x: chex.Array
    player_speed: chex.Array
    enemy_projectile_x: chex.Array
    enemy_projectile_y: chex.Array
    enemy_projectile_dir: chex.Array
    mothership_x: chex.Array
    mothership_dir: chex.Array
    enemy_1_x: chex.Array
    enemy_1_y: chex.Array
    enemy_1_dir: chex.Array
    enemy_1_split: chex.Array
    enemy_2_x: chex.Array
    enemy_2_y: chex.Array
    enemy_2_dir: chex.Array
    enemy_2_split: chex.Array
    enemy_3_x: chex.Array
    enemy_3_y: chex.Array
    enemy_3_dir: chex.Array
    enemy_3_split: chex.Array
    enemy_4_x: chex.Array
    enemy_4_y: chex.Array
    enemy_4_dir: chex.Array
    enemy_5_x: chex.Array
    enemy_5_y: chex.Array
    enemy_5_dir: chex.Array
    enemy_6_x: chex.Array
    enemy_6_y: chex.Array
    enemy_6_dir: chex.Array
    player_projectile_x: chex.Array
    player_projectile_y: chex.Array
    player_projectile_dir: chex.Array
    score: chex.Array
    player_lives: chex.Array
    heat: chex.Array
    stage: chex.Array
    buffer: chex.Array
    obs_stack: chex.ArrayTree
    occupied_y: chex.Array
    step_counter: chex.Array
    enemies_killed: chex.Array
    current_stage:  chex.Array
<<<<<<< HEAD
    enemies_spawned_this_stage: chex.Array
    enemies_invisible: chex.Array
=======
    cooldown: chex.Array
    fired: chex.Array
>>>>>>> d32e8c0d


class AssaultObservation(NamedTuple):
    player: EntityPosition
    mothership: EntityPosition
    enemy_1: EntityPosition
    enemy_2: EntityPosition
    enemy_3: EntityPosition
    enemy_4: EntityPosition
    enemy_5: EntityPosition
    enemy_6: EntityPosition
    enemy_projectile: EntityPosition
    lives: jnp.ndarray
    score: jnp.ndarray
    


class AssaultInfo(NamedTuple):
    time: jnp.ndarray
    all_rewards: chex.Array

@jax.jit
def player_step(
    state, action: chex.Array
):
    # Minimal: move left/right, clamp to screen
    move_left = jnp.logical_or(action == LEFT, action == LEFTFIRE)
    move_right = jnp.logical_or(action == RIGHT, action == RIGHTFIRE)
    speed = jnp.where(move_left, -SPEED, jnp.where(move_right, SPEED, 0))
    new_x = jnp.clip(state.player_x + speed, 0, 160 - int(PLAYER_SIZE[0]/2))
    return state._replace(
        player_x=new_x,
        player_speed=speed
    )

@jax.jit
def player_projectile_step(
    state, action: chex.Array
):
    # If projectile is inactive, check for fire action to spawn it
    fire_up_action = action == FIRE
    fire_left_action = action == LEFTFIRE
    fire_right_action = action == RIGHTFIRE
    fire_action = fire_up_action + fire_left_action * 2 + fire_right_action * 3
    can_fire = state.player_projectile_y < 0
    fire_action = fire_action * can_fire
    spawn_proj = jnp.logical_and(fire_action>0, can_fire)
    # Spawn at player's current x, just above the player
    spawn_x = jnp.array([state.player_projectile_x, state.player_x, state.player_x + 12, state.player_x - 4])
    spawn_y = jnp.array([state.player_projectile_y, PLAYER_Y - 4, PLAYER_Y, PLAYER_Y])
    new_fired = jnp.where(spawn_proj, jnp.array(1), state.fired)
    new_proj_x = spawn_x[fire_action]
    new_proj_y = spawn_y[fire_action]
    new_proj_dir = jnp.where(spawn_proj, fire_action, state.player_projectile_dir)
    # Move projectile if active
    moving_y = jnp.logical_and(new_proj_y >= 0, new_proj_dir == 1)
    moving_x = jnp.logical_and.reduce(jnp.array([new_proj_x >= 0, new_proj_x <= WIDTH, new_proj_dir > 1]))
    moved_proj_y = jnp.where(moving_y, new_proj_y - 6, new_proj_y)
    x_dir = jnp.where(new_proj_dir == 2, -1, 1)
    moved_proj_x = jnp.where(moving_x, new_proj_x + x_dir * 6, new_proj_x)
    # Deactivate if off screen
    out_of_bounds = jnp.logical_or.reduce(jnp.array([moved_proj_y < 0,moved_proj_x < 0, moved_proj_x > WIDTH]))
    final_proj_y = jnp.where(out_of_bounds, jnp.array(-1), moved_proj_y)
    final_proj_x = jnp.where(out_of_bounds, jnp.array(-1), moved_proj_x)
    final_proj_dir = jnp.where(out_of_bounds, jnp.array(0), new_proj_dir)
    return state._replace(
        player_projectile_x=final_proj_x,
        player_projectile_y=final_proj_y,
        player_projectile_dir=final_proj_dir,
        fired=new_fired
    )
    
@jax.jit
def cooldown_step(
    state
):
    # Cooldown logic: if heat is above 0, decrease cooldown
    new_cooldown = jnp.where(state.cooldown > 0, state.cooldown - 1, state.cooldown)
    # If cooldown is 0 and heat is above 0, reset heat
    new_heat = jnp.where(jnp.logical_and(state.fired,new_cooldown == 0), state.heat +1, state.heat)
    new_heat = jnp.where(jnp.logical_and(jnp.logical_not(state.fired),new_cooldown == 0), jnp.maximum(state.heat-1,0), new_heat)
    new_fired = jnp.where(new_cooldown == 0, jnp.array(0), state.fired)
    overheat = new_heat > MAX_HEAT
    # If overheat, reset heat and set cooldown to COOLDOWN_STEPS
    new_heat = jnp.where(overheat, jnp.array(0), new_heat)
    new_lives = jnp.where(overheat, jnp.maximum(state.player_lives - 1, 0), state.player_lives)
    new_cooldown = jnp.where(new_cooldown==0, COOLDOWN_STEPS, new_cooldown)
    return state._replace(
        heat=new_heat,
        cooldown=new_cooldown,
        player_lives=new_lives,
        fired=new_fired
    )    

@jax.jit
def enemy_projectile_step(
    state
):
    # If projectile is inactive, check for random fire opportunity
    can_fire = state.enemy_projectile_y < 0
    
    # Random chance of firing (1% probability)
    # Note: In a complete implementation, you would use a proper PRNG key
    fire_action = jnp.equal(jnp.mod(state.step_counter, 180), 0)
    #jax.debug.print(f"Can Fire : {can_fire}, Random fire chance: {fire_random}, Fire action: {fire_action}")
    spawn_proj = jnp.logical_and(fire_action, can_fire)
    
    # Initialize with default values
    chosen_enemy_x = jnp.array(0)
    chosen_enemy_y = jnp.array(-1)  # Default value if no enemies are active
    
    # Check each enemy individually and keep track of the one with largest y
    # Enemy 1
    e1_active = state.enemy_1_y < HEIGHT
    is_better = jnp.logical_and(e1_active, state.enemy_1_y > chosen_enemy_y)
    chosen_enemy_x = jnp.where(is_better, state.enemy_1_x, chosen_enemy_x)
    chosen_enemy_y = jnp.where(is_better, state.enemy_1_y, chosen_enemy_y)
    
    # Enemy 2
    e2_active = state.enemy_2_y < HEIGHT
    is_better = jnp.logical_and(e2_active, state.enemy_2_y > chosen_enemy_y)
    chosen_enemy_x = jnp.where(is_better, state.enemy_2_x, chosen_enemy_x)
    chosen_enemy_y = jnp.where(is_better, state.enemy_2_y, chosen_enemy_y)
    
    # Enemy 3
    e3_active = state.enemy_3_y < HEIGHT
    is_better = jnp.logical_and(e3_active, state.enemy_3_y > chosen_enemy_y)
    chosen_enemy_x = jnp.where(is_better, state.enemy_3_x, chosen_enemy_x)
    chosen_enemy_y = jnp.where(is_better, state.enemy_3_y, chosen_enemy_y)
    
    # Enemy 4
    e4_active = state.enemy_4_y < HEIGHT
    is_better = jnp.logical_and(e4_active, state.enemy_4_y > chosen_enemy_y)
    chosen_enemy_x = jnp.where(is_better, state.enemy_4_x, chosen_enemy_x)
    chosen_enemy_y = jnp.where(is_better, state.enemy_4_y, chosen_enemy_y)
    
    # Enemy 5
    e5_active = state.enemy_5_y < HEIGHT
    is_better = jnp.logical_and(e5_active, state.enemy_5_y > chosen_enemy_y)
    chosen_enemy_x = jnp.where(is_better, state.enemy_5_x, chosen_enemy_x)
    chosen_enemy_y = jnp.where(is_better, state.enemy_5_y, chosen_enemy_y)
    
    # Enemy 6
    e6_active = state.enemy_6_y < HEIGHT
    is_better = jnp.logical_and(e6_active, state.enemy_6_y > chosen_enemy_y)
    chosen_enemy_x = jnp.where(is_better, state.enemy_6_x, chosen_enemy_x)
    chosen_enemy_y = jnp.where(is_better, state.enemy_6_y, chosen_enemy_y)
    
    # Only spawn projectile if we have an active enemy
    has_active_enemy = chosen_enemy_y >= 0
    effective_spawn = jnp.logical_and(spawn_proj, has_active_enemy)
    
    # Spawn projectile at the chosen enemy's position
    new_proj_x = jnp.where(effective_spawn, chosen_enemy_x + ENEMY_SIZE[0]//2, state.enemy_projectile_x)
    new_proj_y = jnp.where(effective_spawn, chosen_enemy_y + ENEMY_SIZE[1], state.enemy_projectile_y)
    new_proj_dir = jnp.where(effective_spawn, 1, state.enemy_projectile_dir)  # Moving down
    
    # Move projectile if active
    moving = new_proj_y >= 0
     # Check if this is a special stage (every third stage: 2, 5, 8, etc.)
    # Since current_stage is 0-indexed (0=stage 1, 1=stage 2), we need stages where (current_stage + 1) % 3 == 2
    is_special_stage = jnp.equal(jnp.mod(state.current_stage + 1, 4), 0)
    
    # Check if projectile is near player's y-level
    near_player_level = jnp.logical_and(
        new_proj_y >= PLAYER_Y - 5,  # Within 20 pixels above player
        new_proj_y <= PLAYER_Y + 5       # Not past player
    )
    
    # Should we apply horizontal tracking?
    should_track = jnp.logical_and(is_special_stage, near_player_level)
    
    # Calculate direction toward player (left=-1, right=1)
    player_direction = jnp.sign(state.player_x - new_proj_x)
    
    # Apply vertical movement
    moved_proj_y = jnp.where(jnp.logical_and(moving,should_track), PLAYER_Y, new_proj_y + new_proj_dir * 4)
    
    # Apply horizontal movement only if tracking is enabled
    moved_proj_x = jnp.where(
        jnp.logical_and(should_track, moving),
        new_proj_x + player_direction * 2,  # Move 2 pixels toward player
        new_proj_x
    )
    
    # Deactivate if off screen (below screen height)
    final_proj_y = jnp.where(moved_proj_y > HEIGHT, -1, moved_proj_y)
    final_proj_x = jnp.where(moved_proj_y > HEIGHT, -1, moved_proj_x)
    final_proj_dir = jnp.where(moved_proj_y > HEIGHT, 0, new_proj_dir)
    
    # Check for collision with player 
    player_hit = check_collision(
        final_proj_x, final_proj_y, 
        state.player_x, PLAYER_Y, 
        PLAYER_SIZE[0], PLAYER_SIZE[1]
    )
    
    # If hit player, deactivate projectile and reduce player lives
    final_proj_y = jnp.where(player_hit, -1, final_proj_y)
    final_proj_x = jnp.where(player_hit, -1, final_proj_x)
    final_proj_dir = jnp.where(player_hit, 0, final_proj_dir)
    new_lives = jnp.where(player_hit, state.player_lives - 1, state.player_lives)
    
    return state._replace(
        enemy_projectile_x=final_proj_x,
        enemy_projectile_y=final_proj_y,
        enemy_projectile_dir=final_proj_dir,
        player_lives=new_lives
    )
    
    


@jax.jit
def enemy_step(state):     
    occupied_y = state.occupied_y
    # Track if any enemy has moved down this frame
    has_moved_down = jnp.array(0)

    allow_y_movement = jnp.equal(jnp.mod(state.step_counter, 70), 0)
    
    def move_enemy_x(x, dir, linked_enemy_x=WIDTH+1):
        # If at left border, go right; if at right border, go left
        at_left = jnp.greater_equal(0, x)
        at_right = jnp.greater_equal(x, 160 - int(ENEMY_SIZE[0]/2))
        new_dir = jnp.where(at_left, 1, jnp.where(at_right, -1, dir))

        # check for linked enemy collision
        collision = jnp.logical_not(jnp.logical_or(x > linked_enemy_x + int(ENEMY_SIZE[0]/2), x < linked_enemy_x - int(ENEMY_SIZE[0]/2)))
        # If collision, reverse direction
        new_dir = jnp.where(collision, -new_dir, new_dir)

        # Randomly reverse direction
        check_interval = 50 + jnp.mod(x * 7, 50)  # Enemy 1: every 32 frames, Enemy 2: every 39 frames, etc.
        should_check_random = jnp.equal(jnp.mod(state.step_counter, check_interval), 0)
        random_seed = jnp.mod(state.step_counter + x, 10000)
        random_chance = jax.random.uniform(jax.random.PRNGKey(random_seed), shape=())
        should_reverse = jnp.logical_and(should_check_random, random_chance < 0.5)  # Higher chance but less frequent


        can_reverse = jnp.logical_not(jnp.logical_or.reduce(jnp.array([at_left, at_right, collision])))
        new_dir = jnp.where(jnp.logical_and(should_reverse, can_reverse), -new_dir, new_dir)
        new_x = jnp.clip(x + new_dir * SPEED, 0, 160 - int(ENEMY_SIZE[0]/2))
        return new_x, new_dir

    def move_enemy_y(y, occupied_y, has_moved, linked_enemy_lives=False):
        # Check if enemy is inactive (outside screen)
        is_inactive = jnp.greater_equal(y, HEIGHT)
        
        # Check if it's at one of the defined row positions
        matches = jnp.array(ENEMY_Y_POSITIONS) == y
        has_match = jnp.any(matches)
        idx = jnp.argmax(matches)  # Returns 0 if no match
        
        can_spawn_more = jnp.less(state.enemies_spawned_this_stage, 10)


        # Determine which action to take - only move down if no other enemy has moved
        should_spawn = jnp.logical_and.reduce(jnp.array([
            jnp.logical_and(is_inactive, occupied_y[0] == 0),
            jnp.logical_and(has_moved == 0, allow_y_movement),
            jnp.logical_not(linked_enemy_lives),
            can_spawn_more
        ]))
        
        should_move_down = jnp.logical_and(
            jnp.logical_and(
                has_match, 
                jnp.logical_and(idx < 2, occupied_y[idx + 1] == 0)
            ),
            jnp.logical_and(has_moved == 0, allow_y_movement)
        )
        
        # Define actions as separate functions
        def spawn():
            new_occupied = occupied_y.at[0].set(1)
            # No downward movement occurred
            # Return the random x as well
            return ENEMY_Y_POSITIONS[0], new_occupied, jnp.array(1), jnp.array(1)
        
        def move_down():
            # Clear current row, mark next row
            new_occupied = occupied_y.at[idx].set(0).at[idx + 1].set(1)
            # Use jnp.take instead of direct indexing for JAX compatibility
            next_position = jnp.take(jnp.array(ENEMY_Y_POSITIONS), idx + 1)
            # Mark that a movement has occurred
            # Return -1 as x to indicate no x change needed
            return next_position, new_occupied, jnp.array(1), jnp.array(-1)
        
        def no_change():
            # Return -1 as x to indicate no x change needed
            return y, occupied_y, has_moved, jnp.array(-1)
        
        # Apply the appropriate action
        result = jax.lax.cond(
            should_spawn,
            lambda _: spawn(),
            lambda _: jax.lax.cond(
                should_move_down,
                lambda _: move_down(),
                lambda _: no_change(),
                operand=None
            ),
            operand=None
        )
        
        return result
    
    e1_x, e1_dir = move_enemy_x(state.enemy_1_x, state.enemy_1_dir, jnp.where(state.enemy_4_y <= HEIGHT, state.enemy_4_x, WIDTH+1))
    e2_x, e2_dir = move_enemy_x(state.enemy_2_x, state.enemy_2_dir, jnp.where(state.enemy_5_y <= HEIGHT, state.enemy_5_x, WIDTH+1))
    e3_x, e3_dir = move_enemy_x(state.enemy_3_x, state.enemy_3_dir, jnp.where(state.enemy_6_y <= HEIGHT, state.enemy_6_x, WIDTH+1))
    e4_x, e4_dir = move_enemy_x(state.enemy_4_x, state.enemy_4_dir, jnp.where(state.enemy_1_y <= HEIGHT, state.enemy_1_x, WIDTH+1))
    e5_x, e5_dir = move_enemy_x(state.enemy_5_x, state.enemy_5_dir, jnp.where(state.enemy_2_y <= HEIGHT, state.enemy_2_x, WIDTH+1))
    e6_x, e6_dir = move_enemy_x(state.enemy_6_x, state.enemy_6_dir, jnp.where(state.enemy_3_y <= HEIGHT, state.enemy_3_x, WIDTH+1))

    # Pass and update the has_moved_down flag for each enemy
    e1_y, occupied_y, has_moved_down, has_spawned = move_enemy_y(state.enemy_1_y, occupied_y, has_moved_down, jnp.less_equal(state.enemy_4_y, HEIGHT))
    # Update e1_x with random_x if needed
    e1_x = jnp.where(has_spawned >= 0, state.mothership_x, e1_x)
    e1_split = jnp.where(has_spawned == 1, 0, state.enemy_1_split)
    enemy_1_spawned = jnp.where(has_spawned == 1, 1, 0) # Count spawns for enemy 1

    e2_y, occupied_y, has_moved_down, has_spawned = move_enemy_y(state.enemy_2_y, occupied_y, has_moved_down, jnp.less_equal(state.enemy_5_y, HEIGHT))
    e2_x = jnp.where(has_spawned >= 0, state.mothership_x, e2_x)
    e2_split = jnp.where(has_spawned == 1, 0, state.enemy_2_split)
    enemy_2_spawned = jnp.where(has_spawned == 1, 1, 0) # Count spawns for enemy 2


    e3_y, occupied_y, has_moved_down, has_spawned = move_enemy_y(state.enemy_3_y, occupied_y, has_moved_down, jnp.less_equal(state.enemy_6_y, HEIGHT))
    e3_x = jnp.where(has_spawned >= 0, state.mothership_x, e3_x)
    e3_split = jnp.where(has_spawned == 1, 0, state.enemy_3_split)
    enemy_3_spawned = jnp.where(has_spawned == 1, 1, 0) # Count spawns for enemy 3

    total_spawned_this_frame = enemy_1_spawned + enemy_2_spawned + enemy_3_spawned
    new_enemies_spawned_this_stage = state.enemies_spawned_this_stage + total_spawned_this_frame

    
    e4_y, occupied_y, has_moved_down, has_spawned = move_enemy_y(state.enemy_4_y, occupied_y, has_moved_down, True)
    #e4_x = jnp.where(has_spawned >= 0, state.mothership_x, e4_x)
    e4_y = jnp.where(jnp.logical_and(state.enemy_4_y < HEIGHT+1, e1_y < HEIGHT+1), e1_y, e4_y)

    e5_y, occupied_y, has_moved_down, has_spawned = move_enemy_y(state.enemy_5_y, occupied_y, has_moved_down, True)
    #e5_x = jnp.where(has_spawned >= 0, state.mothership_x, e5_x)
    e5_y = jnp.where(jnp.logical_and(state.enemy_5_y < HEIGHT+1, e2_y < HEIGHT+1), e2_y, e5_y)

    e6_y, occupied_y, has_moved_down, has_spawned = move_enemy_y(state.enemy_6_y, occupied_y, has_moved_down, True)
    #e6_x = jnp.where(has_spawned >= 0, state.mothership_x, e6_x)
    e6_y = jnp.where(jnp.logical_and(state.enemy_6_y < HEIGHT+1, e3_y < HEIGHT+1), e3_y, e6_y)

    return state._replace(
        enemy_1_x=e1_x, enemy_1_y=e1_y, enemy_1_dir=e1_dir,
        enemy_2_x=e2_x, enemy_2_y=e2_y, enemy_2_dir=e2_dir,
        enemy_3_x=e3_x, enemy_3_y=e3_y, enemy_3_dir=e3_dir,
        enemy_4_x=e4_x, enemy_4_y=e4_y, enemy_4_dir=e4_dir,
        enemy_5_x=e5_x, enemy_5_y=e5_y, enemy_5_dir=e5_dir,
        enemy_6_x=e6_x, enemy_6_y=e6_y, enemy_6_dir=e6_dir,
        enemy_1_split=e1_split, enemy_2_split=e2_split, enemy_3_split=e3_split,
        occupied_y=occupied_y,
        enemies_spawned_this_stage=new_enemies_spawned_this_stage  # Update spawn count here
    )

@jax.jit
def mothership_step(state):
    def move_mothership(x, dir):
        # If at left border, go right; if at right border, go left
        at_left = jnp.greater_equal(0, x)
        at_right = jnp.greater_equal(x, 160 - MOTHERSHIP_SIZE[0])
        new_dir = jnp.where(at_left, 1, jnp.where(at_right, -1, dir))
        new_x = jnp.clip(x + new_dir * SPEED, 0, 160 - MOTHERSHIP_SIZE[0])
        return new_x, new_dir

    # Move mothership left/right, clamp to screen
    mothership_x, mothership_dir = move_mothership(state.mothership_x, state.mothership_dir)
    return state._replace(mothership_x=mothership_x, mothership_dir=mothership_dir)


@jax.jit
def check_collision(px, py, ex, ey, ew, eh):
    # Returns True if (px, py) is inside the enemy box
    return jnp.logical_and(
        jnp.logical_and(px >= ex, px < ex + ew),
        jnp.logical_and(py >= ey, py < ey + eh)
    )

class JaxAssault(JaxEnvironment[AssaultState, AssaultObservation, AssaultInfo]):

    def __init__(self):
        super().__init__()
        self.frameskip = 1
        self.frame_stack_size = 4
        self.action_set = {NOOP, FIRE, RIGHT, LEFT, RIGHTFIRE, LEFTFIRE}
        self.reward_funcs = None
        self.occupied_y = jnp.array([0, 0, 0])

    def reset(self) -> AssaultState:
        # Minimal state initialization
        state = AssaultState(
            player_x=jnp.array(80).astype(jnp.int32),
            player_speed=jnp.array(0).astype(jnp.int32),
            enemy_projectile_x=jnp.array(0).astype(jnp.int32),
            enemy_projectile_y=jnp.array(-1).astype(jnp.int32),
            enemy_projectile_dir=jnp.array(0).astype(jnp.int32),
            mothership_x=jnp.array(64).astype(jnp.int32),
            mothership_dir=jnp.array(1).astype(jnp.int32),
            enemy_1_x=jnp.array(-1).astype(jnp.int32),
            enemy_1_y=jnp.array(HEIGHT+1).astype(jnp.int32),
            enemy_1_dir=jnp.array(1).astype(jnp.int32),
            enemy_1_split=jnp.array(0).astype(jnp.int32),
            enemy_2_x=jnp.array(-1).astype(jnp.int32),
            enemy_2_y=jnp.array(HEIGHT+1).astype(jnp.int32),
            enemy_2_dir=jnp.array(1).astype(jnp.int32),
            enemy_2_split=jnp.array(0).astype(jnp.int32),
            enemy_3_x=jnp.array(-1).astype(jnp.int32),
            enemy_3_y=jnp.array(HEIGHT+1).astype(jnp.int32),
            enemy_3_dir=jnp.array(1).astype(jnp.int32),
            enemy_3_split=jnp.array(0).astype(jnp.int32),
            enemy_4_x=jnp.array(-1).astype(jnp.int32),
            enemy_4_y=jnp.array(HEIGHT+1).astype(jnp.int32),
            enemy_4_dir=jnp.array(1).astype(jnp.int32),
            enemy_5_x=jnp.array(-1).astype(jnp.int32),
            enemy_5_y=jnp.array(HEIGHT+1).astype(jnp.int32),
            enemy_5_dir=jnp.array(1).astype(jnp.int32),
            enemy_6_x=jnp.array(-1).astype(jnp.int32),
            enemy_6_y=jnp.array(HEIGHT+1).astype(jnp.int32),
            enemy_6_dir=jnp.array(1).astype(jnp.int32),
            player_projectile_x=jnp.array(-1).astype(jnp.int32),
            player_projectile_y=jnp.array(-1).astype(jnp.int32),
            player_projectile_dir=jnp.array(0).astype(jnp.int32),
            score=jnp.array(0).astype(jnp.int32),
            player_lives=jnp.array(MAX_LIVES).astype(jnp.int32),
            heat=jnp.array(0).astype(jnp.int32),
            stage=jnp.array(1).astype(jnp.int32),
            buffer=jnp.array(0).astype(jnp.int32),
            obs_stack=None,
            occupied_y=jnp.array([0, 0, 0]),
            step_counter=jnp.array(0).astype(jnp.int32),
            enemies_killed=jnp.array(0).astype(jnp.int32),
            current_stage=jnp.array(0).astype(jnp.int32),
<<<<<<< HEAD
            enemies_spawned_this_stage=jnp.array(0).astype(jnp.int32),
            enemies_invisible=jnp.array(0).astype(jnp.int32)

=======
            cooldown=jnp.array(0).astype(jnp.int32),
            fired=jnp.array(0).astype(jnp.int32)
>>>>>>> d32e8c0d
        )
        obs = self._get_observation(state)
        def expand_and_copy(x):
            x_expanded = jnp.expand_dims(x, axis=0)
            return jnp.concatenate([x_expanded] * self.frame_stack_size, axis=0)
        obs_stack = jax.tree.map(expand_and_copy, obs)
        state = state._replace(obs_stack=obs_stack)
        return  obs_stack, state

    @partial(jax.jit, static_argnums=(0,))
    def step(self, state: AssaultState, action: chex.Array) -> Tuple[AssaultState, AssaultObservation, float, bool, AssaultInfo]:
        # Player step
        new_state = player_step(state, action)

        new_state = player_projectile_step(new_state,action)
        new_state = enemy_projectile_step(new_state)
        new_state = enemy_step(new_state)
        new_state = mothership_step(new_state)
        new_state = cooldown_step(new_state)
        occupied_y = new_state.occupied_y

        player_proj_active = jnp.greater_equal(new_state.player_projectile_y, 0)
        enemy_proj_active = jnp.greater_equal(new_state.enemy_projectile_y, 0)
        enemy_proj_lateral = jnp.equal(new_state.enemy_projectile_y, PLAYER_Y)  # Only lateral projectiles

        current_x_distance = new_state.player_projectile_x - new_state.enemy_projectile_x
        enemy_horizontal_dir = jnp.sign(state.player_x - new_state.enemy_projectile_x)
        enemy_prev_x = new_state.enemy_projectile_x - enemy_horizontal_dir * 2  # Enemy was 2 pixels away in opposite direction
        
        # Calculate previous distances
        prev_x_distance = new_state.player_projectile_x - enemy_prev_x
        x_sign_changed = jnp.not_equal(jnp.sign(current_x_distance), jnp.sign(prev_x_distance))

        projectiles_intersecting = jnp.logical_and.reduce(jnp.array([
            player_proj_active,
            enemy_proj_active,
            enemy_proj_lateral,
            x_sign_changed,      # X distance changed sign (crossed horizontally)
        ]))
        
        projectile_collision = jnp.logical_and.reduce(jnp.array([
            player_proj_active,
            enemy_proj_active,
            enemy_proj_lateral,  # Only allow collision when enemy projectile is lateral
            check_collision(
                new_state.player_projectile_x, new_state.player_projectile_y,
                new_state.enemy_projectile_x, new_state.enemy_projectile_y,
                4, 4  # Collision box size
            )
        ]))

        new_player_proj_x = jnp.where(projectile_collision, -1, new_state.player_projectile_x)
        new_player_proj_y = jnp.where(projectile_collision, -1, new_state.player_projectile_y)
        new_player_proj_dir = jnp.where(projectile_collision, 0, new_state.player_projectile_dir)
        
        new_enemy_proj_x = jnp.where(projectile_collision, -1, new_state.enemy_projectile_x)
        new_enemy_proj_y = jnp.where(projectile_collision, -1, new_state.enemy_projectile_y)
        new_enemy_proj_dir = jnp.where(projectile_collision, 0, new_state.enemy_projectile_dir)

        def split_condition(stage):
            return stage > -1

        def kill_enemy(arr):
            ex, ey, ew, eh, proj_x, proj_y, occupied_y, linked_y = arr
            hit = check_collision(proj_x, proj_y, ex, ey, ew, eh)
            matches = jnp.array(ENEMY_Y_POSITIONS) == ey
            has_match = jnp.any(matches)
            idx = jnp.argmax(matches)
            
            new_occupied_y = jax.lax.cond(
                jnp.logical_and.reduce(jnp.array([hit, has_match, linked_y > HEIGHT])), 
                lambda _: occupied_y.at[idx].set(0), 
                lambda _: occupied_y, 
                operand=None
            )

            new_ex = jnp.where(hit, -1, ex)
            new_ey = jnp.where(hit, HEIGHT+1, ey)
            return new_ex, new_ey, hit, new_occupied_y
        
        was_split = False
        # Function to split enemy into two
        def split_enemy(arr):
            ex, ey, ew, eh, proj_x, proj_y, occupied_y, _ = arr
            hit = check_collision(proj_x, proj_y, ex, ey, ew, eh)
            new_ex = jnp.where(hit, ex-ENEMY_SIZE[0], ex)
            
            return new_ex, ey, hit, occupied_y
        def spawn_enemy(arr):
            ex,ey = arr[:2]
            new_ex = jnp.where(ex+3 >= WIDTH, WIDTH, ex+ENEMY_SIZE[0])
            new_ey = ey
            matches = jnp.array(ENEMY_Y_POSITIONS) == ey
            idx = jnp.argmax(matches)
            new_occupied_y = occupied_y.at[idx].set(occupied_y[idx]+1)

            return new_ex, new_ey, False, new_occupied_y

        splitting_enemies = split_condition(state.current_stage)

        # Enemy 1
        arg_1 = [new_state.enemy_1_x, new_state.enemy_1_y, ENEMY_SIZE[0], ENEMY_SIZE[1], new_state.player_projectile_x, new_state.player_projectile_y, occupied_y, new_state.enemy_4_y]
        e1_x, e1_y, hit1, occupied_y = jax.lax.cond(jnp.logical_and(splitting_enemies, jnp.logical_not(state.enemy_1_split)),
                                                    split_enemy,
                                                    kill_enemy, 
                                                    operand = arg_1)
        e1_split = jnp.where(jnp.logical_and(hit1, e1_y < HEIGHT+1), 1, 0)
        # Enemy 2
        arg2 = [new_state.enemy_2_x, new_state.enemy_2_y, ENEMY_SIZE[0], ENEMY_SIZE[1], new_state.player_projectile_x, new_state.player_projectile_y, occupied_y, new_state.enemy_5_y]
        e2_x, e2_y, hit2, occupied_y = jax.lax.cond(jnp.logical_and(splitting_enemies, jnp.logical_not(state.enemy_2_split)),
                                                    split_enemy,
                                                    kill_enemy,
                                                    operand=arg2)
        e2_split = jnp.where(jnp.logical_and(hit2, e2_y < HEIGHT+1), 1, 0)
        # Enemy 3
        arg3 = [new_state.enemy_3_x, new_state.enemy_3_y, ENEMY_SIZE[0], ENEMY_SIZE[1], new_state.player_projectile_x, new_state.player_projectile_y, occupied_y, new_state.enemy_6_y]
        e3_x, e3_y, hit3, occupied_y = jax.lax.cond(jnp.logical_and(splitting_enemies, jnp.logical_not(state.enemy_3_split)),
                                                    split_enemy,
                                                    kill_enemy,
                                                    operand=arg3)
        e3_split = jnp.where(jnp.logical_and(hit3,e3_y < HEIGHT+1), 1, 0)
        was_split = jnp.logical_or.reduce(jnp.array([e1_split, e2_split, e3_split]))
        # Enemy 4
        xy4 = jnp.array([new_state.enemy_4_x, new_state.enemy_4_y])
        spawn4 = jnp.array([e1_x, e1_y])
        arr4 = jnp.where(jnp.logical_and(splitting_enemies, jnp.logical_and(hit1, was_split)), spawn4, xy4)
        arg4 = [arr4[0], arr4[1], ENEMY_SIZE[0], ENEMY_SIZE[1], new_state.player_projectile_x, new_state.player_projectile_y, occupied_y, e1_y]
        
        e4_x, e4_y, hit4, occupied_y = jax.lax.cond(jnp.logical_and(hit1, was_split),
                                                    spawn_enemy,
                                                    kill_enemy,
                                                    operand=arg4)
        # Enemy 5

        xy5 = jnp.array([new_state.enemy_5_x, new_state.enemy_5_y])
        spawn5 = jnp.array([e2_x, e2_y])
        arr5 = jnp.where(jnp.logical_and(splitting_enemies, jnp.logical_and(hit2, was_split)), spawn5, xy5)
        arg5 = [arr5[0], arr5[1], ENEMY_SIZE[0], ENEMY_SIZE[1], new_state.player_projectile_x, new_state.player_projectile_y, occupied_y, e2_y]
        e5_x, e5_y, hit5, occupied_y = jax.lax.cond(jnp.logical_and(hit2, was_split),
                                                    spawn_enemy,
                                                    kill_enemy,
                                                    operand=arg5)
        # Enemy 6
        xy6 = jnp.array([new_state.enemy_6_x, new_state.enemy_6_y])
        spawn6 = jnp.array([e3_x, e3_y])
        arr6 = jnp.where(jnp.logical_and(splitting_enemies, jnp.logical_and(hit3, was_split)), spawn6, xy6)
        arg6 = [arr6[0], arr6[1], ENEMY_SIZE[0], ENEMY_SIZE[1], new_state.player_projectile_x, new_state.player_projectile_y, occupied_y, e3_y]
        e6_x, e6_y, hit6, occupied_y = jax.lax.cond(jnp.logical_and(hit3, was_split),
                                                    spawn_enemy,
                                                    kill_enemy,
                                                    operand=arg6)

        
        # If any enemy was hit, remove projectile
        any_hit = hit1 | hit2 | hit3 | hit4 | hit5 | hit6
        
        new_player_proj_x = jnp.where(jnp.logical_and(any_hit, jnp.logical_not(projectile_collision)), -1, new_state.player_projectile_x)
        new_player_proj_y = jnp.where(jnp.logical_and(any_hit, jnp.logical_not(projectile_collision)), -1, new_state.player_projectile_y)
        new_player_proj_dir = jnp.where(jnp.logical_and(any_hit, jnp.logical_not(projectile_collision)), 0, new_state.player_projectile_dir)


        # Increase score for each enemy hit (e.g., +1 per enemy)
        score_incr = hit1.astype(jnp.int32) + hit2.astype(jnp.int32) + hit3.astype(jnp.int32) + \
                    hit4.astype(jnp.int32) + hit5.astype(jnp.int32) + hit6.astype(jnp.int32)
        
        enemy_1_killed = jnp.logical_and(hit1, jnp.logical_not(state.enemy_1_split))
        enemy_2_killed = jnp.logical_and(hit2, jnp.logical_not(state.enemy_2_split))
        enemy_3_killed = jnp.logical_and(hit3, jnp.logical_not(state.enemy_3_split))

        kills_incr = enemy_1_killed.astype(jnp.int32) + enemy_2_killed.astype(jnp.int32) + enemy_3_killed.astype(jnp.int32)

        
        new_score = state.score + score_incr
        new_enemies_killed = state.enemies_killed + kills_incr
        all_rows_empty = jnp.array_equal(new_state.occupied_y, jnp.array([0, 0, 0]))

        

        #stage_complete = jnp.logical_and(jnp.equal(jnp.mod(new_enemies_killed, 10), 0), (new_enemies_killed > 0))
        stage_complete = jnp.logical_and.reduce(jnp.array([
            jnp.greater(new_enemies_killed, 0),  # Enemies were killed this step
            jnp.equal(jnp.mod(new_enemies_killed, 10), 0),  # Total kills is multiple of 10
            all_rows_empty  # No enemies occupying any row
        ]))
        new_enemies_killed = jnp.where(stage_complete, 0, new_enemies_killed)
        new_enemies_spawned_this_stage = jnp.where(stage_complete, 0, new_state.enemies_spawned_this_stage)
        new_current_stage = jnp.where(stage_complete, state.current_stage + 1, state.current_stage)
        
        invis_action = jax.lax.cond(
            jnp.equal(state.current_stage, 1),
            lambda _: jax.random.uniform(jax.random.PRNGKey(state.step_counter), shape=()) < 0.01,
            lambda _: jnp.array(False),
            operand=None
        )
        enemies_invisible = jnp.where(invis_action, jnp.logical_not(state.enemies_invisible), state.enemies_invisible)
        enemies_invisible = jnp.where(stage_complete, jnp.array(0), enemies_invisible)

        new_state = new_state._replace(
            player_projectile_x=new_player_proj_x,
            player_projectile_y=new_player_proj_y,
            player_projectile_dir=new_player_proj_dir,
            enemy_projectile_x=new_enemy_proj_x,
            enemy_projectile_y=new_enemy_proj_y,
            enemy_projectile_dir=new_enemy_proj_dir,
            enemy_1_x=e1_x, enemy_1_y=e1_y,
            enemy_1_split=jnp.logical_or(new_state.enemy_1_split, e1_split),
            enemy_1_dir=jnp.where(e1_split,-1, new_state.enemy_1_dir),
            enemy_2_x=e2_x, enemy_2_y=e2_y,
            enemy_2_split=jnp.logical_or(new_state.enemy_2_split,e2_split),
            enemy_2_dir=jnp.where(e2_split,-1, new_state.enemy_2_dir),
            enemy_3_x=e3_x, enemy_3_y=e3_y,
            enemy_3_split=jnp.logical_or(new_state.enemy_3_split,e3_split),
            enemy_3_dir=jnp.where(e3_split,-1, new_state.enemy_3_dir),
            enemy_4_x=e4_x, enemy_4_y=e4_y,
            enemy_4_dir=jnp.where(e1_split,1, new_state.enemy_4_dir),
            enemy_5_x=e5_x, enemy_5_y=e5_y,
            enemy_5_dir=jnp.where(e2_split,1, new_state.enemy_5_dir),
            enemy_6_x=e6_x, enemy_6_y=e6_y,
            enemy_6_dir=jnp.where(e3_split,1, new_state.enemy_6_dir),
            score=new_score,
            enemies_killed=new_enemies_killed,
            current_stage=new_current_stage,
            occupied_y=occupied_y,
            enemies_spawned_this_stage=new_enemies_spawned_this_stage,
            enemies_invisible=enemies_invisible,
            # TODO: update other fields as needed
        )
        

        # Reward: +1 if score increased, -1 if lost life
        reward = jnp.where(new_state.score > state.score, 1.0, 0.0)
        reward = jnp.where(new_state.player_lives < state.player_lives, -1.0, reward)
        done = jnp.greater_equal(0,new_state.player_lives)
        obs = self._get_observation(new_state)
        obs_stack = jax.tree.map(lambda stack, o: jnp.concatenate([stack[1:], jnp.expand_dims(o, axis=0)], axis=0), state.obs_stack, obs)
        new_state = new_state._replace(obs_stack=obs_stack)
        info = AssaultInfo(time=jnp.array(0), all_rewards=jnp.zeros(1))

        # Use jax.debug.print instead of Python's print for JIT compatibility
        jax.debug.print("Enemy positions:")
        jax.debug.print("Enemy 1: ({}, {})", state.enemy_1_x, state.enemy_1_y)
        jax.debug.print("Enemy 2: ({}, {})", state.enemy_2_x, state.enemy_2_y)
        jax.debug.print("Enemy 3: ({}, {})", state.enemy_3_x, state.enemy_3_y)
        jax.debug.print("Enemy 4: ({}, {})", state.enemy_4_x, state.enemy_4_y)
        jax.debug.print("Enemy 5: ({}, {})", state.enemy_5_x, state.enemy_5_y)
        jax.debug.print("Enemy 6: ({}, {})", state.enemy_6_x, state.enemy_6_y)
        
        # Print occupied_y using jax.debug.print
        jax.debug.print("Occupied rows: {}", state.occupied_y)
        jax.debug.print("current_stage: {}", state.current_stage)
        jax.debug.print("Enemies killed: {}", state.enemies_killed)
        jax.debug.print("----------------------------------------")

        new_step_counter = jnp.mod(state.step_counter + 1, Y_STEP_DELAY * 100000)
        new_state = new_state._replace(step_counter=new_step_counter)

        return obs_stack, new_state, reward, done, info

    @partial(jax.jit, static_argnums=(0,))
    def _get_observation(self, state: AssaultState):
        # Build observation from state
        player = EntityPosition(
            x=state.player_x,
            y=jnp.array(PLAYER_Y),
            width=jnp.array(PLAYER_SIZE[0]),
            height=jnp.array(PLAYER_SIZE[1]),
            invisible=jnp.array(0),
        )
        mothership = EntityPosition(
            x=state.mothership_x,
            y=jnp.array(MOTHERSHIP_Y),
            width=jnp.array(MOTHERSHIP_SIZE[0]),
            height=jnp.array(MOTHERSHIP_SIZE[1]),
            invisible=jnp.array(0),
        )
        def enemy_entity(x, y):
            return EntityPosition(
                x=x, y=y,
                width=jnp.array(ENEMY_SIZE[0]),
                height=jnp.array(ENEMY_SIZE[1]),
                invisible=jnp.array(0),
            )
        enemy_projectile=EntityPosition(
                x=state.enemy_projectile_x,
                y=state.enemy_projectile_y,
                width=jnp.array(2),
                height=jnp.array(4),
                invisible=jnp.array(0),
            )
        return AssaultObservation(
            player=player,
            mothership=mothership,
            enemy_1=enemy_entity(state.enemy_1_x, state.enemy_1_y),
            enemy_2=enemy_entity(state.enemy_2_x, state.enemy_2_y),
            enemy_3=enemy_entity(state.enemy_3_x, state.enemy_3_y),
            enemy_4=enemy_entity(state.enemy_4_x, state.enemy_4_y),
            enemy_5=enemy_entity(state.enemy_5_x, state.enemy_5_y),
            enemy_6=enemy_entity(state.enemy_6_x, state.enemy_6_y),
            enemy_projectile=enemy_projectile,
            lives=state.player_lives,
            score=state.score,
        )

    @partial(jax.jit, static_argnums=(0,))
    def obs_to_flat_array(self, obs: AssaultObservation) -> jnp.ndarray:
        # Flatten all positions and stats into a 1D array
        return jnp.concatenate([
            obs.player.x.flatten(), obs.player.y.flatten(),
            obs.player.width.flatten(), obs.player.height.flatten(),
            obs.mothership.x.flatten(), obs.mothership.y.flatten(),
            obs.enemy_1.x.flatten(), obs.enemy_1.y.flatten(),
            obs.enemy_2.x.flatten(), obs.enemy_2.y.flatten(),
            obs.enemy_3.x.flatten(), obs.enemy_3.y.flatten(),
            obs.enemy_4.x.flatten(), obs.enemy_4.y.flatten(),
            obs.enemy_5.x.flatten(), obs.enemy_5.y.flatten(),
            obs.enemy_6.x.flatten(), obs.enemy_6.y.flatten(),
            obs.enemy_projectile.x.flatten(), obs.enemy_projectile.y.flatten(),
            obs.lives.flatten(), obs.score.flatten()
        ])

    def action_space(self) -> spaces.Discrete:
        return spaces.Discrete(len(self.action_set))
    
    def observation_space(self) -> spaces.Box:
        return spaces.Box(
            low=0,
            high=255,
            shape=None,
            dtype=jnp.uint8,
        )
    
    @partial(jax.jit, static_argnums=(0,))
    def _get_info(self, state: AssaultState, all_rewards: chex.Array) -> AssaultInfo:
        return AssaultInfo(time=state.step_counter, all_rewards=all_rewards)

    @partial(jax.jit, static_argnums=(0,))
    def _get_env_reward(self, previous_state: AssaultState, state: AssaultState):
        return (state.player_score - state.enemy_score) - (
            previous_state.player_score - previous_state.enemy_score
        )

    @partial(jax.jit, static_argnums=(0,))
    def _get_all_reward(self, previous_state: AssaultState, state: AssaultState):
        if self.reward_funcs is None:
            return jnp.zeros(1)
        rewards = jnp.array(
            [reward_func(previous_state, state) for reward_func in self.reward_funcs]
        )
        return rewards 

    @partial(jax.jit, static_argnums=(0,))
    def _get_done(self, state: AssaultState) -> bool:
        return jnp.logical_or(
            jnp.greater_equal(state.player_score, 20),
            jnp.greater_equal(state.enemy_score, 20),
        )
    


def load_assault_sprites():
    """
    Load all sprites required for Assault rendering.
    Assumes files are named enemy.npy, life.npy, mothership.npy, player.npy
    and are located in sprites/assault relative to this file.
    """
    MODULE_DIR = os.path.dirname(os.path.abspath(__file__))
    SPRITES_DIR = os.path.join(MODULE_DIR, "sprites", "assault")

    background = aj.loadFrame(os.path.join(SPRITES_DIR, "background.npy"), transpose=True)
    enemy = aj.loadFrame(os.path.join(SPRITES_DIR, "enemy_0.npy"), transpose=True)
    #life = aj.loadFrame(os.path.join(SPRITES_DIR, "life.npy"), transpose=True)
    mothership = aj.loadFrame(os.path.join(SPRITES_DIR, "mothership_0.npy"), transpose=True)
    player = aj.loadFrame(os.path.join(SPRITES_DIR, "player.npy"), transpose=True)
    player_projectile = aj.loadFrame(os.path.join(SPRITES_DIR, "player_projectile.npy"), transpose=True)
    enemy_projectile = aj.loadFrame(os.path.join(SPRITES_DIR, "enemy_projectile.npy"), transpose=True)
    enemy_projectile = aj.loadFrame(os.path.join(SPRITES_DIR, "enemy_projectile.npy"), transpose=True)
    enemy_rain = aj.loadFrame(os.path.join(SPRITES_DIR, "proj_wide.npy"), transpose=True)
    enemy_sphere = aj.loadFrame(os.path.join(SPRITES_DIR, "proj_sphere.npy"), transpose=True)
    enemy_projectile_lateral = aj.loadFrame(os.path.join(SPRITES_DIR, "proj_lateral.npy"), transpose=True)
    life = aj.loadFrame(os.path.join(SPRITES_DIR, "life.npy"), transpose=True)
    enemy_tiny = aj.loadFrame(os.path.join(SPRITES_DIR, "enemy_tiny.npy"), transpose=True)

    # Optionally expand dims if you want a batch/frame dimension
    BACKGROUND_SPRITE = jnp.expand_dims(background, axis=0)
    ENEMY_SPRITE = jnp.expand_dims(enemy, axis=0)
    #LIFE_SPRITE = jnp.expand_dims(life, axis=0)
    MOTHERSHIP_SPRITE = jnp.expand_dims(mothership, axis=0)
    PLAYER_SPRITE = jnp.expand_dims(player, axis=0)
    PLAYER_PROJECTILE= jnp.expand_dims(player_projectile, axis=0)
    ENEMY_PROJECTILE = jnp.expand_dims(enemy_projectile, axis=0)
    ENEMY_RAIN = jnp.expand_dims(enemy_rain, axis=0)
    ENEMY_SPHERE = jnp.expand_dims(enemy_sphere, axis=0)
    ENEMY_PROJECTILE_LATERAL = jnp.expand_dims(enemy_projectile_lateral, axis=0)
    LIFE_SPRITE = jnp.squeeze(life)
    ENEMY_TINY = jnp.expand_dims(enemy_tiny, axis=0)

    DIGIT_SPRITES = aj.load_and_pad_digits(
        os.path.join(MODULE_DIR, os.path.join(SPRITES_DIR, "number_{}.npy")),
        num_chars=10,
    )

    return BACKGROUND_SPRITE,ENEMY_SPRITE, MOTHERSHIP_SPRITE, PLAYER_SPRITE, DIGIT_SPRITES, PLAYER_PROJECTILE,ENEMY_PROJECTILE, ENEMY_RAIN, ENEMY_SPHERE, ENEMY_PROJECTILE_LATERAL, LIFE_SPRITE, ENEMY_TINY

class Renderer_AtraJaxisAssault:
    """JAX-based Assault game renderer, optimized with JIT compilation."""

    def __init__(self):
        (
            self.SPRITE_BG,
            self.SPRITE_ENEMY,
            self.SPRITE_MOTHERSHIP,
            self.SPRITE_PLAYER,
            self.DIGIT_SPRITES,
            self.PLAYER_PROJECTILE,
            self.ENEMY_PROJECTILE,
            self.ENEMY_RAIN,
            self.ENEMY_SPHERE,
            self.ENEMY_PROJECTILE_LATERAL,
            self.LIFE_SPRITE,
            self.ENEMY_TINY
        ) = load_assault_sprites()  # You need to implement this in atraJaxis

    @partial(jax.jit, static_argnums=(0,))
    def apply_color_transform(self, sprite, stage):
        """Apply a color transformation by permuting RGB channels based on stage."""
        # Get the number of channels
        num_channels = sprite.shape[-1]
        
        # Extract channels
        r = sprite[..., 0]
        g = sprite[..., 1]
        b = sprite[..., 2]
        
        # Handle alpha channel if present
        has_alpha = num_channels >= 4
        alpha = jnp.ones_like(r) if not has_alpha else sprite[..., 3]
        
        # Use modulo to cycle through 4 permutation patterns (0-3)
        stage_mod = jnp.mod(stage, 4)
        
        # Use conditional logic with 4 color patterns
        final_r = jnp.where(stage_mod == 0, r, 
                    jnp.where(stage_mod == 1, g, 
                    jnp.where(stage_mod == 2, b, g)))
        
        final_g = jnp.where(stage_mod == 0, g, 
                    jnp.where(stage_mod == 1, r, 
                    jnp.where(stage_mod == 2, g, b)))
        
        final_b = jnp.where(stage_mod == 0, b, 
                    jnp.where(stage_mod == 1, b, 
                    jnp.where(stage_mod == 2, r, r)))
        
        # Stack channels back together with alpha if it exists
        if has_alpha:
            return jnp.stack([final_r, final_g, final_b, alpha], axis=-1).astype(jnp.uint8)
        else:
            return jnp.stack([final_r, final_g, final_b], axis=-1).astype(jnp.uint8)
        
    @partial(jax.jit, static_argnums=(0,))
    def render(self, state):
        """
        Renders the current Assault game state using JAX operations.

        Args:
            state: An AssaultState object containing the current game state.

        Returns:
            A JAX array representing the rendered frame.
        """
        raster = jnp.zeros((WIDTH, HEIGHT, 3), dtype=jnp.uint8)

        # last minute change to make render work with newest upstream version without changing all 12 calls
        def render_at(raster, y, x, frame):
            return aj.render_at(raster, x, y, frame)
        
        # Render background
        frame_bg = aj.get_sprite_frame(self.SPRITE_BG, 0)
        raster = render_at(raster, 0, 0, frame_bg)

        # Render mothership
        frame_mothership = aj.get_sprite_frame(self.SPRITE_MOTHERSHIP, 0)
        raster = render_at(raster, MOTHERSHIP_Y, state.mothership_x, frame_mothership)

        # Render player
        frame_player = aj.get_sprite_frame(self.SPRITE_PLAYER, 0)
        raster = render_at(raster, PLAYER_Y, state.player_x, frame_player)

        # Render enemies (unrolled manually for JIT compatibility)
        frame_enemy_original = aj.get_sprite_frame(self.SPRITE_ENEMY, 0)
        frame_enemy = self.apply_color_transform(frame_enemy_original, state.current_stage)
        frame_enemy_tiny_original = aj.get_sprite_frame(self.ENEMY_TINY, 0)
        frame_enemy_tiny = self.apply_color_transform(frame_enemy_tiny_original, state.current_stage)

        def render_split_enemy(xy):
            x,y, raster = xy
            should_render = jnp.logical_and(y < HEIGHT+1, jnp.logical_not(state.enemies_invisible))
            return jax.lax.cond(should_render, lambda _: render_at(raster, y, x, frame_enemy_tiny), lambda _: raster, operand=None)
        
        def render_enemy(xy):
            x,y, raster = xy
            should_render = jnp.logical_and(y < HEIGHT+1, jnp.logical_not(state.enemies_invisible))
            return jax.lax.cond(should_render, lambda _: render_at(raster, y, x, frame_enemy), lambda _: raster, operand=None)
        
        def render_tiny_enemy(xy):
            x, y, raster = xy
            should_render = jnp.logical_and(y < HEIGHT+1, jnp.logical_not(state.enemies_invisible))
            return jax.lax.cond(should_render, lambda _: render_at(raster, y, x, frame_enemy_tiny), lambda _: raster, operand=None)

        raster = jax.lax.cond( state.enemy_1_split == 1, render_split_enemy,render_enemy, [state.enemy_1_x,state.enemy_1_y, raster])
        raster = jax.lax.cond( state.enemy_2_split == 1, render_split_enemy,render_enemy, [state.enemy_2_x, state.enemy_2_y, raster])
        raster = jax.lax.cond( state.enemy_3_split == 1, render_split_enemy,render_enemy, [state.enemy_3_x, state.enemy_3_y, raster])
<<<<<<< HEAD

        raster = render_tiny_enemy([state.enemy_4_x, state.enemy_4_y, raster])
        raster = render_tiny_enemy([state.enemy_5_x, state.enemy_5_y, raster])
        raster = render_tiny_enemy([state.enemy_6_x, state.enemy_6_y, raster])        

=======
        raster = jax.lax.cond( state.enemy_4_y < HEIGHT+1, lambda _: render_at(raster, state.enemy_4_y, state.enemy_4_x, frame_enemy_tiny), lambda _: raster, operand=None)
        raster = jax.lax.cond( state.enemy_5_y < HEIGHT+1, lambda _: render_at(raster, state.enemy_5_y, state.enemy_5_x, frame_enemy_tiny), lambda _: raster, operand=None)
        raster = jax.lax.cond( state.enemy_6_y < HEIGHT+1, lambda _: render_at(raster, state.enemy_6_y, state.enemy_6_x, frame_enemy_tiny), lambda _: raster, operand=None)
        
        self.PLAYER_PROJECTILE_SIDEWAYS = jnp.array([[[[236, 236, 236, 255]]]*7])
        
>>>>>>> d32e8c0d
        # Render player projectile using lax.cond
        def render_player_proj(_):
            
            frame_proj = aj.get_sprite_frame(self.PLAYER_PROJECTILE, 0)
            return render_at(raster, state.player_projectile_y, state.player_projectile_x, frame_proj)
        
        def render_player_proj_sideways(_):
            frame_proj = aj.get_sprite_frame(self.PLAYER_PROJECTILE_SIDEWAYS, 0)
            return render_at(raster, PLAYER_Y+2, state.player_projectile_x, frame_proj)

        def skip_player_proj(_):
            return raster

        raster = jax.lax.cond(
            jnp.logical_and(jnp.greater_equal(state.player_projectile_y, 0),jnp.not_equal(state.player_projectile_y, PLAYER_Y)),
            render_player_proj,
            skip_player_proj,
            operand=None
        )
        raster = jax.lax.cond(
            jnp.equal(state.player_projectile_y, PLAYER_Y),
            render_player_proj_sideways,
            lambda _: raster,
            operand=None
        )
        # Render enemy projectile using lax.cond
        def render_enemy_proj(_):
            is_stage_4 = jnp.equal(jnp.mod(state.current_stage + 1, 4), 0)
            is_stage_3 = jnp.equal(jnp.mod(state.current_stage + 2, 4), 0)
            is_lateral = jnp.equal(state.enemy_projectile_y, PLAYER_Y)
            
            # First, check if it's stage 3, since that takes priority
            def stage3_proj(_):
                return render_at(raster, state.enemy_projectile_y, state.enemy_projectile_x, 
                                aj.get_sprite_frame(self.ENEMY_RAIN, 0))
            
            def other_stages(_):
                # If not stage 3, then check if it's stage 4
                def stage4_proj(_):
                    # For stage 4, check if it's lateral
                    def lateral_proj(_):
                        return render_at(raster, state.enemy_projectile_y, state.enemy_projectile_x,
                                        aj.get_sprite_frame(self.ENEMY_PROJECTILE_LATERAL, 0))
                    
                    def sphere_proj(_):
                        return render_at(raster, state.enemy_projectile_y, state.enemy_projectile_x,
                                        aj.get_sprite_frame(self.ENEMY_SPHERE, 0))
                    
                    return jax.lax.cond(
                        is_lateral,
                        lateral_proj,
                        sphere_proj,
                        operand=None
                    )
                
                def standard_proj(_):
                    return render_at(raster, state.enemy_projectile_y, state.enemy_projectile_x,
                                    aj.get_sprite_frame(self.ENEMY_PROJECTILE, 0))
                
                # Choose between stage 4 logic and standard
                return jax.lax.cond(
                    is_stage_4,
                    stage4_proj,
                    standard_proj,
                    operand=None
                )
            
            # Final choice between stage 3 and other stages
            return jax.lax.cond(
                is_stage_3,
                stage3_proj,
                other_stages,
                operand=None
            )

        def skip_enemy_proj(_):
            return raster
        
        raster = jax.lax.cond(
            jnp.greater_equal(state.enemy_projectile_y, 0),
            render_enemy_proj,
            skip_enemy_proj,
            operand=None
        )

        # Render score (top left)
        score_digits = aj.int_to_digits(state.score, max_digits=4)
        raster = aj.render_label_selective(
            raster, 5, 5, score_digits, self.DIGIT_SPRITES, 0, len(score_digits), spacing=12
        )

        # Render lives (top right)
        lives_digits = aj.int_to_digits(state.player_lives, max_digits=1)
        raster = aj.render_label_selective(
            raster, 5, WIDTH - 20, lives_digits, self.DIGIT_SPRITES, 0, len(lives_digits), spacing=12
        )

        # Render lives (bottom left)
        def lives_fn(i, raster):
            return render_at(raster, LIVES_Y, LIFE_ONE_X + i * LIFE_OFFSET, self.LIFE_SPRITE)
        raster = jax.lax.fori_loop(0, state.player_lives, lives_fn, raster)

        # Render heat bar(bottom right)
        def heat_bar_fn(heat, raster):
            color = (0, 255, 0, 255)
            background_color = (0, 0, 0, 255)
            return aj.render_bar(
                raster, WIDTH-60, LIVES_Y,heat+1,MAX_HEAT+1,48,5,color,background_color
            )
        raster = heat_bar_fn(state.heat, raster)
        print(self.PLAYER_PROJECTILE)
        return raster
    
if __name__ == "__main__":
    # Initialize Pygame
    pygame.init()
    screen = pygame.display.set_mode((WINDOW_WIDTH, WINDOW_HEIGHT))
    pygame.display.set_caption("Assault Game")
    clock = pygame.time.Clock()

    game = JaxAssault()

    # Create the JAX renderer
    renderer = Renderer_AtraJaxisAssault()

    # Get jitted functions
    jitted_step = jax.jit(game.step)
    jitted_reset = jax.jit(game.reset)

    obs, curr_state = jitted_reset()

    # Game loop
    running = True
    frame_by_frame = False
    frameskip = game.frameskip
    counter = 1

    while running:
        for event in pygame.event.get():
            if event.type == pygame.QUIT:
                running = False
            elif event.type == pygame.KEYDOWN:
                if event.key == pygame.K_f:
                    frame_by_frame = not frame_by_frame
            elif event.type == pygame.KEYDOWN or (
                    event.type == pygame.KEYUP and event.key == pygame.K_n
            ):
                if event.key == pygame.K_n and frame_by_frame:
                    if counter % frameskip == 0:
                        action = get_human_action()
                        obs, curr_state, reward, done, info = jitted_step(
                            curr_state, action
                        )
        game_over = jnp.logical_or(
            jnp.less_equal(curr_state.player_lives, 0),  # Player has 0 or fewer lives
            jnp.greater_equal(curr_state.score, 999999)  # Score reached 999999
        )
        if game_over:
            print(f"Game Over! Final Score: {curr_state.score}, Lives: {curr_state.player_lives}")
            running = False

        if not frame_by_frame:
            if counter % frameskip == 0:
                action = get_human_action()
                obs, curr_state, reward, done, info = jitted_step(curr_state, action)

        

        # Render and display
        raster = renderer.render(curr_state)

        aj.update_pygame(screen, raster, 3, WIDTH, HEIGHT)

        counter += 1
        clock.tick(60)

    pygame.quit()<|MERGE_RESOLUTION|>--- conflicted
+++ resolved
@@ -183,13 +183,10 @@
     step_counter: chex.Array
     enemies_killed: chex.Array
     current_stage:  chex.Array
-<<<<<<< HEAD
     enemies_spawned_this_stage: chex.Array
     enemies_invisible: chex.Array
-=======
     cooldown: chex.Array
     fired: chex.Array
->>>>>>> d32e8c0d
 
 
 class AssaultObservation(NamedTuple):
@@ -628,14 +625,10 @@
             step_counter=jnp.array(0).astype(jnp.int32),
             enemies_killed=jnp.array(0).astype(jnp.int32),
             current_stage=jnp.array(0).astype(jnp.int32),
-<<<<<<< HEAD
             enemies_spawned_this_stage=jnp.array(0).astype(jnp.int32),
-            enemies_invisible=jnp.array(0).astype(jnp.int32)
-
-=======
+            enemies_invisible=jnp.array(0).astype(jnp.int32),
             cooldown=jnp.array(0).astype(jnp.int32),
             fired=jnp.array(0).astype(jnp.int32)
->>>>>>> d32e8c0d
         )
         obs = self._get_observation(state)
         def expand_and_copy(x):
@@ -1148,20 +1141,12 @@
         raster = jax.lax.cond( state.enemy_1_split == 1, render_split_enemy,render_enemy, [state.enemy_1_x,state.enemy_1_y, raster])
         raster = jax.lax.cond( state.enemy_2_split == 1, render_split_enemy,render_enemy, [state.enemy_2_x, state.enemy_2_y, raster])
         raster = jax.lax.cond( state.enemy_3_split == 1, render_split_enemy,render_enemy, [state.enemy_3_x, state.enemy_3_y, raster])
-<<<<<<< HEAD
 
         raster = render_tiny_enemy([state.enemy_4_x, state.enemy_4_y, raster])
         raster = render_tiny_enemy([state.enemy_5_x, state.enemy_5_y, raster])
         raster = render_tiny_enemy([state.enemy_6_x, state.enemy_6_y, raster])        
-
-=======
-        raster = jax.lax.cond( state.enemy_4_y < HEIGHT+1, lambda _: render_at(raster, state.enemy_4_y, state.enemy_4_x, frame_enemy_tiny), lambda _: raster, operand=None)
-        raster = jax.lax.cond( state.enemy_5_y < HEIGHT+1, lambda _: render_at(raster, state.enemy_5_y, state.enemy_5_x, frame_enemy_tiny), lambda _: raster, operand=None)
-        raster = jax.lax.cond( state.enemy_6_y < HEIGHT+1, lambda _: render_at(raster, state.enemy_6_y, state.enemy_6_x, frame_enemy_tiny), lambda _: raster, operand=None)
-        
         self.PLAYER_PROJECTILE_SIDEWAYS = jnp.array([[[[236, 236, 236, 255]]]*7])
         
->>>>>>> d32e8c0d
         # Render player projectile using lax.cond
         def render_player_proj(_):
             
