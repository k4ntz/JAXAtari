--- conflicted
+++ resolved
@@ -855,15 +855,12 @@
     player = aj.loadFrame(os.path.join(SPRITES_DIR, "player.npy"), transpose=True)
     player_projectile = aj.loadFrame(os.path.join(SPRITES_DIR, "player_projectile.npy"), transpose=True)
     enemy_projectile = aj.loadFrame(os.path.join(SPRITES_DIR, "enemy_projectile.npy"), transpose=True)
-<<<<<<< HEAD
-    life = aj.loadFrame(os.path.join(SPRITES_DIR, "life.npy"), transpose=True)
-    enemy_tiny = aj.loadFrame(os.path.join(SPRITES_DIR, "enemy_tiny.npy"), transpose=True)
-=======
     enemy_projectile = aj.loadFrame(os.path.join(SPRITES_DIR, "enemy_projectile.npy"), transpose=True)
     enemy_rain = aj.loadFrame(os.path.join(SPRITES_DIR, "proj_wide.npy"), transpose=True)
     enemy_sphere = aj.loadFrame(os.path.join(SPRITES_DIR, "proj_sphere.npy"), transpose=True)
     enemy_projectile_lateral = aj.loadFrame(os.path.join(SPRITES_DIR, "proj_lateral.npy"), transpose=True)
->>>>>>> 3f016fa8
+    life = aj.loadFrame(os.path.join(SPRITES_DIR, "life.npy"), transpose=True)
+    enemy_tiny = aj.loadFrame(os.path.join(SPRITES_DIR, "enemy_tiny.npy"), transpose=True)
 
     # Optionally expand dims if you want a batch/frame dimension
     BACKGROUND_SPRITE = jnp.expand_dims(background, axis=0)
@@ -873,25 +870,18 @@
     PLAYER_SPRITE = jnp.expand_dims(player, axis=0)
     PLAYER_PROJECTILE= jnp.expand_dims(player_projectile, axis=0)
     ENEMY_PROJECTILE = jnp.expand_dims(enemy_projectile, axis=0)
-<<<<<<< HEAD
-    LIFE_SPRITE = jnp.squeeze(life)
-    ENEMY_TINY = jnp.expand_dims(enemy_tiny, axis=0)
-=======
     ENEMY_RAIN = jnp.expand_dims(enemy_rain, axis=0)
     ENEMY_SPHERE = jnp.expand_dims(enemy_sphere, axis=0)
     ENEMY_PROJECTILE_LATERAL = jnp.expand_dims(enemy_projectile_lateral, axis=0)
->>>>>>> 3f016fa8
+    LIFE_SPRITE = jnp.squeeze(life)
+    ENEMY_TINY = jnp.expand_dims(enemy_tiny, axis=0)
 
     DIGIT_SPRITES = aj.load_and_pad_digits(
         os.path.join(MODULE_DIR, os.path.join(SPRITES_DIR, "number_{}.npy")),
         num_chars=10,
     )
 
-<<<<<<< HEAD
-    return BACKGROUND_SPRITE,ENEMY_SPRITE, MOTHERSHIP_SPRITE, PLAYER_SPRITE, DIGIT_SPRITES, PLAYER_PROJECTILE,ENEMY_PROJECTILE, LIFE_SPRITE, ENEMY_TINY
-=======
-    return BACKGROUND_SPRITE,ENEMY_SPRITE, MOTHERSHIP_SPRITE, PLAYER_SPRITE, DIGIT_SPRITES, PLAYER_PROJECTILE,ENEMY_PROJECTILE, ENEMY_RAIN, ENEMY_SPHERE, ENEMY_PROJECTILE_LATERAL
->>>>>>> 3f016fa8
+    return BACKGROUND_SPRITE,ENEMY_SPRITE, MOTHERSHIP_SPRITE, PLAYER_SPRITE, DIGIT_SPRITES, PLAYER_PROJECTILE,ENEMY_PROJECTILE, ENEMY_RAIN, ENEMY_SPHERE, ENEMY_PROJECTILE_LATERAL, LIFE_SPRITE, ENEMY_TINY
 
 class Renderer_AtraJaxisAssault:
     """JAX-based Assault game renderer, optimized with JIT compilation."""
@@ -905,14 +895,11 @@
             self.DIGIT_SPRITES,
             self.PLAYER_PROJECTILE,
             self.ENEMY_PROJECTILE,
-<<<<<<< HEAD
+            self.ENEMY_RAIN,
+            self.ENEMY_SPHERE,
+            self.ENEMY_PROJECTILE_LATERAL,
             self.LIFE_SPRITE,
             self.ENEMY_TINY
-=======
-            self.ENEMY_RAIN,
-            self.ENEMY_SPHERE,
-            self.ENEMY_PROJECTILE_LATERAL
->>>>>>> 3f016fa8
         ) = load_assault_sprites()  # You need to implement this in atraJaxis
 
     @partial(jax.jit, static_argnums=(0,))
