import os
from functools import partial
from typing import NamedTuple, Tuple
import jax.lax
import jax.numpy as jnp
import chex
<<<<<<< HEAD
import pygame
=======
>>>>>>> 776f738f
import jaxatari.spaces as spaces

from jaxatari.renderers import AtraJaxisRenderer
from jaxatari.rendering import atraJaxis as aj
from jaxatari.environment import JaxEnvironment, JAXAtariAction as Action

# Constants for game environment
MAX_SPEED = 12
BALL_SPEED = jnp.array([-1, 1])  # Ball speed in x and y direction
ENEMY_STEP_SIZE = 2
WIDTH = 160
HEIGHT = 210

# Constants for ball physics
BASE_BALL_SPEED = 1
BALL_MAX_SPEED = 4  # Maximum ball speed cap

# constants for paddle speed influence
MIN_BALL_SPEED = 1

PLAYER_ACCELERATION = jnp.array([6, 3, 1, -1, 1, -1, 0, 0, 1, 0, -1, 0, 1])

BALL_START_X = jnp.array(78)
BALL_START_Y = jnp.array(115)

# Background color and object colors
BACKGROUND_COLOR = 144, 72, 17
PLAYER_COLOR = 92, 186, 92
ENEMY_COLOR = 213, 130, 74
BALL_COLOR = 236, 236, 236  # White ball
WALL_COLOR = 236, 236, 236  # White walls
SCORE_COLOR = 236, 236, 236  # White score

# Player and enemy paddle positions
PLAYER_X = 140
ENEMY_X = 16

# Object sizes (width, height)
PLAYER_SIZE = (4, 16)
BALL_SIZE = (2, 4)
ENEMY_SIZE = (4, 16)
WALL_TOP_Y = 24
WALL_TOP_HEIGHT = 10
WALL_BOTTOM_Y = 194
WALL_BOTTOM_HEIGHT = 16

<<<<<<< HEAD
# Pygame window dimensions
WINDOW_WIDTH = 160
WINDOW_HEIGHT = 210

def get_human_action() -> chex.Array:
    """
    Records if UP or DOWN is being pressed and returns the corresponding action.

    Returns:
        action: int, action taken by the player (LEFT, RIGHT, FIRE, LEFTFIRE, RIGHTFIRE, NOOP).
    """
    keys = pygame.key.get_pressed()
    if keys[pygame.K_a] and keys[pygame.K_SPACE]:
        return jnp.array(Action.LEFTFIRE)
    elif keys[pygame.K_d] and keys[pygame.K_SPACE]:
        return jnp.array(Action.RIGHTFIRE)
    elif keys[pygame.K_a]:
        return jnp.array(Action.LEFT)
    elif keys[pygame.K_d]:
        return jnp.array(Action.RIGHT)
    elif keys[pygame.K_SPACE]:
        return jnp.array(Action.FIRE)
    else:
        return jnp.array(Action.NOOP)

=======
>>>>>>> 776f738f

# immutable state container
class PongState(NamedTuple):
    player_y: chex.Array
    player_speed: chex.Array
    ball_x: chex.Array
    ball_y: chex.Array
    enemy_y: chex.Array
    enemy_speed: chex.Array
    ball_vel_x: chex.Array
    ball_vel_y: chex.Array
    player_score: chex.Array
    enemy_score: chex.Array
    step_counter: chex.Array
    acceleration_counter: chex.Array
    buffer: chex.Array


class EntityPosition(NamedTuple):
    x: jnp.ndarray
    y: jnp.ndarray
    width: jnp.ndarray
    height: jnp.ndarray


class PongObservation(NamedTuple):
    player: EntityPosition
    enemy: EntityPosition
    ball: EntityPosition
    score_player: jnp.ndarray
    score_enemy: jnp.ndarray


class PongInfo(NamedTuple):
    time: jnp.ndarray
    all_rewards: chex.Array

@jax.jit
def player_step(
    state_player_y, state_player_speed, acceleration_counter, action: chex.Array
):
    # check if one of the buttons is pressed
    up = jnp.logical_or(action == Action.LEFT, action == Action.LEFTFIRE)
    down = jnp.logical_or(action == Action.RIGHT, action == Action.RIGHTFIRE)

    # get the current acceleration
    acceleration = PLAYER_ACCELERATION[acceleration_counter]

    # perform the deceleration checks first, since in the base game
    # on a direction switch the player is first decelerated and then accelerated in the new direction
    # check if the player touches a wall
    touches_wall = jnp.logical_or(
        state_player_y < WALL_TOP_Y,
        state_player_y + PLAYER_SIZE[1] > WALL_BOTTOM_Y,
    )

    player_speed = state_player_speed

    # if no button was clicked OR the paddle touched a wall and there is a speed, apply deceleration (halfing the speed every tick)
    player_speed = jax.lax.cond(
        jnp.logical_or(jnp.logical_not(jnp.logical_or(up, down)), touches_wall),
        lambda s: jnp.round(s / 2).astype(jnp.int32),
        lambda s: s,
        operand=player_speed,
    )

    direction_change_up = jnp.logical_and(up, state_player_speed > 0)
    # also apply deceleration if the direction is changed
    player_speed = jax.lax.cond(
        direction_change_up,
        lambda s: 0,
        lambda s: s,
        operand=player_speed,
    )
    direction_change_down = jnp.logical_and(down, state_player_speed < 0)

    player_speed = jax.lax.cond(
        direction_change_down,
        lambda s: 0,
        lambda s: s,
        operand=player_speed,
    )

    # reset the acceleration counter on a direction change
    direction_change = jnp.logical_or(direction_change_up, direction_change_down)
    acceleration_counter = jax.lax.cond(
        direction_change,
        lambda _: 0,
        lambda s: s,
        operand=acceleration_counter,
    )

    # add the current acceleration to the speed (positive if up, negative if down)
    player_speed = jax.lax.cond(
        up,
        lambda s: jnp.maximum(s - acceleration, -MAX_SPEED),
        lambda s: s,
        operand=player_speed,
    )

    player_speed = jax.lax.cond(
        down,
        lambda s: jnp.minimum(s + acceleration, MAX_SPEED),
        lambda s: s,
        operand=player_speed,
    )

    # reset or increment the acceleration counter here
    new_acceleration_counter = jax.lax.cond(
        jnp.logical_or(up, down),  # If moving in either direction
        lambda s: jnp.minimum(s + 1, 15),  # Increment counter
        lambda s: 0,  # Reset if no movement
        operand=acceleration_counter,
    )

    # calculate the new player position
    player_y = jnp.clip(
        state_player_y + player_speed,
        WALL_TOP_Y + WALL_TOP_HEIGHT - 10,
        WALL_BOTTOM_Y - 4,
    )
    return player_y, player_speed, new_acceleration_counter


def ball_step(
    state: PongState,
    action,
):
    # update the balls position
    ball_x = state.ball_x + state.ball_vel_x
    ball_y = state.ball_y + state.ball_vel_y

    wall_bounce = jnp.logical_or(
        ball_y <= WALL_TOP_Y + WALL_TOP_HEIGHT - BALL_SIZE[1],
        ball_y >= WALL_BOTTOM_Y,
    )
    # calculate bounces on top and bottom walls
    ball_vel_y = jnp.where(wall_bounce, -state.ball_vel_y, state.ball_vel_y)

    # Calculate paddle hits
    player_paddle_hit = jnp.logical_and(
        jnp.logical_and(PLAYER_X <= ball_x, ball_x <= PLAYER_X + PLAYER_SIZE[0]),
        state.ball_vel_x > 0,
    )

    player_paddle_hit = jnp.logical_and(
        player_paddle_hit,
        jnp.logical_and(
            state.player_y - BALL_SIZE[1] <= ball_y,
            ball_y <= state.player_y + PLAYER_SIZE[1] + BALL_SIZE[1],
        ),
    )

    enemy_paddle_hit = jnp.logical_and(
        jnp.logical_and(ENEMY_X <= ball_x, ball_x <= ENEMY_X + ENEMY_SIZE[0] - 1),
        state.ball_vel_x < 0,
    )

    enemy_paddle_hit = jnp.logical_and(
        enemy_paddle_hit,
        jnp.logical_and(
            state.enemy_y - BALL_SIZE[1] <= ball_y,
            ball_y <= state.enemy_y + ENEMY_SIZE[1] + BALL_SIZE[1],
        ),
    )

    paddle_hit = jnp.logical_or(player_paddle_hit, enemy_paddle_hit)

    # Calculate hit position on paddle (divide paddle into 5 equal sections)
    section_height = PLAYER_SIZE[1] / 5  # Each section is 1/5 of paddle height

    # Calculate relative hit position (int between -2 and 2, which is also the relevant y speed depending on the hit paddle)
    hit_position = jnp.where(
        paddle_hit,
        jnp.where(
            player_paddle_hit,
            # For player paddle
            jnp.where(
                ball_y < state.player_y + section_height,
                -2.0,  # Top section -> strong up
                jnp.where(
                    ball_y < state.player_y + 2 * section_height,
                    -1.0,  # Upper middle -> medium up
                    jnp.where(
                        ball_y < state.player_y + 3 * section_height,
                        0.0,  # Center section -> straight
                        jnp.where(
                            ball_y < state.player_y + 4 * section_height,
                            1.0,  # Lower middle -> medium down
                            2.0,  # Bottom section -> strong down
                        ),
                    ),
                ),
            ),
            # For enemy paddle (same logic)
            jnp.where(
                ball_y < state.enemy_y + section_height,
                -2.0,
                jnp.where(
                    ball_y < state.enemy_y + 2 * section_height,
                    -1.0,
                    jnp.where(
                        ball_y < state.enemy_y + 3 * section_height,
                        0.0,
                        jnp.where(
                            ball_y < state.enemy_y + 4 * section_height,
                            1.0,
                            2.0,
                        ),
                    ),
                ),
            ),
        ),
        0.0,
    )

    # Get relevant paddle speed based on which paddle was hit
    paddle_speed = jnp.where(
        player_paddle_hit,
        state.player_speed,
        jnp.where(
            enemy_paddle_hit,
            state.enemy_speed,
            0.0,
        ),
    )

    # Calculate new y velocity
    ball_vel_y = jnp.where(paddle_hit, hit_position, ball_vel_y)

    # calculate the new ball_vel_x position depending on 1. if a boost was hit or 2. the ball was hit with max velocity by the player (eval tbd?)
    # first check the paddle
    boost_triggered = jnp.logical_and(
        player_paddle_hit,
        jnp.logical_or(
            jnp.logical_or(action == Action.LEFTFIRE, action == Action.RIGHTFIRE),
            action == Action.FIRE,
        ),
    )
    # and check if the paddle hit the ball at MAX speed
    player_max_hit = jnp.logical_and(player_paddle_hit, state.player_speed == MAX_SPEED)
    # if any of the two is true, increase/decrease the ball_vel_x by 1 based on current direction
    ball_vel_x = jnp.where(
        jnp.logical_or(boost_triggered, player_max_hit),
        state.ball_vel_x
        + jnp.sign(state.ball_vel_x),  # Add/subtract 1 based on direction
        state.ball_vel_x,
    )

    # invert ball_vel_x if a paddle was hit
    ball_vel_x = jnp.where(
        paddle_hit,
        -ball_vel_x,
        ball_vel_x,
    )

    return ball_x, ball_y, ball_vel_x, ball_vel_y


def enemy_step(state, step_counter, ball_y, ball_speed_y):
    # Skip movement every 8th step
    should_move = step_counter % 8 != 0

    # Calculate direction (-1 for up, 0 for stay, 1 for down)
    direction = jnp.sign(ball_y - state.enemy_y)

    # Calculate new position
    new_y = state.enemy_y + (direction * ENEMY_STEP_SIZE).astype(jnp.int32)
    # Return either new position or current position based on should_move
    return jax.lax.cond(
        should_move, lambda _: new_y, lambda _: state.enemy_y, operand=None
    )

@jax.jit
def _reset_ball_after_goal(
    state_and_goal: Tuple[PongState, bool]
) -> Tuple[chex.Array, chex.Array, chex.Array, chex.Array]:
    """
    Determines new ball position and velocity after a goal.
    Args:
        state_and_goal: Tuple of (current state, whether goal was scored on right side)
    Returns:
        Tuple of (ball_x, ball_y, ball_vel_x, ball_vel_y) as int32 arrays
    """
    state, scored_right = state_and_goal

    # Determine Y velocity direction based on ball position
    ball_vel_y = jnp.where(
        state.ball_y > BALL_START_Y,
        1,  # Ball was in lower half, go down
        -1,  # Ball was in upper half, go up
    ).astype(jnp.int32)

    # X velocity is always towards the side that just got scored on
    ball_vel_x = jnp.where(
        scored_right, 1, -1  # Ball moves right  # Ball moves left
    ).astype(jnp.int32)

    return (
        BALL_START_X.astype(jnp.int32),
        BALL_START_Y.astype(jnp.int32),
        ball_vel_x.astype(jnp.int32),
        ball_vel_y.astype(jnp.int32),
    )


class JaxPong(JaxEnvironment[PongState, PongObservation, PongInfo]):
    def __init__(self, reward_funcs: list[callable]=None):
        super().__init__()
        self.renderer = PongRenderer()
        if reward_funcs is not None:
            reward_funcs = tuple(reward_funcs)
        self.reward_funcs = reward_funcs
        self.action_set = [
            Action.NOOP,
            Action.FIRE,
            Action.RIGHT,
            Action.LEFT,
            Action.RIGHTFIRE,
            Action.LEFTFIRE,
        ]
        self.obs_size = 3*4+1+1


    def reset(self, key=None) -> Tuple[PongObservation, PongState]:
        """
        Resets the game state to the initial state.
        Returns the initial state and the reward (i.e. 0)
        """
        state = PongState(
            player_y=jnp.array(96).astype(jnp.int32),
            player_speed=jnp.array(0.0).astype(jnp.int32),
            ball_x=jnp.array(78).astype(jnp.int32),
            ball_y=jnp.array(115).astype(jnp.int32),
            enemy_y=jnp.array(115).astype(jnp.int32),
            enemy_speed=jnp.array(0.0).astype(jnp.int32),
            ball_vel_x=BALL_SPEED[0].astype(jnp.int32),
            ball_vel_y=BALL_SPEED[1].astype(jnp.int32),
            player_score=jnp.array(0).astype(jnp.int32),
            enemy_score=jnp.array(0).astype(jnp.int32),
            step_counter=jnp.array(0).astype(jnp.int32),
            acceleration_counter=jnp.array(0).astype(jnp.int32),
            buffer=jnp.array(96).astype(jnp.int32),
        )
        initial_obs = self._get_observation(state)

        return initial_obs, state

    @partial(jax.jit, static_argnums=(0,))
    def step(self, state: PongState, action: chex.Array) -> Tuple[PongObservation, PongState, float, bool, PongInfo]:
        # Step 1: Update player position and speed
        # only execute player step on even steps (base implementation only moves the player every second tick)
        new_player_y, player_speed_b, new_acceleration_counter = player_step(
            state.player_y, state.player_speed, state.acceleration_counter, action
        )

        new_player_y, player_speed, new_acceleration_counter = jax.lax.cond(
            state.step_counter % 2 == 0,
            lambda _: (new_player_y, player_speed_b, new_acceleration_counter),
            lambda _: (state.player_y, state.player_speed, state.acceleration_counter),
            operand=None,
        )

        buffer = jax.lax.cond(
            jax.lax.eq(state.buffer, state.player_y),
            lambda _: new_player_y,
            lambda _: state.buffer,
            operand=None,
        )
        player_y = state.buffer

        enemy_y = enemy_step(state, state.step_counter, state.ball_y, state.ball_y)

        # Step 2: Update ball position and velocity
        ball_x, ball_y, ball_vel_x, ball_vel_y = ball_step(state, action)

        # Step 3: Score and goal detection
        player_goal = ball_x < 4
        enemy_goal = ball_x > 156
        ball_reset = jnp.logical_or(enemy_goal, player_goal)

        # Step 4: Update scores
        player_score = jax.lax.cond(
            player_goal,
            lambda s: s + 1,
            lambda s: s,
            operand=state.player_score,
        )
        enemy_score = jax.lax.cond(
            enemy_goal,
            lambda s: s + 1,
            lambda s: s,
            operand=state.enemy_score,
        )

        # Step 5: Reset ball if goal was scored
        current_values = (
            ball_x.astype(jnp.int32),
            ball_y.astype(jnp.int32),
            ball_vel_x.astype(jnp.int32),
            ball_vel_y.astype(jnp.int32),
        )
        ball_x_final, ball_y_final, ball_vel_x_final, ball_vel_y_final = jax.lax.cond(
            ball_reset,
            lambda x: _reset_ball_after_goal((state, enemy_goal)),
            lambda x: x,
            operand=current_values,
        )

        # Step 6: Update step counter for game freeze after goal
        step_counter = jax.lax.cond(
            ball_reset,
            lambda s: jnp.array(0),
            lambda s: s + 1,
            operand=state.step_counter,
        )

        # Step 7: Update enemy position and speed

        # Step 8: Reset enemy position on goal
        enemy_y_final = jax.lax.cond(
            ball_reset,
            lambda s: BALL_START_Y.astype(jnp.int32),
            lambda s: enemy_y.astype(jnp.int32),
            operand=None,
        )

        # Step 9: Handle ball position during game freeze
        ball_x_final = jax.lax.cond(
            step_counter < 60,
            lambda s: BALL_START_X.astype(jnp.int32),
            lambda s: s,
            operand=ball_x_final,
        )
        ball_y_final = jax.lax.cond(
            step_counter < 60,
            lambda s: BALL_START_Y.astype(jnp.int32),
            lambda s: s,
            operand=ball_y_final,
        )

        new_state = PongState(
            player_y=player_y,
            player_speed=player_speed,
            ball_x=ball_x_final,
            ball_y=ball_y_final,
            enemy_y=enemy_y_final,
            enemy_speed=0,
            ball_vel_x=ball_vel_x_final,
            ball_vel_y=ball_vel_y_final,
            player_score=player_score,
            enemy_score=enemy_score,
            step_counter=step_counter,
            acceleration_counter=new_acceleration_counter,
            buffer=buffer,
        )

        done = self._get_done(new_state)
        env_reward = self._get_reward(state, new_state)
        all_rewards = self._get_all_reward(state, new_state)
        info = self._get_info(new_state, all_rewards)
        observation = self._get_observation(new_state)

        return observation, new_state, env_reward, done, info


    def render(self, state: PongState) -> jnp.ndarray:
        return self.renderer.render(state)

    @partial(jax.jit, static_argnums=(0,))
    def _get_observation(self, state: PongState):
        # create player
        player = EntityPosition(
            x=jnp.array(PLAYER_X),
            y=state.player_y,
            width=jnp.array(PLAYER_SIZE[0]),
            height=jnp.array(PLAYER_SIZE[1]),
        )

        # create enemy
        enemy = EntityPosition(
            x=jnp.array(ENEMY_X),
            y=state.enemy_y,
            width=jnp.array(ENEMY_SIZE[0]),
            height=jnp.array(ENEMY_SIZE[1]),
        )

        ball = EntityPosition(
            x=state.ball_x,
            y=state.ball_y,
            width=jnp.array(BALL_SIZE[0]),
            height=jnp.array(BALL_SIZE[1]),
        )
        return PongObservation(
            player=player,
            enemy=enemy,
            ball=ball,
            score_player=state.player_score,
            score_enemy=state.enemy_score,
        )

    @partial(jax.jit, static_argnums=(0,))
    def obs_to_flat_array(self, obs: PongObservation) -> jnp.ndarray:
           return jnp.concatenate([
               obs.player.x.flatten(),
               obs.player.y.flatten(),
               obs.player.height.flatten(),
               obs.player.width.flatten(),
               obs.enemy.x.flatten(),
               obs.enemy.y.flatten(),
               obs.enemy.height.flatten(),
               obs.enemy.width.flatten(),
               obs.ball.x.flatten(),
               obs.ball.y.flatten(),
               obs.ball.height.flatten(),
               obs.ball.width.flatten(),
               obs.score_player.flatten(),
               obs.score_enemy.flatten()
            ]
           )

    def action_space(self) -> spaces.Discrete:
        """Returns the action space for Pong.
        Actions are:
        0: NOOP
        1: FIRE
        2: RIGHT
        3: LEFT
        4: RIGHTFIRE
        5: LEFTFIRE
        """
        return spaces.Discrete(6)

    def observation_space(self) -> spaces:
        """Returns the observation space for Pong.
        The observation contains:
        - player: EntityPosition (x, y, width, height)
        - enemy: EntityPosition (x, y, width, height)
        - ball: EntityPosition (x, y, width, height)
<<<<<<< HEAD
        - score_player: int (0-20)
        - score_enemy: int (0-20)
=======
        - score_player: int (0-21)
        - score_enemy: int (0-21)
>>>>>>> 776f738f
        """
        return spaces.Dict({
            "player": spaces.Dict({
                "x": spaces.Box(low=0, high=160, shape=(), dtype=jnp.int32),
                "y": spaces.Box(low=0, high=210, shape=(), dtype=jnp.int32),
                "width": spaces.Box(low=0, high=160, shape=(), dtype=jnp.int32),
                "height": spaces.Box(low=0, high=210, shape=(), dtype=jnp.int32),
            }),
            "enemy": spaces.Dict({
                "x": spaces.Box(low=0, high=160, shape=(), dtype=jnp.int32),
                "y": spaces.Box(low=0, high=210, shape=(), dtype=jnp.int32),
                "width": spaces.Box(low=0, high=160, shape=(), dtype=jnp.int32),
                "height": spaces.Box(low=0, high=210, shape=(), dtype=jnp.int32),
            }),
            "ball": spaces.Dict({
                "x": spaces.Box(low=0, high=160, shape=(), dtype=jnp.int32),
                "y": spaces.Box(low=0, high=210, shape=(), dtype=jnp.int32),
                "width": spaces.Box(low=0, high=160, shape=(), dtype=jnp.int32),
                "height": spaces.Box(low=0, high=210, shape=(), dtype=jnp.int32),
            }),
<<<<<<< HEAD
            "score_player": spaces.Box(low=0, high=20, shape=(), dtype=jnp.int32),
            "score_enemy": spaces.Box(low=0, high=20, shape=(), dtype=jnp.int32),
=======
            "score_player": spaces.Box(low=0, high=21, shape=(), dtype=jnp.int32),
            "score_enemy": spaces.Box(low=0, high=21, shape=(), dtype=jnp.int32),
>>>>>>> 776f738f
        })

    def image_space(self) -> spaces.Box:
        """Returns the image space for Pong.
        The image is a RGB image with shape (160, 210, 3).
        """
        return spaces.Box(
            low=0,
            high=255,
            shape=(160, 210, 3),
            dtype=jnp.uint8
        )

<<<<<<< HEAD
    # TODO: the all_rewards parameter is not in the base class, this may lead to some issues
=======
>>>>>>> 776f738f
    @partial(jax.jit, static_argnums=(0,))
    def _get_info(self, state: PongState, all_rewards: chex.Array = None) -> PongInfo:
        return PongInfo(time=state.step_counter, all_rewards=all_rewards)

    @partial(jax.jit, static_argnums=(0,))
    def _get_reward(self, previous_state: PongState, state: PongState):
        return (state.player_score - state.enemy_score) - (
            previous_state.player_score - previous_state.enemy_score
        )

    @partial(jax.jit, static_argnums=(0,))
    def _get_all_reward(self, previous_state: PongState, state: PongState):
        if self.reward_funcs is None:
            return jnp.zeros(1)
        rewards = jnp.array(
            [reward_func(previous_state, state) for reward_func in self.reward_funcs]
        )
        return rewards

    @partial(jax.jit, static_argnums=(0,))
    def _get_done(self, state: PongState) -> bool:
        return jnp.logical_or(
            jnp.greater_equal(state.player_score, 21),
            jnp.greater_equal(state.enemy_score, 21),
        )


def load_sprites():
    """Load all sprites required for Pong rendering."""
    MODULE_DIR = os.path.dirname(os.path.abspath(__file__))

    # Load sprites
    player = aj.loadFrame(os.path.join(MODULE_DIR, "sprites/pong/player.npy"), transpose=True)
    enemy = aj.loadFrame(os.path.join(MODULE_DIR, "sprites/pong/enemy.npy"), transpose=True)
    ball = aj.loadFrame(os.path.join(MODULE_DIR, "sprites/pong/ball.npy"), transpose=True)

    bg = aj.loadFrame(os.path.join(MODULE_DIR, "sprites/pong/background.npy"), transpose=True)

    # Convert all sprites to the expected format (add frame dimension)
    SPRITE_BG = jnp.expand_dims(bg, axis=0)
    SPRITE_PLAYER = jnp.expand_dims(player, axis=0)
    SPRITE_ENEMY = jnp.expand_dims(enemy, axis=0)
    SPRITE_BALL = jnp.expand_dims(ball, axis=0)

    # Load digits for scores
    PLAYER_DIGIT_SPRITES = aj.load_and_pad_digits(
        os.path.join(MODULE_DIR, "sprites/pong/player_score_{}.npy"),
        num_chars=10,
    )
    ENEMY_DIGIT_SPRITES = aj.load_and_pad_digits(
        os.path.join(MODULE_DIR, "sprites/pong/enemy_score_{}.npy"),
        num_chars=10,
    )

    return (
        SPRITE_BG,
        SPRITE_PLAYER,
        SPRITE_ENEMY,
        SPRITE_BALL,
        PLAYER_DIGIT_SPRITES,
        ENEMY_DIGIT_SPRITES
    )


class PongRenderer(AtraJaxisRenderer):
    """JAX-based Pong game renderer, optimized with JIT compilation."""

    def __init__(self):
        (
            self.SPRITE_BG,
            self.SPRITE_PLAYER,
            self.SPRITE_ENEMY,
            self.SPRITE_BALL,
            self.PLAYER_DIGIT_SPRITES,
            self.ENEMY_DIGIT_SPRITES,
        ) = load_sprites()

    @partial(jax.jit, static_argnums=(0,))
    def render(self, state):
        """
        Renders the current game state using JAX operations.

        Args:
            state: A PongState object containing the current game state.

        Returns:
            A JAX array representing the rendered frame.
        """
<<<<<<< HEAD
        # Create empty raster
        raster = jnp.zeros((WINDOW_WIDTH, WINDOW_HEIGHT, 3))
=======
        # Create empty raster with CORRECT orientation for atraJaxis framework
        # where width corresponds to the horizontal dimension of the screen
        raster = jnp.zeros((WIDTH, HEIGHT, 3))
>>>>>>> 776f738f

        # Render background - (0, 0) is top-left corner
        frame_bg = aj.get_sprite_frame(self.SPRITE_BG, 0)
        raster = aj.render_at(raster, 0, 0, frame_bg)

        # Render player paddle
        frame_player = aj.get_sprite_frame(self.SPRITE_PLAYER, 0)
        raster = aj.render_at(raster, PLAYER_X, state.player_y, frame_player)

        # Render enemy paddle
        frame_enemy = aj.get_sprite_frame(self.SPRITE_ENEMY, 0)
        raster = aj.render_at(raster, ENEMY_X,state.enemy_y, frame_enemy)

        # Render ball
        frame_ball = aj.get_sprite_frame(self.SPRITE_BALL, 0)
        raster = aj.render_at(raster, state.ball_x, state.ball_y, frame_ball)

        wall_color = jnp.array(WALL_COLOR, dtype=jnp.uint8)
        # Top Wall: Full width (x=0 to WIDTH), y from WALL_TOP_Y to WALL_TOP_Y + WALL_TOP_HEIGHT
        top_wall_y_start = WALL_TOP_Y
        top_wall_y_end = WALL_TOP_Y + WALL_TOP_HEIGHT
        raster = raster.at[:, top_wall_y_start:top_wall_y_end, :].set(wall_color)

        # Bottom Wall: Full width, y from WALL_BOTTOM_Y to WALL_BOTTOM_Y + WALL_BOTTOM_HEIGHT
        bottom_wall_y_start = WALL_BOTTOM_Y
        bottom_wall_y_end = WALL_BOTTOM_Y + WALL_BOTTOM_HEIGHT
        raster = raster.at[:, bottom_wall_y_start:bottom_wall_y_end, :].set(wall_color)

        # 1. Get digit arrays (always 2 digits)
        player_score_digits = aj.int_to_digits(state.player_score, max_digits=2)
        enemy_score_digits = aj.int_to_digits(state.enemy_score, max_digits=2)

        # 2. Determine parameters for player score rendering using jax.lax.select
        is_player_single_digit = state.player_score < 10
        player_start_index = jax.lax.select(is_player_single_digit, 1, 0) # Start at index 1 if single, 0 if double
        player_num_to_render = jax.lax.select(is_player_single_digit, 1, 2) # Render 1 digit if single, 2 if double
        # Adjust X position: If single digit, center it slightly by moving right by half the spacing
        player_render_x = jax.lax.select(is_player_single_digit,
                                         120 + 16 // 2,
                                         120)

        # 3. Render player score
        raster = aj.render_label_selective(raster, player_render_x, 3,
                                            player_score_digits, self.PLAYER_DIGIT_SPRITES,
                                            player_start_index, player_num_to_render,
                                            spacing=16)

        # 4. Determine parameters for enemy score rendering
        is_enemy_single_digit = state.enemy_score < 10
        enemy_start_index = jax.lax.select(is_enemy_single_digit, 1, 0)
        enemy_num_to_render = jax.lax.select(is_enemy_single_digit, 1, 2)
        enemy_render_x = jax.lax.select(is_enemy_single_digit,
                                        10 + 16 // 2,
                                        10)

        # 5. Render enemy score
        raster = aj.render_label_selective(raster, enemy_render_x, 3,
                                           enemy_score_digits, self.ENEMY_DIGIT_SPRITES,
                                           enemy_start_index, enemy_num_to_render,
                                           spacing=16)

<<<<<<< HEAD
        return raster.astype(jnp.uint8)


if __name__ == "__main__":
    # Initialize Pygame
    pygame.init()
    screen = pygame.display.set_mode((WINDOW_WIDTH, WINDOW_HEIGHT))
    pygame.display.set_caption("Pong Game")
    clock = pygame.time.Clock()

    game = JaxPong()

    # Create the JAX renderer
    renderer = PongRenderer()

    # Get jitted functions
    jitted_step = jax.jit(game.step)
    jitted_reset = jax.jit(game.reset)
    jitted_render = jax.jit(renderer.render)

    obs, curr_state = jitted_reset()

    # Game loop
    running = True
    frame_by_frame = False
    frameskip = 1
    counter = 1

    while running:
        for event in pygame.event.get():
            if event.type == pygame.QUIT:
                running = False
            elif event.type == pygame.KEYDOWN:
                if event.key == pygame.K_f:
                    frame_by_frame = not frame_by_frame
            elif event.type == pygame.KEYDOWN or (
                    event.type == pygame.KEYUP and event.key == pygame.K_n
            ):
                if event.key == pygame.K_n and frame_by_frame:
                    if counter % frameskip == 0:
                        action = get_human_action()
                        obs, curr_state, reward, done, info = jitted_step(
                            curr_state, action
                        )

        if not frame_by_frame:
            if counter % frameskip == 0:
                action = get_human_action()
                obs, curr_state, reward, done, info = jitted_step(curr_state, action)

        # Render and display
        raster = jitted_render(curr_state)

        aj.update_pygame(screen, raster, 3, WIDTH, HEIGHT)

        counter += 1
        clock.tick(60)

    pygame.quit()
=======
        return raster
>>>>>>> 776f738f
<|MERGE_RESOLUTION|>--- conflicted
+++ resolved
@@ -4,10 +4,6 @@
 import jax.lax
 import jax.numpy as jnp
 import chex
-<<<<<<< HEAD
-import pygame
-=======
->>>>>>> 776f738f
 import jaxatari.spaces as spaces
 
 from jaxatari.renderers import AtraJaxisRenderer
@@ -54,34 +50,6 @@
 WALL_BOTTOM_Y = 194
 WALL_BOTTOM_HEIGHT = 16
 
-<<<<<<< HEAD
-# Pygame window dimensions
-WINDOW_WIDTH = 160
-WINDOW_HEIGHT = 210
-
-def get_human_action() -> chex.Array:
-    """
-    Records if UP or DOWN is being pressed and returns the corresponding action.
-
-    Returns:
-        action: int, action taken by the player (LEFT, RIGHT, FIRE, LEFTFIRE, RIGHTFIRE, NOOP).
-    """
-    keys = pygame.key.get_pressed()
-    if keys[pygame.K_a] and keys[pygame.K_SPACE]:
-        return jnp.array(Action.LEFTFIRE)
-    elif keys[pygame.K_d] and keys[pygame.K_SPACE]:
-        return jnp.array(Action.RIGHTFIRE)
-    elif keys[pygame.K_a]:
-        return jnp.array(Action.LEFT)
-    elif keys[pygame.K_d]:
-        return jnp.array(Action.RIGHT)
-    elif keys[pygame.K_SPACE]:
-        return jnp.array(Action.FIRE)
-    else:
-        return jnp.array(Action.NOOP)
-
-=======
->>>>>>> 776f738f
 
 # immutable state container
 class PongState(NamedTuple):
@@ -621,13 +589,8 @@
         - player: EntityPosition (x, y, width, height)
         - enemy: EntityPosition (x, y, width, height)
         - ball: EntityPosition (x, y, width, height)
-<<<<<<< HEAD
-        - score_player: int (0-20)
-        - score_enemy: int (0-20)
-=======
         - score_player: int (0-21)
         - score_enemy: int (0-21)
->>>>>>> 776f738f
         """
         return spaces.Dict({
             "player": spaces.Dict({
@@ -648,13 +611,8 @@
                 "width": spaces.Box(low=0, high=160, shape=(), dtype=jnp.int32),
                 "height": spaces.Box(low=0, high=210, shape=(), dtype=jnp.int32),
             }),
-<<<<<<< HEAD
-            "score_player": spaces.Box(low=0, high=20, shape=(), dtype=jnp.int32),
-            "score_enemy": spaces.Box(low=0, high=20, shape=(), dtype=jnp.int32),
-=======
             "score_player": spaces.Box(low=0, high=21, shape=(), dtype=jnp.int32),
             "score_enemy": spaces.Box(low=0, high=21, shape=(), dtype=jnp.int32),
->>>>>>> 776f738f
         })
 
     def image_space(self) -> spaces.Box:
@@ -668,10 +626,6 @@
             dtype=jnp.uint8
         )
 
-<<<<<<< HEAD
-    # TODO: the all_rewards parameter is not in the base class, this may lead to some issues
-=======
->>>>>>> 776f738f
     @partial(jax.jit, static_argnums=(0,))
     def _get_info(self, state: PongState, all_rewards: chex.Array = None) -> PongInfo:
         return PongInfo(time=state.step_counter, all_rewards=all_rewards)
@@ -760,14 +714,9 @@
         Returns:
             A JAX array representing the rendered frame.
         """
-<<<<<<< HEAD
-        # Create empty raster
-        raster = jnp.zeros((WINDOW_WIDTH, WINDOW_HEIGHT, 3))
-=======
         # Create empty raster with CORRECT orientation for atraJaxis framework
         # where width corresponds to the horizontal dimension of the screen
         raster = jnp.zeros((WIDTH, HEIGHT, 3))
->>>>>>> 776f738f
 
         # Render background - (0, 0) is top-left corner
         frame_bg = aj.get_sprite_frame(self.SPRITE_BG, 0)
@@ -829,66 +778,4 @@
                                            enemy_start_index, enemy_num_to_render,
                                            spacing=16)
 
-<<<<<<< HEAD
-        return raster.astype(jnp.uint8)
-
-
-if __name__ == "__main__":
-    # Initialize Pygame
-    pygame.init()
-    screen = pygame.display.set_mode((WINDOW_WIDTH, WINDOW_HEIGHT))
-    pygame.display.set_caption("Pong Game")
-    clock = pygame.time.Clock()
-
-    game = JaxPong()
-
-    # Create the JAX renderer
-    renderer = PongRenderer()
-
-    # Get jitted functions
-    jitted_step = jax.jit(game.step)
-    jitted_reset = jax.jit(game.reset)
-    jitted_render = jax.jit(renderer.render)
-
-    obs, curr_state = jitted_reset()
-
-    # Game loop
-    running = True
-    frame_by_frame = False
-    frameskip = 1
-    counter = 1
-
-    while running:
-        for event in pygame.event.get():
-            if event.type == pygame.QUIT:
-                running = False
-            elif event.type == pygame.KEYDOWN:
-                if event.key == pygame.K_f:
-                    frame_by_frame = not frame_by_frame
-            elif event.type == pygame.KEYDOWN or (
-                    event.type == pygame.KEYUP and event.key == pygame.K_n
-            ):
-                if event.key == pygame.K_n and frame_by_frame:
-                    if counter % frameskip == 0:
-                        action = get_human_action()
-                        obs, curr_state, reward, done, info = jitted_step(
-                            curr_state, action
-                        )
-
-        if not frame_by_frame:
-            if counter % frameskip == 0:
-                action = get_human_action()
-                obs, curr_state, reward, done, info = jitted_step(curr_state, action)
-
-        # Render and display
-        raster = jitted_render(curr_state)
-
-        aj.update_pygame(screen, raster, 3, WIDTH, HEIGHT)
-
-        counter += 1
-        clock.tick(60)
-
-    pygame.quit()
-=======
-        return raster
->>>>>>> 776f738f
+        return raster