import os
from typing import NamedTuple, Tuple
import jax.numpy as jnp
import chex
import pygame
from functools import partial
from jax import lax
import jax.lax

from gymnax.environments import spaces

from jaxatari.environment import JaxEnvironment, JAXAtariAction as Action
from jaxatari.renderers import AtraJaxisRenderer
from jaxatari.rendering import atraJaxis as aj


"""
README README README README README README README 
Aaron Reinhardt
Aaron Weis
Leon Denis Kristof

Starting our game with direct call provides more features than the play.py call.
Game over, death and score display do not work in play.py call.

Float casting is a temporary solution and will be fixed.

direct call: python -m jaxatari.games.jax_galaxian
play.py call: python scripts/play.py --game src/jaxatari/games/jax_galaxian.py --record my_record_file.npz
"""



# -------- Game constants --------
SHOOTING_COOLDOWN = 80
ENEMY_MOVE_SPEED = 0.5
BULLET_MOVE_SPEED = 5
GRID_ROWS = 5
GRID_COLS = 5
NATIVE_GAME_WIDTH = 160
NATIVE_GAME_HEIGHT = 210
PYGAME_SCALE_FACTOR = 3
PYGAME_WINDOW_WIDTH = NATIVE_GAME_WIDTH * PYGAME_SCALE_FACTOR
PYGAME_WINDOW_HEIGHT = NATIVE_GAME_HEIGHT * PYGAME_SCALE_FACTOR
ENEMY_SPACING_X = 20
ENEMY_SPACING_Y = 12
ENEMY_GRID_Y = 70
START_X = NATIVE_GAME_WIDTH // 4
START_Y = NATIVE_GAME_HEIGHT
ENEMY_ATTACK_SPEED = 2
ENEMY_ATTACK_BULLET_SPEED = 5
ENEMY_ATTACK_BULLET_DELAY = 75
ENEMY_ATTACK_MAX_BULLETS = 2
LIVES = 3
PLAYER_DEATH_DELAY = 50
ENEMY_LEFT_BOUND = 17
ENEMY_RIGHT_BOUND = NATIVE_GAME_WIDTH - 25
DIVE_KILL_Y = 175
DIVE_SPEED = 0.5
MAX_DIVERS = 5

class GalaxianState(NamedTuple):
    player_x: chex.Array
    player_y: chex.Array
    player_shooting_cooldown: chex.Array
    bullet_x: chex.Array
    bullet_y: chex.Array
    enemy_grid_x: chex.Array
    enemy_grid_y: chex.Array
    enemy_grid_alive: chex.Array        # 0: dead, 1: alive, 2: attacking
    enemy_grid_direction: chex.Array
    enemy_attack_states: chex.Array      # 0: noop, 1: attack, 2: respawn
    enemy_attack_pos: chex.Array
    enemy_attack_x: chex.Array
    enemy_attack_y: chex.Array
    enemy_attack_direction: chex.Array
    enemy_attack_target_x: chex.Array# -1: left, 1: right
    enemy_attack_target_y: chex.Array
    enemy_attack_respawn_timer: chex.Array
    enemy_attack_bullet_x: chex.Array
    enemy_attack_bullet_y: chex.Array
    enemy_attack_bullet_timer: chex.Array
    lives: chex.Array
    player_alive: chex.Array
    player_respawn_timer: chex.Array
    score: chex.Array
    step_counter: chex.Array
    dive_probability: chex.Array


@jax.jit
def update_player_position(state: GalaxianState, action) -> GalaxianState:

    press_right = jnp.any(
        jnp.array([action == Action.RIGHT, action == Action.RIGHTFIRE])
    )

    press_left = jnp.any(
        jnp.array([action == Action.LEFT, action == Action.LEFTFIRE])
    )

    # rohe neue X-Position
    new_x = state.player_x + (press_right * 5) - (press_left * 5)

    # clamp zwischen 0 und (SCREEN_WIDTH − PLAYER_WIDTH)
    new_x = jnp.clip(new_x, 17, NATIVE_GAME_WIDTH - 25)
    return state._replace(player_x=new_x)

@jax.jit
def update_enemy_positions(state: GalaxianState) -> GalaxianState:

    new_x = state.enemy_grid_x + ENEMY_MOVE_SPEED * state.enemy_grid_direction

    # clamp auf [LEFT, RIGHT]
    new_x = jnp.clip(new_x, ENEMY_LEFT_BOUND, ENEMY_RIGHT_BOUND)

    # Rand-Bounce wie gehabt
    hit_left = jnp.any(new_x <= ENEMY_LEFT_BOUND)
    hit_right = jnp.any(new_x >= ENEMY_RIGHT_BOUND)
    new_dir = jnp.where(hit_left, 1,
                        jnp.where(hit_right, -1, state.enemy_grid_direction))

    return state._replace(
        enemy_grid_x=new_x,
        enemy_grid_direction=new_dir
    )



@jax.jit
def update_enemy_attack(state: GalaxianState) -> GalaxianState:
    # random ob gedived wird
    # falls ja, gehe erst zu initialise_new_dive und im anschluss zu continue_active_dives(state)
    # falls nein, gehe direkt zu continue_active_dives(state)
    @jax.jit
    def test_for_new_dive(state):
        key = jax.random.PRNGKey(state.step_counter)
        do_new_dive = jax.random.uniform(key, shape=(), minval=0, maxval=100) < state.dive_probability / 10
        return jax.lax.cond(do_new_dive, lambda state: initialise_new_dive(state), lambda state: continue_active_dives(state), state)

    @jax.jit
    def initialise_new_dive(state):
        key = jax.random.PRNGKey(state.step_counter + 101)  # currently deterministic
        key_choice, key_dir_if_zero = jax.random.split(key)

        # finde freien slot im diver array und nimm einfach den ersten (es muss einen geben, weil wir vorher geprüft haben, dass noch Platz ist)
        available_slots_indices = jnp.where(jnp.atleast_1d(state.enemy_attack_states == 0), size=MAX_DIVERS, fill_value=-1)[0]
        diver_idx = available_slots_indices[0]


        # finde zufälligen Angreifer
        alive_grid_mask = (state.enemy_grid_alive == 1)
        num_alive_in_grid = jnp.sum(alive_grid_mask)

        # hole deren Positionen im Array
        grid_rows_indices, grid_cols_indices = jnp.where(alive_grid_mask, size=GRID_ROWS * GRID_COLS, fill_value=-1)

        # Filter fill values
        valid_rows = jnp.where(grid_rows_indices != -1, grid_rows_indices, 0)
        valid_cols = jnp.where(grid_rows_indices != -1, grid_cols_indices, 0)

        # random selection
        random_choice_idx = jax.random.randint(key_choice, shape=(), minval=0, maxval=num_alive_in_grid)
        chosen_enemy_row = valid_rows[random_choice_idx]
        chosen_enemy_col = valid_cols[random_choice_idx]

        # e.g. enemy_attack_states=[1. 0. 0. 1. 1.] -> enemy_attack_states=[1. 1. 0. 1. 1.]
        new_attack_states = state.enemy_attack_states.at[diver_idx].set(1)  # 1: actively attacking

        # alte Position für respawn speichern
        new_attack_pos = state.enemy_attack_pos.at[diver_idx].set(
            jnp.array([chosen_enemy_row, chosen_enemy_col], dtype=jnp.int32)
        )
        new_grid_alive = state.enemy_grid_alive.at[chosen_enemy_row, chosen_enemy_col].set(2)

        # init diver
        start_dive_x = state.enemy_grid_x[chosen_enemy_row, chosen_enemy_col]
        start_dive_y = state.enemy_grid_y[chosen_enemy_row, chosen_enemy_col]
        new_attack_x = state.enemy_attack_x.at[diver_idx].set(start_dive_x)
        new_attack_y = state.enemy_attack_y.at[diver_idx].set(start_dive_y)

        # timer
        new_attack_turning = state.enemy_attack_turning.at[diver_idx].set(0)
        new_attack_turn_timer = state.enemy_attack_turn_timer.at[diver_idx].set(ENEMY_ATTACK_TURN_TIME)
        new_attack_respawn_timer = state.enemy_attack_respawn_timer.at[diver_idx].set(0)

        # Reset bullet
        new_attack_bullet_x = state.enemy_attack_bullet_x.at[diver_idx].set(-1.0)
        new_attack_bullet_y = state.enemy_attack_bullet_y.at[diver_idx].set(-1.0)
        new_attack_bullet_timer = state.enemy_attack_bullet_timer.at[diver_idx].set(ENEMY_ATTACK_BULLET_DELAY)

        return state._replace(
            enemy_attack_states=new_attack_states,
            enemy_attack_pos=new_attack_pos,
            enemy_attack_x=new_attack_x,
            enemy_attack_y=new_attack_y,
            enemy_grid_alive=new_grid_alive,
            enemy_attack_turning=new_attack_turning,
            enemy_attack_turn_timer=new_attack_turn_timer,
            enemy_attack_respawn_timer=new_attack_respawn_timer,
            enemy_attack_bullet_x=new_attack_bullet_x,
            enemy_attack_bullet_y=new_attack_bullet_y,
            enemy_attack_bullet_timer=new_attack_bullet_timer,
        )

    @jax.jit
    def continue_active_dives(state: GalaxianState) -> GalaxianState:
        # e.g. is_attacking: [ True  False  True  False  True] (secound killed by player)
        is_attacking = (state.enemy_attack_states == 1)
        target_x = state.player_x
        target_y = state.player_y

        curr_x = state.enemy_attack_x
        curr_y = state.enemy_attack_y

        dx = target_x - curr_x
        dy = target_y - curr_y
        norm = jnp.sqrt(dx ** 2 + dy ** 2) + 1e-6  #TODO sinnvoller dive

        step_x = curr_x + (dx / norm) * DIVE_SPEED
        step_y = curr_y + (dy / norm) * DIVE_SPEED

        new_attack_x = jnp.where(is_attacking, step_x, curr_x)
        new_attack_y = jnp.where(is_attacking, step_y, curr_y)

        return state._replace(
            enemy_attack_x=new_attack_x,
            enemy_attack_y=new_attack_y
        )

    def respawn_finished_dives(state: GalaxianState) -> GalaxianState:
        return 420;


    #new_state = respawn_finished_dives(state)
    free_slots = jnp.sum(state.enemy_attack_states == 0)
    return jax.lax.cond(
        free_slots > 0,
        lambda state: test_for_new_dive(state),
        lambda state: continue_active_dives(state),
        state
    )


@jax.jit
def update_enemy_bullets(state: 'GalaxianState') -> 'GalaxianState':
    bullet_x = state.enemy_attack_bullet_x
    bullet_y = state.enemy_attack_bullet_y
    bullet_timers = state.enemy_attack_bullet_timer

    # continue active bullets
    is_active_bullet_mask = bullet_y >= 0.0
    moved_bullet_y = jnp.where(is_active_bullet_mask, bullet_y + ENEMY_ATTACK_BULLET_SPEED, bullet_y)
    moved_bullet_x = bullet_x # X position usually doesn't change

    # remove bullets at the bottom
    off_screen_mask = moved_bullet_y > NATIVE_GAME_HEIGHT
    current_bullet_x_after_move = jnp.where(off_screen_mask, -1.0, moved_bullet_x)
    current_bullet_y_after_move = jnp.where(off_screen_mask, -1.0, moved_bullet_y)

    # lower timers
    is_diver_attacking_mask = (state.enemy_attack_states == 1)
    decremented_bullet_timers = jnp.where(is_diver_attacking_mask, bullet_timers - 1.0, bullet_timers)
    decremented_bullet_timers = jnp.maximum(decremented_bullet_timers, 0.0)


    # always shoots when ready
    ready_to_shoot_timer_wise = jnp.logical_and(is_diver_attacking_mask, decremented_bullet_timers <= 0.0)
    slot_is_free_mask = current_bullet_y_after_move < 0.0
    can_spawn_new_bullet_mask = jnp.logical_and(ready_to_shoot_timer_wise, slot_is_free_mask)

    final_bullet_x = jnp.where(can_spawn_new_bullet_mask, state.enemy_attack_x, current_bullet_x_after_move)
    final_bullet_y = jnp.where(can_spawn_new_bullet_mask, state.enemy_attack_y, current_bullet_y_after_move)

    timer_dtype = state.enemy_attack_bullet_timer.dtype
    final_bullet_timers = jnp.where(
        can_spawn_new_bullet_mask,
        jnp.array(ENEMY_ATTACK_BULLET_DELAY, dtype=timer_dtype),
        decremented_bullet_timers
    )


    return state._replace(
        enemy_attack_bullet_x=final_bullet_x.astype(state.enemy_attack_bullet_x.dtype),
        enemy_attack_bullet_y=final_bullet_y.astype(state.enemy_attack_bullet_y.dtype),
        enemy_attack_bullet_timer=final_bullet_timers.astype(timer_dtype)
    )


def get_action_from_keyboard():
    keys = pygame.key.get_pressed()
    left = keys[pygame.K_a] or keys[pygame.K_LEFT]
    right = keys[pygame.K_d] or keys[pygame.K_RIGHT]
    shooting = keys[pygame.K_SPACE]

    left_only = left and not right
    right_only = right and not left

    if shooting:
        if left_only:
            return Action.LEFTFIRE
        elif right_only:
            return Action.RIGHTFIRE
        else:
            return Action.FIRE
    else:
        if left_only:
            return Action.LEFT
        elif right_only:
            return Action.RIGHT
        else:
            return Action.NOOP



@jax.jit
def handle_shooting(state: GalaxianState, action) -> GalaxianState:
    def shoot(_):
        return state._replace(
            bullet_x=jnp.array(state.player_x, dtype=state.bullet_x.dtype),
            bullet_y=jnp.array(state.player_y, dtype=state.bullet_y.dtype),
            player_shooting_cooldown=jnp.array(SHOOTING_COOLDOWN)
        )

    def decrease_cooldown(_):
        return state._replace(
            player_shooting_cooldown=state.player_shooting_cooldown - 1
        )

    def idle(_):
        return state


    shooting = jnp.any(
        jnp.array(
            [
                action == Action.FIRE,
                action == Action.RIGHTFIRE,
                action == Action.LEFTFIRE,
            ]
        )
    )

    can_shoot = jnp.logical_and(shooting, state.player_shooting_cooldown == 0)
    on_cooldown = jnp.logical_not(can_shoot) & (state.player_shooting_cooldown > 0)

    return lax.cond(
        can_shoot,
        shoot,
        lambda _: lax.cond(on_cooldown, decrease_cooldown, idle, operand=None),
        operand=None
    )


@jax.jit
def update_bullets(state: GalaxianState) -> GalaxianState:
    new_bullets_y = jnp.array(state.bullet_y - BULLET_MOVE_SPEED)
    return state._replace(bullet_y=new_bullets_y)


@jax.jit
def remove_bullets(state: GalaxianState) -> GalaxianState:
    # Wenn die Spieler-Kugel den Bildschirm (y<0) verlässt, reset Kugel + Cooldown
    def bullet_reset(state: GalaxianState) -> GalaxianState:
        return state._replace(
            bullet_x                = jnp.array(-1.0, dtype=state.bullet_x.dtype),
            bullet_y                = jnp.array(-1.0, dtype=state.bullet_y.dtype),
        )
    def keep(state: GalaxianState) -> GalaxianState:
        return state

    return lax.cond(state.bullet_y < 0,
                    bullet_reset,
                    keep,
                    state)


@jax.jit
def bullet_collision(state: GalaxianState) -> GalaxianState:
    x_diff = jnp.abs(state.bullet_x - state.enemy_grid_x)
    y_diff = jnp.abs(state.bullet_y - state.enemy_grid_y)

    mask = (x_diff <= 10) & (y_diff <= 10) & (state.enemy_grid_alive == 1)
    hit  = jnp.any(mask)

    def process_hit(s_and_idx):
        s, (rows, cols) = s_and_idx
        # setze alle getroffenen auf dead
        new_alive = state.enemy_grid_alive.at[rows, cols].set(0)
        return state._replace(
            enemy_grid_alive         = new_alive,
            bullet_x                 = jnp.array(-1.0, dtype=s.bullet_x.dtype),
            bullet_y                 = jnp.array(-1.0, dtype=s.bullet_y.dtype),
            score                    = s.score + 30,
        )

    def no_hit(state_and_idx):
        state, _ = state_and_idx
        return state

    max_size = state.enemy_grid_alive.size
    collision_indices = jnp.where(mask, size=max_size, fill_value=-1)
    hit_rows = collision_indices[0]
    hit_cols = collision_indices[1]

    return lax.cond(hit,
                    process_hit,
                    no_hit,
                    (state, (hit_rows, hit_cols)))

@jax.jit
def bullet_collision_attack(state: GalaxianState) -> GalaxianState:
    # Abstände
    x_diff = jnp.abs(state.bullet_x - state.enemy_attack_x)
    y_diff = jnp.abs(state.bullet_y - state.enemy_attack_y)
    # Kollisionsmaske: innerhalb 10px und aktuell angreifend (state 1)
    mask = (x_diff <= 10) & (y_diff <= 10) & (state.enemy_attack_states == 1)
    hit = jnp.any(mask)

    def process_hit(state: GalaxianState) -> GalaxianState:
        hit_indices = jnp.where(mask, size=MAX_DIVERS, fill_value=-1)[0]
        hit_idx = hit_indices[0]
        pos = state.enemy_attack_pos[hit_idx]
        new_grid = state.enemy_grid_alive.at[tuple(pos)].set(0)

        new_attack_states = state.enemy_attack_states.at[hit_idx].set(0)

        return state._replace(
            enemy_grid_alive=new_grid,
            bullet_x=jnp.array(-1.0, dtype=state.bullet_x.dtype),
            bullet_y=jnp.array(-1.0, dtype=state.bullet_y.dtype),
            enemy_attack_states=new_attack_states,
            score=state.score + jnp.array(50, dtype=state.score.dtype)
        )

    def no_hit(state: GalaxianState) -> GalaxianState:
        return state

    return lax.cond(hit, process_hit, no_hit, state)

@jax.jit
def check_player_death_by_enemy(state: GalaxianState) -> GalaxianState:
    x_diff = jnp.abs(state.player_x - state.enemy_attack_x)
    y_diff = jnp.abs(state.player_y - state.enemy_attack_y)
    is_active = (state.enemy_attack_states == 1)
    grid_alive = state.enemy_grid_alive[tuple(state.enemy_attack_pos.T)] != 0

    collision = (x_diff <= 10) & (y_diff <= 10) & is_active & grid_alive
    hit = jnp.any(collision)

    def process_hit(current_state):
        hit_indices = jnp.where(collision, size=MAX_DIVERS, fill_value=-1)[0]
        hit_idx = hit_indices[0]
        pos = current_state.enemy_attack_pos[hit_idx]
        new_lives = current_state.lives - 1
        new_enemy_grid_alive = current_state.enemy_grid_alive.at[tuple(pos)].set(0)
        new_attack_states = current_state.enemy_attack_states.at[hit_idx].set(0)
        return current_state._replace(
            lives=new_lives,
            enemy_grid_alive=new_enemy_grid_alive,
            enemy_attack_states=new_attack_states
        )

    return lax.cond(hit, process_hit, lambda s: s, state)

@jax.jit
def check_player_death_by_bullet(state: GalaxianState) -> GalaxianState:
    x_diff = jnp.abs(state.player_x - state.enemy_attack_bullet_x)
    y_diff = jnp.abs(state.player_y - state.enemy_attack_bullet_y)

    collision_mask = (x_diff <= 10) & (y_diff <= 10) & (state.enemy_attack_bullet_y >= 0)
    hit = jnp.any(collision_mask)

    def process_hit(current_state):
        # reset bullets
        hit_indices = jnp.where(collision_mask, size=MAX_DIVERS * 5, fill_value=-1)[0]  # size müsste man irgendwann vllt anpassen
        new_bullet_x = current_state.enemy_attack_bullet_x.at[hit_indices].set(-1.0)
        new_bullet_y = current_state.enemy_attack_bullet_y.at[hit_indices].set(-1.0)

        # subtract 1 life
        new_lives = current_state.lives - jnp.sum(collision_mask)

        return current_state._replace(
            lives=new_lives,
            enemy_attack_bullet_x=new_bullet_x,
            enemy_attack_bullet_y=new_bullet_y
        )

    return lax.cond(hit, process_hit, lambda s: s, state)


class GalaxianObservation(NamedTuple):
    player_x: chex.Array
    player_y: chex.Array
    bullet_x: chex.Array
    bullet_y: chex.Array
    enemy_grid_x: chex.Array
    enemy_grid_y: chex.Array
    enemy_grid_alive: chex.Array  # 0: dead, 1: alive, 2: attacking
    enemy_attack_pos: chex.Array
    enemy_attack_x: chex.Array
    enemy_attack_y: chex.Array

class GalaxianInfo(NamedTuple):
    time: jnp.ndarray
    all_rewards: chex.Array

class JaxGalaxian(JaxEnvironment[GalaxianState, GalaxianObservation, GalaxianInfo]):
    def __init__(self, frameskip: int = 0, reward_funcs: list[callable]=None):
        super().__init__()
        self.frameskip = frameskip + 1  #den stuff kp hab copy paste aus pong
        self.frame_stack_size = 4
        if reward_funcs is not None:
            reward_funcs = tuple(reward_funcs)
        self.reward_funcs = reward_funcs
        self.action_set = {
            Action.NOOP,
            Action.FIRE,
            Action.RIGHT,
            Action.LEFT,
            Action.RIGHTFIRE,
            Action.LEFTFIRE
        }
        self.obs_size = 3*2+1
        #Größe der Beobachtungsdaten
        #3*4 = 3 entitys mit je 2 werten: enemy, player, bullet -> x,y
        # +1 ein extra wert für den score
        # sind erstmal nur temporary values

    def reset(self, key = None) -> Tuple[GalaxianObservation, GalaxianState]:
        grid_rows = GRID_ROWS
        grid_cols = GRID_COLS
        enemy_spacing_x = ENEMY_SPACING_X
        start_x = START_X

        x_positions = jnp.arange(grid_cols) * enemy_spacing_x + start_x  # arange schreibt so 0 1 2 3....
        enemy_grid = jnp.tile(x_positions, (grid_rows, 1))  # kopiert die zeile untereinander

        row_indices = jnp.arange(grid_rows).reshape(-1, 1)  # erzeugt 1. enemy jeder zeile
        enemy_y_rows = ENEMY_GRID_Y - row_indices * ENEMY_SPACING_Y  # jeweils y pos
        enemy_grid_y = jnp.broadcast_to(enemy_y_rows, (
            grid_rows, grid_cols))  # kopiert die werte für 1. enemy auf die rechts in der zeile

        enemy_alive = jnp.ones((grid_rows, grid_cols))  # alles auf 1



        state = GalaxianState(player_x=jnp.array(NATIVE_GAME_WIDTH / 2.0),
                              player_y=jnp.array(NATIVE_GAME_HEIGHT - 40.0),
                              player_shooting_cooldown=jnp.array(0),
                              bullet_x=jnp.array(-1.0,dtype=jnp.float32),
                              bullet_y=jnp.array(-1.0,dtype=jnp.float32),
                              enemy_grid_x=enemy_grid.astype(jnp.float32),
                              enemy_grid_y=enemy_grid_y.astype(jnp.float32),
                              enemy_grid_alive=enemy_alive,
                              enemy_grid_direction=jnp.array(1),
<<<<<<< HEAD
                              enemy_attack_state=jnp.array(0),
                              enemy_attack_pos=jnp.array((-1, -1)),
                              enemy_attack_direction=jnp.array(1),
                              enemy_attack_x=jnp.array(-1.0, dtype=jnp.float32),
                              enemy_attack_y=jnp.array(-1.0, dtype=jnp.float32),
                              enemy_attack_respawn_timer=jnp.array(20),
                              enemy_attack_bullet_x=jnp.array(-1, dtype=jnp.float32),
                              enemy_attack_bullet_y=jnp.array(-1, dtype=jnp.float32),
                              enemy_attack_bullet_timer=jnp.array(ENEMY_ATTACK_BULLET_DELAY),
=======
                              enemy_attack_states=jnp.zeros(MAX_DIVERS),
                              enemy_attack_pos=jnp.full((MAX_DIVERS, 2), -1, dtype=jnp.int32),
                              enemy_attack_direction=jnp.zeros(MAX_DIVERS),
                              enemy_attack_turning=jnp.zeros(MAX_DIVERS),
                              enemy_attack_turn_timer=jnp.zeros(MAX_DIVERS),
                              enemy_attack_x=jnp.zeros(MAX_DIVERS),
                              enemy_attack_y=jnp.zeros(MAX_DIVERS),
                              enemy_attack_respawn_timer=jnp.zeros(MAX_DIVERS),
                              enemy_attack_bullet_x=jnp.zeros(MAX_DIVERS),
                              enemy_attack_bullet_y=jnp.zeros(MAX_DIVERS),
                              enemy_attack_bullet_timer=jnp.zeros(MAX_DIVERS),
>>>>>>> 08dd37df
                              lives=jnp.array(3),
                              player_alive=jnp.array(True),
                              player_respawn_timer=jnp.array(PLAYER_DEATH_DELAY),
                              score=jnp.array(0, dtype=jnp.int32),
<<<<<<< HEAD
                              enemy_attack_target_x=jnp.array(-1.0, dtype=jnp.float32),
                              enemy_attack_target_y=jnp.array(-1.0, dtype=jnp.float32),
=======
                              enemy_attack_target_x=jnp.zeros(MAX_DIVERS),
                              enemy_attack_target_y=jnp.zeros(MAX_DIVERS),
>>>>>>> 08dd37df
                              step_counter=jnp.array(0),
                              dive_probability=jnp.array(10)
                             )

        initial_obs = self._get_observation(state)
        return initial_obs, state

        #alles aus galaxianState was man aus Spielersicht wahrnimmt
    def _get_observation(self, state: GalaxianState) -> GalaxianObservation:
        return GalaxianObservation(
            player_x=state.player_x,
            player_y=state.player_y,
            bullet_x=state.bullet_x,
            bullet_y=state.bullet_y,
            enemy_grid_x=state.enemy_grid_x,
            enemy_grid_y=state.enemy_grid_y,
            enemy_grid_alive=state.enemy_grid_alive,
            enemy_attack_pos=state.enemy_attack_pos,
            enemy_attack_x=state.enemy_attack_x,
            enemy_attack_y=state.enemy_attack_y,
        )

    @partial(jax.jit, static_argnums=(0,))
    def get_action_space(self):
        return jnp.array([Action.NOOP, Action.LEFT, Action.RIGHT, Action.FIRE, Action.LEFTFIRE, Action.RIGHTFIRE])


    def action_space(self) -> spaces.Discrete:
        return spaces.Discrete(len(self.action_set))

    def observation_space(self) -> spaces.Box:
        return spaces.Box(
            low=0,
            high=255,
            shape=None,
            dtype=jnp.uint8,
        )

    @partial(jax.jit, static_argnums=(0,))
    def step(
            self, state: GalaxianState, action: chex.Array
    ) -> Tuple[GalaxianObservation, GalaxianState, float, bool, GalaxianInfo]:
        #TODO: refactor like the other games
        # create new state instead of replacing old state step by step
        new_state = update_player_position(state, action)
        new_state = handle_shooting(new_state, action)
        new_state = update_enemy_positions(new_state)
        new_state = update_bullets(new_state)
        new_state = remove_bullets(new_state)
        new_state = bullet_collision(new_state)
        new_state = bullet_collision_attack(new_state)
        new_state = update_enemy_attack(new_state)
        new_state = update_enemy_bullets(new_state)
        new_state = check_player_death_by_enemy(new_state)
        new_state = check_player_death_by_bullet(new_state)
        new_state = new_state._replace(step_counter=new_state.step_counter + 1)

        done = self._get_done(new_state)
        env_reward = self._get_env_reward(state, new_state)
        all_rewards = self._get_all_reward(state, new_state)
        info = self._get_info(new_state, all_rewards)

        observation = self._get_observation(new_state)

        return observation, new_state, env_reward, done, info


    @partial(jax.jit, static_argnums=(0,))
    def _get_env_reward(self, previous_state: GalaxianState, state: GalaxianState):
        return state.score - previous_state.score


    @partial(jax.jit, static_argnums=(0,))
    def _get_all_reward(self, previous_state: GalaxianState, state: GalaxianState) -> chex.Array:
        if self.reward_funcs is None:
            return jnp.zeros(1)
        rewards = jnp.array(
            [reward_func(previous_state, state) for reward_func in self.reward_funcs]
        )
        return rewards

    @partial(jax.jit, static_argnums=(0,))
    def _get_done(self, state: GalaxianState) -> bool:
        # Game Over, wenn alle Leben weg sind
        no_lives = state.lives <= 0
        # You Win, wenn **keine** lebenden Enemies (==1) mehr da sind
        no_enemies = jnp.all(state.enemy_grid_alive == 0)
        return jnp.logical_or(no_lives, no_enemies)

    @partial(jax.jit, static_argnums=(0,))
    def _get_info(self, state: GalaxianState, all_rewards: chex.Array) -> GalaxianInfo:
        return GalaxianInfo(time=state.step_counter, all_rewards=all_rewards)


def load_sprites():
    MODULE_DIR = os.path.dirname(os.path.abspath(__file__))

    # load sprites
    bg = aj.loadFrame(os.path.join(MODULE_DIR, "sprites/galaxian/background.npy"),transpose=True)
    player = aj.loadFrame(os.path.join(MODULE_DIR, "sprites/galaxian/player.npy"),transpose=True)
    bullet = aj.loadFrame(os.path.join(MODULE_DIR, "sprites/galaxian/bullet.npy"),transpose=True)
    enemy_gray = aj.loadFrame(os.path.join(MODULE_DIR, "sprites/galaxian/gray_enemy_1.npy"),transpose=True)
    life = aj.loadFrame(os.path.join(MODULE_DIR, "sprites/galaxian/life.npy"),transpose=True)
    enemy_bullet = aj.loadFrame(os.path.join(MODULE_DIR, "sprites/galaxian/enemy_bullet.npy"),transpose=True)
    SPRITE_BG = jnp.expand_dims(bg, axis= 0)
    SPRITE_PLAYER = jnp.expand_dims(player, axis = 0)
    SPRITE_BULLET = jnp.expand_dims(bullet, axis = 0)
    SPRITE_ENEMY_GRAY = jnp.expand_dims(enemy_gray, axis=0)
    SPRITE_LIFE = jnp.expand_dims(life, axis=0)
    SPRITE_ENEMY_BULLET = jnp.expand_dims(enemy_bullet, axis=0)
    return(
        SPRITE_BG,
        SPRITE_PLAYER,
        SPRITE_BULLET,
        SPRITE_ENEMY_GRAY,
        SPRITE_LIFE,
        SPRITE_ENEMY_BULLET
    )

class GalaxianRenderer(AtraJaxisRenderer):
    def __init__(self):
        (
            self.SPRITE_BG,
            self.SPRITE_PLAYER,
            self.SPRITE_BULLET,
            self.SPRITE_ENEMY_GRAY,
            self.SPRITE_LIFE,
            self.SPRITE_ENEMY_BULLET,
        ) = load_sprites()

        # Sprite-Dimensionen für Life-Icons
        life_frame = jnp.squeeze(self.SPRITE_LIFE, axis=0)  # (h, w, 4)
        self.life_h, self.life_w, _ = life_frame.shape
        self.life_spacing = 5

    @partial(jax.jit, static_argnums=(0,))
    def render(self, state: GalaxianState):
        # Hintergrund
        raster = jnp.zeros((NATIVE_GAME_WIDTH, NATIVE_GAME_HEIGHT, 3), dtype=jnp.uint8)
        bg_frame = aj.get_sprite_frame(self.SPRITE_BG, 0)
        raster = aj.render_at(raster, 0, 0, bg_frame)

        # Spieler
        player_frame = aj.get_sprite_frame(self.SPRITE_PLAYER, 0)
        px = jnp.round(state.player_x).astype(jnp.int32)
        py = jnp.round(state.player_y).astype(jnp.int32)
        raster = aj.render_at(raster, px, py, player_frame)

        # Spieler-Kugel
        def draw_bullet(r):
            b = aj.get_sprite_frame(self.SPRITE_BULLET, 0)
            bx = jnp.round(state.bullet_x).astype(jnp.int32)
            by = jnp.round(state.bullet_y).astype(jnp.int32)
            return aj.render_at(r, bx, by, b)
        raster = lax.cond(state.bullet_y > 0, draw_bullet, lambda r: r, raster)

        enemy_bullet_sprite = aj.get_sprite_frame(self.SPRITE_ENEMY_BULLET, 0)

        def _draw_single_enemy_bullet(i, r_acc):
            return lax.cond(
                state.enemy_attack_bullet_y[i] >= 0,  # Active bullet
                lambda r: aj.render_at(r,
                                       jnp.round(state.enemy_attack_bullet_x[i]).astype(jnp.int32),
                                       jnp.round(state.enemy_attack_bullet_y[i]).astype(jnp.int32),
                                       enemy_bullet_sprite),
                lambda r: r,
                r_acc
            )

        raster = lax.fori_loop(0, MAX_DIVERS, _draw_single_enemy_bullet, raster)


        def draw_attackers(r):
            e = aj.get_sprite_frame(self.SPRITE_ENEMY_GRAY, 0)

            def draw_single_attacker(r, i):
                cond = state.enemy_attack_states[i] == 1

                def true_fn(r):
                    ex = jnp.round(state.enemy_attack_x[i]).astype(jnp.int32)
                    ey = jnp.round(state.enemy_attack_y[i]).astype(jnp.int32)
                    return aj.render_at(r, ex, ey, e)

                def false_fn(r):
                    return r

                return lax.cond(cond, true_fn, false_fn, r)

            for i in range(MAX_DIVERS):
                r = draw_single_attacker(r, i)

            return r
        raster = lax.cond(jnp.any(state.enemy_attack_states != 0), draw_attackers, lambda r: r, raster)


        # Feindgitter
        def row_body(i, r_acc):
            def col_body(j, r_inner):
                e = aj.get_sprite_frame(self.SPRITE_ENEMY_GRAY, 0)
                cond = state.enemy_grid_alive[i, j] == 1
                def draw(r0):
                    x = jnp.round(state.enemy_grid_x[i, j]).astype(jnp.int32)
                    y = jnp.round(state.enemy_grid_y[i, j]).astype(jnp.int32)
                    return aj.render_at(r0, x, y, e)
                return lax.cond(cond, draw, lambda r0: r0, r_inner)
            return lax.fori_loop(0, GRID_COLS, col_body, r_acc)
        raster = lax.fori_loop(0, GRID_ROWS, row_body, raster)

        # Lebens-Icons unten rechts
        life_sprite = aj.get_sprite_frame(self.SPRITE_LIFE, 0)
        def life_loop_body(i, r_acc):
            # nur zeichnen, wenn Leben vorhanden
            def draw(r0):
                x0 = jnp.int32(
                    NATIVE_GAME_WIDTH - (i + 1) * (self.life_w + self.life_spacing)
                )
                y0 = jnp.int32(
                    NATIVE_GAME_HEIGHT - self.life_h - self.life_spacing
                )
                return aj.render_at(r0, x0, y0, life_sprite)
            return lax.cond(i < state.lives, draw, lambda r0: r0, r_acc)
        raster = lax.fori_loop(0, LIVES, life_loop_body, raster)

        return raster

# run with: python -m jaxatari.games.jax_galaxian
# run with: python scripts/play.py --game src/jaxatari/games/jax_galaxian.py --record my_record_file.npz
if __name__ == "__main__":
    pygame.init()
    font = pygame.font.Font(None, 24)

    game = JaxGalaxian(frameskip=1)
    jitted_step = jax.jit(game.step)
    jitted_reset = jax.jit(game.reset)
    initial_observation, state  = jitted_reset()

    screen = pygame.display.set_mode((PYGAME_WINDOW_WIDTH, PYGAME_WINDOW_HEIGHT))
    pygame.display.set_caption("Galaxian")
    clock = pygame.time.Clock()

    renderer = GalaxianRenderer()

    initial_observation, state = jax.jit(game.reset)()

    jitted_step = game.step

    running = True
    while running:
        action_int = Action.NOOP
        for event in pygame.event.get():
            if event.type == pygame.QUIT:
                running = False
        screen.fill((0, 0, 0))
        pygame.display.flip()
        action = get_action_from_keyboard()
        observation, state, reward, done, info = jitted_step(state, action)

        render_output = renderer.render(state)
        aj.update_pygame(screen, render_output, PYGAME_SCALE_FACTOR, NATIVE_GAME_WIDTH,
                         NATIVE_GAME_HEIGHT)
        score_surf = font.render(f"Score: {int(state.score)}", True, (255, 255, 255))
        screen.blit(score_surf, (10, 10))

        font = pygame.font.Font(None, 24)

        # Score
        score_surf = font.render(f"Score: {int(state.score)}", True, (255, 255, 255))
        screen.blit(score_surf, (10, 10))

        pygame.display.flip()
        if done:
            # Win vs. Game Over
            if int(state.lives) > 0:
                text = "You Win!"
            else:
                text = "Game Over!"
            msg = font.render(text, True, (255, 255, 255))
            x = (PYGAME_WINDOW_WIDTH - msg.get_width()) // 2
            y = (PYGAME_WINDOW_HEIGHT - msg.get_height()) // 2
            screen.blit(msg, (x, y))
            pygame.display.flip()
            pygame.time.wait(2000)
            break
        clock.tick(30)

    pygame.quit()



<|MERGE_RESOLUTION|>--- conflicted
+++ resolved
@@ -48,6 +48,7 @@
 START_X = NATIVE_GAME_WIDTH // 4
 START_Y = NATIVE_GAME_HEIGHT
 ENEMY_ATTACK_SPEED = 2
+ENEMY_ATTACK_TURN_TIME = 30
 ENEMY_ATTACK_BULLET_SPEED = 5
 ENEMY_ATTACK_BULLET_DELAY = 75
 ENEMY_ATTACK_MAX_BULLETS = 2
@@ -76,6 +77,8 @@
     enemy_attack_direction: chex.Array
     enemy_attack_target_x: chex.Array# -1: left, 1: right
     enemy_attack_target_y: chex.Array
+    enemy_attack_turning: chex.Array    # -1: turning left, 1: turning right, 0: no turning
+    enemy_attack_turn_timer: chex.Array
     enemy_attack_respawn_timer: chex.Array
     enemy_attack_bullet_x: chex.Array
     enemy_attack_bullet_y: chex.Array
@@ -554,17 +557,6 @@
                               enemy_grid_y=enemy_grid_y.astype(jnp.float32),
                               enemy_grid_alive=enemy_alive,
                               enemy_grid_direction=jnp.array(1),
-<<<<<<< HEAD
-                              enemy_attack_state=jnp.array(0),
-                              enemy_attack_pos=jnp.array((-1, -1)),
-                              enemy_attack_direction=jnp.array(1),
-                              enemy_attack_x=jnp.array(-1.0, dtype=jnp.float32),
-                              enemy_attack_y=jnp.array(-1.0, dtype=jnp.float32),
-                              enemy_attack_respawn_timer=jnp.array(20),
-                              enemy_attack_bullet_x=jnp.array(-1, dtype=jnp.float32),
-                              enemy_attack_bullet_y=jnp.array(-1, dtype=jnp.float32),
-                              enemy_attack_bullet_timer=jnp.array(ENEMY_ATTACK_BULLET_DELAY),
-=======
                               enemy_attack_states=jnp.zeros(MAX_DIVERS),
                               enemy_attack_pos=jnp.full((MAX_DIVERS, 2), -1, dtype=jnp.int32),
                               enemy_attack_direction=jnp.zeros(MAX_DIVERS),
@@ -576,18 +568,12 @@
                               enemy_attack_bullet_x=jnp.zeros(MAX_DIVERS),
                               enemy_attack_bullet_y=jnp.zeros(MAX_DIVERS),
                               enemy_attack_bullet_timer=jnp.zeros(MAX_DIVERS),
->>>>>>> 08dd37df
                               lives=jnp.array(3),
                               player_alive=jnp.array(True),
                               player_respawn_timer=jnp.array(PLAYER_DEATH_DELAY),
                               score=jnp.array(0, dtype=jnp.int32),
-<<<<<<< HEAD
-                              enemy_attack_target_x=jnp.array(-1.0, dtype=jnp.float32),
-                              enemy_attack_target_y=jnp.array(-1.0, dtype=jnp.float32),
-=======
                               enemy_attack_target_x=jnp.zeros(MAX_DIVERS),
                               enemy_attack_target_y=jnp.zeros(MAX_DIVERS),
->>>>>>> 08dd37df
                               step_counter=jnp.array(0),
                               dive_probability=jnp.array(10)
                              )
