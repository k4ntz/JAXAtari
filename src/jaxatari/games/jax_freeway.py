--- conflicted
+++ resolved
@@ -11,7 +11,6 @@
 from jaxatari.renderers import JAXGameRenderer
 from jaxatari.rendering import jax_rendering_utils as render_utils
 
-<<<<<<< HEAD
 def _get_default_asset_config() -> tuple:
     """
     Returns the default declarative asset manifest for Freeway.
@@ -35,7 +34,7 @@
         {'name': 'car_yellow', 'type': 'single', 'file': 'car_yellow.npy'},
         {'name': 'score_digits', 'type': 'digits', 'pattern': 'score_{}.npy'},
     )
-=======
+ 
 """Per-lane car movement timing (frames per pixel, sign = direction).
 Negative values move left, positive values move right. Absolute value is the
 frame interval at which the car advances by one pixel.
@@ -55,7 +54,6 @@
 ]
 
  
->>>>>>> 4e4322f4
 
 class FreewayConstants(NamedTuple):
     screen_width: int = 160
