import pygame
import numpy as np
import jax
import jax.numpy as jnp
from jax import random, jit
from typing import Tuple, NamedTuple
import chex
from flax import struct
import sys
from functools import partial
from jax import lax
from jaxatari.environment import JaxEnvironment
from jaxatari.renderers import JAXGameRenderer
import jaxatari.spaces as spaces

"""TODOS:
Top Priorities:
- make game more 3D --> might be done(ask supervisor)
- Green blockers are scaling
- adjust code so that it passes the tests --> done
- add enemy sprites
- adjust code so that everything is moves along the new dotted beams
For later:
- Check the sentinal ship constants/Optimize the code/remove unnecessary code
- Documentation"""


class BeamRiderConstants(NamedTuple):
    """Container for all game constants"""

    # Screen dimensions
    SCREEN_WIDTH = 160
    SCREEN_HEIGHT = 210

    # Entity dimensions
    SHIP_WIDTH = 16
    SHIP_HEIGHT = 8
    PROJECTILE_WIDTH = 2
    PROJECTILE_HEIGHT = 4
    ENEMY_WIDTH = 8
    ENEMY_HEIGHT = 8

    # Entity limits
    MAX_PROJECTILES = 8
    MAX_ENEMIES = 16

    # Beam system
    NUM_BEAMS = 5
    BEAM_WIDTH = 4

    # Colors (RGB values for rendering)
    BLACK = (0, 0, 0)
    WHITE = (255, 255, 255)
    RED = (255, 0, 0)
    BLUE = (0, 0, 255)
    GREEN = (0, 255, 0)
    YELLOW = (255, 255, 0)

    # Game mechanics
    PROJECTILE_SPEED = 4.0
    ENEMY_SPEED = 1.0
    ENEMY_SPAWN_INTERVAL = 60  # frames between enemy spawns
    INITIAL_LIVES = 3
    INITIAL_LEVEL = 1
    POINTS_PER_ENEMY = 10

    # Ship positioning
    SHIP_BOTTOM_OFFSET = 20
    INITIAL_BEAM = 2  # Center beam

    # Torpedo system
    TORPEDOES_PER_SECTOR = 3
    TORPEDO_SPEED = 2.0  # Faster than regular projectiles
    TORPEDO_WIDTH = 3
    TORPEDO_HEIGHT = 6

    # Sector progression
    ENEMIES_PER_SECTOR = 15
    BASE_ENEMY_SPAWN_INTERVAL = 90  # Start slower (was 60)
    MIN_ENEMY_SPAWN_INTERVAL = 12  # End faster (was 20)
    MAX_ENEMY_SPEED = 2.5  # Maximum enemy speed at sector 99

    # Enemy spawn position
    ENEMY_SPAWN_Y = 10
    # Enemy types
    ENEMY_TYPE_WHITE_SAUCER = 0
    ENEMY_TYPE_BROWN_DEBRIS = 1
    ENEMY_TYPE_YELLOW_CHIRPER = 2
    ENEMY_TYPE_GREEN_BLOCKER = 3
    ENEMY_TYPE_GREEN_BOUNCE = 4
    ENEMY_TYPE_BLUE_CHARGER = 5
    ENEMY_TYPE_ORANGE_TRACKER = 6
    ENEMY_TYPE_SENTINEL_SHIP = 7

    # White saucer behavior constants
    WHITE_SAUCER_SHOOT_CHANCE = 0.2  # 20% of white saucers can shoot
    WHITE_SAUCER_JUMP_CHANCE = 0.15  # 15% chance for beam jumping
    WHITE_SAUCER_REVERSE_CHANCE = 0.1  # 10% chance for reverse movement
    WHITE_SAUCER_FIRING_INTERVAL = 90  # Frames between shots
    WHITE_SAUCER_PROJECTILE_SPEED = 2.5  # Speed of white saucer projectiles
    WHITE_SAUCER_JUMP_INTERVAL = 120  # Frames between beam jumps
    WHITE_SAUCER_REVERSE_SPEED = -1.5  # Reverse movement speed (going back up)
    # White saucer movement patterns
    WHITE_SAUCER_STRAIGHT_DOWN = 0
    WHITE_SAUCER_BEAM_JUMP = 1
    WHITE_SAUCER_REVERSE_UP = 2
    WHITE_SAUCER_SHOOTING = 4
    # White saucer reverse pattern constants
    WHITE_SAUCER_REVERSE_TRIGGER_Y = 150  # Y position where reverse pattern triggers
    WHITE_SAUCER_REVERSE_SPEED_FAST = -4.0
    UPPER_THIRD_Y = 70  # Y = 70, upper third boundary
    # White saucer beam change and retreat constants
    WHITE_SAUCER_BEAM_CHANGE_CHANCE = 0.4  # 40% chance to change beam before retreating
    WHITE_SAUCER_RETREAT_BEAM_CHANGE_TIME = 30  # Frames to move to new beam before retreating
    WHITE_SAUCER_RETREAT_AFTER_SHOT = 1  # State flag for retreating after shooting
    WHITE_SAUCER_RETREAT_SPEED = -3.0  # Faster retreat speed after shooting
    # White saucer ramming pattern
    WHITE_SAUCER_RAMMING = 6  # New movement pattern for ramming
    WHITE_SAUCER_RAMMING_CHANCE = 0.15  # 15% chance for ramming pattern
    WHITE_SAUCER_RAMMING_SPEED = 3.5  # Fast speed for ramming movement
    WHITE_SAUCER_RAMMING_MIN_SECTOR = 10  # Start ramming from sector 10
    WHITE_SAUCER_RAMMING_INCREASED_CHANCE_SECTOR = 20  # Increased chance from sector 20
    WHITE_SAUCER_RAMMING_HIGH_SECTOR_CHANCE = 0.25  # 25% chance in high sectors
    # Horizon patrol system
    HORIZON_LINE_Y = 25  # Y position of the horizon line where saucers patrol
    WHITE_SAUCER_HORIZON_PATROL = 5  # New movement pattern for horizon patrol

    # Horizon patrol behavior
    HORIZON_PATROL_SPEED = 0.8  # Speed while patrolling horizon
    HORIZON_PATROL_PAUSE_TIME = 45  # Frames to pause after reaching new lane
    HORIZON_JUMP_MIN_LANES = 1  # Minimum lanes to jump
    HORIZON_JUMP_MAX_LANES = 3  # Maximum lanes to jump
    HORIZON_DIRECTION_CHANGE_CHANCE = 0.3  # 30% chance to change direction when pause ends
    HORIZON_PATROL_TIME = 180  # Frames to patrol before diving (3 seconds)
    HORIZON_DIVE_CHANCE = 0.3  # 30% chance to dive when patrol timer expires

    # White saucer smooth movement
    WHITE_SAUCER_HORIZONTAL_SPEED = 1.5  # Pixels per frame horizontal movement
    WHITE_SAUCER_BEAM_SNAP_DISTANCE = 3

    # Sentinel ship specific constants - UPDATED speeds
    SENTINEL_SHIP_SPEED = 0.3  # Moderate base speed, will scale
    SENTINEL_SHIP_POINTS = 200  # High points when destroyed with torpedo
    SENTINEL_SHIP_COLOR = (192, 192, 192)  # Silver/grey color RGB
    SENTINEL_SHIP_SPAWN_SECTOR = 1  # Starts appearing from sector 1
    SENTINEL_SHIP_SPAWN_CHANCE = 0.05  # 5% chance to spawn sentinel ship (rare)
    SENTINEL_SHIP_WIDTH = 12  # Larger than regular enemies
    SENTINEL_SHIP_HEIGHT = 10  # Larger than regular enemies
    SENTINEL_SHIP_FIRING_INTERVAL = 120  # Frames between shots (2 seconds at 60fps)
    SENTINEL_SHIP_PROJECTILE_SPEED = 3.0  # Speed of sentinel projectiles
    SENTINEL_SHIP_HEALTH = 1  # Takes 1 torpedo hit to destroy

    # Orange tracker specific constants - UPDATED speeds
    ORANGE_TRACKER_SPEED = 0.9  # Slower base tracking speed
    ORANGE_TRACKER_POINTS = 50  # Points when destroyed with torpedo
    ORANGE_TRACKER_COLOR = (255, 165, 0)  # Orange color RGB
    ORANGE_TRACKER_SPAWN_SECTOR = 12  # Starts appearing from sector 12
    ORANGE_TRACKER_SPAWN_CHANCE = 0.08  # 8% chance to spawn orange tracker
    ORANGE_TRACKER_CHANGE_DIRECTION_INTERVAL = 90  # Frames between direction changes

    # Tracker course change limits based on sector
    ORANGE_TRACKER_BASE_COURSE_CHANGES = 1  # Base number of course changes allowed
    ORANGE_TRACKER_COURSE_CHANGE_INCREASE_SECTOR = 5  # Every X sectors, add 1 more course change

    # Blue charger specific constants - UPDATED speeds
    BLUE_CHARGER_SPEED = 1.1  # Slower base speed
    BLUE_CHARGER_POINTS = 30  # Points when destroyed
    BLUE_CHARGER_COLOR = (0, 0, 255)  # Blue color RGB
    BLUE_CHARGER_SPAWN_SECTOR = 10  # Starts appearing from sector 10
    BLUE_CHARGER_SPAWN_CHANCE = 0.1  # 10% chance to spawn blue charger
    BLUE_CHARGER_LINGER_TIME = 180  # Frames to stay at bottom (3 seconds at 60fps)
    BLUE_CHARGER_DEFLECT_SPEED = -2.0  # Speed when deflected upward by laser

    # Brown debris specific constants - UPDATED speeds
    BROWN_DEBRIS_SPEED = 1.0  # Slower base speed
    BROWN_DEBRIS_POINTS = 25  # Bonus points when destroyed with torpedo
    BROWN_DEBRIS_COLOR = (139, 69, 19)  # Brown color RGB

    # Spawn probabilities (add to existing constants)
    BROWN_DEBRIS_SPAWN_SECTOR = 2  # Starts appearing from sector 2
    BROWN_DEBRIS_SPAWN_CHANCE = 0.15  # 15% chance to spawn brown debris

    # Yellow chirper specific constants
    YELLOW_CHIRPER_SPEED = 0.7  # Slower horizontal movement speed
    YELLOW_CHIRPER_POINTS = 50  # Bonus points for shooting them
    YELLOW_CHIRPER_COLOR = (255, 255, 0)  # Yellow color RGB
    YELLOW_CHIRPER_SPAWN_Y_MIN = 50  # Minimum Y position for horizontal flight
    YELLOW_CHIRPER_SPAWN_Y_MAX = 150  # Maximum Y position for horizontal flight

    YELLOW_CHIRPER_SPAWN_SECTOR = 4  # Starts appearing from sector 4
    YELLOW_CHIRPER_SPAWN_CHANCE = 0.1  # 10% chance to spawn yellow chirper

    # Green blocker specific constants
    GREEN_BLOCKER_SPEED = 0.8  # Much slower ramming speed
    GREEN_BLOCKER_POINTS = 75  # High points when destroyed
    GREEN_BLOCKER_COLOR = (0, 255, 0)  # Green color RGB
    GREEN_BLOCKER_SPAWN_Y_MIN = 30  # Spawn higher up for targeting
    GREEN_BLOCKER_SPAWN_Y_MAX = 80  # Range for side spawning
    GREEN_BLOCKER_LOCK_DISTANCE = 100  # Distance at which they lock onto player beam
    GREEN_BLOCKER_SPAWN_SECTOR = 6  # Starts appearing from sector 6
    GREEN_BLOCKER_SPAWN_CHANCE = 0.12  # 12% chance to spawn green blocker
    GREEN_BLOCKER_SENTINEL_SPAWN_CHANCE = 0.3  # 30% chance when sentinel is active in sectors 1-5

    # Green bounce craft specific constants - UPDATED speeds
    GREEN_BOUNCE_SPEED = 1.5  # Slower bouncing speed
    GREEN_BOUNCE_POINTS = 100  # Very high points when destroyed with torpedo
    GREEN_BOUNCE_COLOR = (0, 200, 0)  # Slightly different green than blockers
    GREEN_BOUNCE_SPAWN_SECTOR = 7  # Starts appearing from sector 7
    GREEN_BOUNCE_SPAWN_CHANCE = 0.08  # 8% chance to spawn green bounce craft
    GREEN_BOUNCE_MAX_BOUNCES = 2  # Maximum number of bounces before disappearing
    # Enemy types (add this new type after ENEMY_TYPE_SENTINEL_SHIP = 7)
    ENEMY_TYPE_YELLOW_REJUVENATOR = 8  # NEW: Yellow rejuvenator
    ENEMY_TYPE_REJUVENATOR_DEBRIS = 9  # NEW: Explosive debris from shot rejuvenators

    # Yellow rejuvenator specific constants
    YELLOW_REJUVENATOR_SPEED = 0.5  # Slow float speed
    YELLOW_REJUVENATOR_POINTS = 0  # No points for shooting (discourage shooting)
    YELLOW_REJUVENATOR_LIFE_BONUS = 1  # Adds 1 life when collected
    YELLOW_REJUVENATOR_COLOR = (255, 255, 100)  # Bright yellow color RGB
    YELLOW_REJUVENATOR_SPAWN_SECTOR = 1  # Starts appearing from sector 1
    YELLOW_REJUVENATOR_SPAWN_CHANCE = 0.04  # 4% chance to spawn
    YELLOW_REJUVENATOR_OSCILLATION_AMPLITUDE = 15  # Horizontal oscillation range
    YELLOW_REJUVENATOR_OSCILLATION_FREQUENCY = 0.06  # Oscillation frequency

    # Rejuvenator debris constants (when shot)
    REJUVENATOR_DEBRIS_SPEED = 1.5  # Fast moving debris
    REJUVENATOR_DEBRIS_COLOR = (255, 0, 0)  # Red explosive debris
    REJUVENATOR_DEBRIS_COUNT = 1  # Number of debris pieces created

    # HUD margins
    TOP_MARGIN = int(210 * 0.12)

    @classmethod
    def get_beam_positions(cls) -> jnp.ndarray:
        """Calculate 5 beam positions to match classic BeamRider layout with bounds checking"""
        center_x = cls.SCREEN_WIDTH // 2
        beam_spacing = 24

        positions = jnp.array([
            center_x - 2 * beam_spacing,
            center_x - beam_spacing,
            center_x,
            center_x + beam_spacing,
            center_x + 2 * beam_spacing
        ], dtype=jnp.float32)

        # Ensure beams stay within reasonable screen bounds
        min_x = 16  # Minimum distance from left edge
        max_x = cls.SCREEN_WIDTH - 16  # Maximum distance from right edge

        positions = jnp.clip(positions, min_x, max_x)

        return positions
@struct.dataclass
class Ship:
    # Represents the player-controlled ship: position, beam lane, and active status.
    x: float
    y: float
    beam_position: int  # Index of the current beam (0–4)
    target_beam: int  # Target beam the ship is moving toward
    active: bool = True  # Whether the ship is currently active (alive)
    last_action: int = 0  # Add this to track previous input
    movement_cooldown: int = 0  # Add this to prevent rapid direction changes


@struct.dataclass
class Projectile:
    # Represents a player-fired projectile (laser or torpedo), with position, speed, and type.
    x: float  # Horizontal position of the projectile (in pixels)
    y: float  # Vertical position of the projectile (in pixels)
    active: bool  # Whether the projectile is currently in play
    speed: float  # Vertical movement speed (positive = upward)
    projectile_type: int  # 0 = laser, 1 = torpedo


@struct.dataclass
class Enemy:
    """Enemy ship state"""
    x: float
    y: float
    beam_position: int  # Which beam the enemy is on (0-4) OR direction for special enemies
    active: bool
    speed: float = BeamRiderConstants.ENEMY_SPEED
    enemy_type: int = 0  # Different enemy types for variety
    # Additional fields for behavior
    direction_x: float = 1.0  # Horizontal direction for bounce craft
    direction_y: float = 1.0  # Vertical direction for bounce craft
    bounce_count: int = 0  # Number of bounces remaining for bounce craft
    linger_timer: int = 0  # Timer for blue chargers lingering at bottom
    tracker_timer: int = 0  # Timer for orange tracker direction changes


@struct.dataclass
class BeamRiderState:
    """Complete game state"""
    #Game entities
    ship: Ship
    projectiles: chex.Array
    enemies: chex.Array

    # Game state
    score: int
    lives: int
    level: int
    game_over: bool
    # Random state
    rng_key: chex.PRNGKey
    # Timing and spawning
    frame_count: int
    enemy_spawn_timer: int

    # Torpedo system
    torpedoes_remaining: int
    torpedo_projectiles: chex.Array
    current_sector: int
    enemies_killed_this_sector: int

    # Sentinel ship projectiles
    sentinel_projectiles: chex.Array
    # Track sentinel status for current sector
    sentinel_spawned_this_sector: bool
    enemy_spawn_interval: int = BeamRiderConstants.ENEMY_SPAWN_INTERVAL


class BeamRiderObservation(NamedTuple):
    """BeamRider observation structure"""
    ship_x: jnp.ndarray
    ship_y: jnp.ndarray
    ship_beam: jnp.ndarray
    projectiles: jnp.ndarray  # All projectile data [x, y, active, speed]
    torpedo_projectiles: jnp.ndarray  # All torpedo data [x, y, active, speed]
    enemies: jnp.ndarray  # All enemy data (18 columns as in state)
    score: jnp.ndarray
    lives: jnp.ndarray
    current_sector: jnp.ndarray
    torpedoes_remaining: jnp.ndarray


class BeamRiderInfo(NamedTuple):
    """BeamRider info structure"""
    frame_count: jnp.ndarray
    enemies_killed_this_sector: jnp.ndarray
    enemy_spawn_timer: jnp.ndarray
    sentinel_spawned_this_sector: jnp.ndarray
    all_rewards: chex.Array


class BeamRiderEnv(JaxEnvironment[BeamRiderState, BeamRiderObservation, BeamRiderInfo, BeamRiderConstants]):
    """BeamRider environment following JAXAtari structure"""

    def __init__(self, consts: BeamRiderConstants = None, reward_funcs: list[callable] = None):
        consts = consts or BeamRiderConstants()
        consts = BeamRiderConstants()
        super().__init__(consts)
        self.constants = BeamRiderConstants()
        self.screen_width = self.constants.SCREEN_WIDTH
        self.screen_height = self.constants.SCREEN_HEIGHT
        self.action_space_size = 18
        self.beam_positions = self.constants.get_beam_positions()
        self.renderer = BeamRiderRenderer()
        if reward_funcs is not None:
            reward_funcs = tuple(reward_funcs)
        self.reward_funcs = reward_funcs

    def action_space(self) -> spaces.Discrete:
        """Returns the action space for BeamRider"""
        return spaces.Discrete(self.action_space_size)

    def observation_space(self) -> spaces.Dict:
        """Returns the observation space for BeamRider - FIXED: Correct bounds and dtypes"""
        return spaces.Dict({
            "ship_x": spaces.Box(low=0, high=self.constants.SCREEN_WIDTH, shape=(), dtype=jnp.float32),
            "ship_y": spaces.Box(low=0, high=self.constants.SCREEN_HEIGHT, shape=(), dtype=jnp.float32),
            "ship_beam": spaces.Box(low=0, high=self.constants.NUM_BEAMS - 1, shape=(), dtype=jnp.int8),

            # FIXED: Projectiles have 5 columns [x, y, active, speed, beam_idx]
            # Speed can be negative (-4.0 for player projectiles) to positive (~6.25 for fast enemies)
            "projectiles": spaces.Box(
                low=jnp.array([-50, -50, 0, -10.0, 0]),  # [x, y, active, speed, beam_idx]
                high=jnp.array([self.constants.SCREEN_WIDTH + 50, self.constants.SCREEN_HEIGHT + 50, 1, 10.0,
                                self.constants.NUM_BEAMS - 1]),
                shape=(self.constants.MAX_PROJECTILES, 5),
                dtype=jnp.float32
            ),

            # FIXED: Same structure as projectiles
            "torpedo_projectiles": spaces.Box(
                low=jnp.array([-50, -50, 0, -10.0, 0]),  # [x, y, active, speed, beam_idx]
                high=jnp.array([self.constants.SCREEN_WIDTH + 50, self.constants.SCREEN_HEIGHT + 50, 1, 10.0,
                                self.constants.NUM_BEAMS - 1]),
                shape=(self.constants.MAX_PROJECTILES, 5),
                dtype=jnp.float32
            ),

            # Enemies bounds are mostly correct but need slight adjustment
            "enemies": spaces.Box(low=-100, high=max(self.constants.SCREEN_WIDTH, self.constants.SCREEN_HEIGHT) + 100,
                                  shape=(self.constants.MAX_ENEMIES, 17), dtype=jnp.float32),
            "score": spaces.Box(low=0, high=999999, shape=(), dtype=jnp.float32),
            "lives": spaces.Box(low=0, high=10, shape=(), dtype=jnp.int8),
            "current_sector": spaces.Box(low=1, high=99, shape=(), dtype=jnp.int8),
            "torpedoes_remaining": spaces.Box(low=0, high=self.constants.TORPEDOES_PER_SECTOR, shape=(),
                                              dtype=jnp.int8),
        })
    def image_space(self) -> spaces.Box:
        """Returns the image space for BeamRider"""
        return spaces.Box(
            low=0,
            high=255,
            shape=(self.constants.SCREEN_HEIGHT, self.constants.SCREEN_WIDTH, 3),
            dtype=jnp.uint8
        )

    @partial(jax.jit, static_argnums=(0,))
    def _get_all_reward(self, previous_state: BeamRiderState, state: BeamRiderState):
        if self.reward_funcs is None:
            return jnp.zeros(1)
        rewards = jnp.array(
            [reward_func(previous_state, state) for reward_func in self.reward_funcs]
        )
        return rewards

    def _get_observation(self, state: BeamRiderState) -> BeamRiderObservation:
        """Convert state to observation"""
        return BeamRiderObservation(
            ship_x=jnp.array(state.ship.x, dtype=jnp.float32),
            ship_y=jnp.array(state.ship.y, dtype=jnp.float32),
            ship_beam=jnp.array(state.ship.beam_position, dtype=jnp.int32),
            projectiles=state.projectiles.astype(jnp.float32),
            torpedo_projectiles=state.torpedo_projectiles.astype(jnp.float32),
            enemies=state.enemies.astype(jnp.float32),
            score=jnp.array(state.score, dtype=jnp.int32),
            lives=jnp.array(state.lives, dtype=jnp.int32),
            current_sector=jnp.array(state.current_sector, dtype=jnp.int32),
            torpedoes_remaining=jnp.array(state.torpedoes_remaining, dtype=jnp.int32),
        )

    def _get_info(self, state: BeamRiderState, all_rewards: chex.Array = None) -> BeamRiderInfo:
        """Extract info from state"""
        return BeamRiderInfo(
            frame_count=jnp.array(state.frame_count, dtype=jnp.int32),
            enemies_killed_this_sector=jnp.array(state.enemies_killed_this_sector, dtype=jnp.int32),
            enemy_spawn_timer=jnp.array(state.enemy_spawn_timer, dtype=jnp.int32),
            sentinel_spawned_this_sector=jnp.array(state.sentinel_spawned_this_sector, dtype=jnp.bool_),
            all_rewards=all_rewards
        )

    def _get_reward(self, previous_state: BeamRiderState, state: BeamRiderState) -> jnp.ndarray:
        """Calculate reward from state difference"""
        score_diff = state.score - previous_state.score
        return jnp.array(score_diff, dtype=jnp.float32)

    def _get_done(self, state: BeamRiderState) -> jnp.ndarray:
        """Determine if episode is done"""
        return jnp.array(state.game_over, dtype=jnp.bool_)

    def obs_to_flat_array(self, obs: BeamRiderObservation) -> jnp.ndarray:
        """Convert observation to flat array with consistent float32 dtype."""
        flat_components = [
            obs.ship_x.flatten().astype(jnp.float32),
            obs.ship_y.flatten().astype(jnp.float32),
            obs.ship_beam.flatten().astype(jnp.float32),
            obs.projectiles.flatten().astype(jnp.float32),
            obs.torpedo_projectiles.flatten().astype(jnp.float32),
            obs.enemies.flatten().astype(jnp.float32),
            obs.score.flatten().astype(jnp.float32),
            obs.lives.flatten().astype(jnp.float32),
            obs.current_sector.flatten().astype(jnp.float32),
            obs.torpedoes_remaining.flatten().astype(jnp.float32),
        ]
        return jnp.concatenate(flat_components).astype(jnp.float32)

    def render(self, state: BeamRiderState) -> jnp.ndarray:
        """Render the current game state"""
        return self.renderer.render(state)

    def reset(self, rng_key: chex.PRNGKey = None) -> Tuple[BeamRiderObservation, BeamRiderState]:
        """Reset the game to initial state"""
        # Initialize ship at bottom center beam
        initial_beam = self.constants.INITIAL_BEAM
        ship = Ship(
            x=self.beam_positions[initial_beam] - self.constants.SHIP_WIDTH // 2,
            y=self.constants.SCREEN_HEIGHT - self.constants.SHIP_BOTTOM_OFFSET,
            beam_position=initial_beam,
            target_beam=initial_beam,  # Start with target same as current
            active=True
        )

        # Initialize empty projectiles arrays (4 columns each)
        projectiles = jnp.zeros((self.constants.MAX_PROJECTILES, 5), dtype=jnp.float32)  # x, y, active, speed
        torpedo_projectiles = jnp.zeros((self.constants.MAX_PROJECTILES, 5), dtype=jnp.float32)  # x, y, active, speed
        sentinel_projectiles = jnp.zeros((self.constants.MAX_PROJECTILES, 5), dtype=jnp.float32)  # x, y, active, speed

        # Initialize empty enemies array
        enemies = jnp.zeros((self.constants.MAX_ENEMIES, 17), dtype=jnp.float32)

        state = BeamRiderState(
            ship=ship,
            projectiles=projectiles,
            enemies=enemies,
            torpedo_projectiles=torpedo_projectiles,
            sentinel_projectiles=sentinel_projectiles,
            score=0,
            lives=self.constants.INITIAL_LIVES,
            level=1,
            game_over=False,
            frame_count=0,
            enemy_spawn_timer=0,
            current_sector=1,
            enemies_killed_this_sector=0,
            torpedoes_remaining=self.constants.TORPEDOES_PER_SECTOR,
            sentinel_spawned_this_sector=False,
            enemy_spawn_interval=self.constants.BASE_ENEMY_SPAWN_INTERVAL,
            rng_key=rng_key
        )

        obs = self._get_observation(state)
        return obs, state

    @partial(jax.jit, static_argnums=(0,))
    def step(self, state: BeamRiderState, action: int) -> Tuple[
        BeamRiderObservation, BeamRiderState, jnp.ndarray, jnp.ndarray, BeamRiderInfo]:
        """Execute one game step - JIT-compiled implementation"""
        # Store previous state for reward calculation
        previous_state = state

        # Process player input and update ship
        state = self._update_ship(state, action)

        # Handle projectile firing
        state = self._handle_firing(state, action)

        # Update projectiles
        state = self._update_projectiles(state)

        # Spawn enemies
        state = self._spawn_enemies(state)

        # Update enemies
        state = self._update_enemies(state)
        # Handle white saucer shooting
        state = self._handle_white_saucer_shooting(state)

        # Update sentinel ship projectiles
        state = self._update_sentinel_projectiles(state)

        state = self._check_rejuvenator_interactions(state)
        state = self._check_debris_collision(state)

        # Check collisions
        state = self._check_collisions(state)

        # Check sector progression
        state = self._check_sector_progression(state)

        # Check game over conditions
        state = self._check_game_over(state)

        # Update frame count only once at the end
        state = state.replace(frame_count=state.frame_count + 1)

        # Create return values
        obs = self._get_observation(state)
        reward = self._get_reward(previous_state, state)
        all_rewards = self._get_all_reward(previous_state, state)
        done = self._get_done(state)
        info = self._get_info(state, all_rewards)

        return obs, state, reward, done, info

    @partial(jax.jit, static_argnums=(0,))
    def _update_ship(self, state: BeamRiderState, action: int) -> BeamRiderState:
        """Update ship position with smooth beam-to-beam movement"""
        ship = state.ship
        current_beam = ship.beam_position
        target_beam = ship.target_beam

        # Calculate current target X position
        current_target_x = self.beam_positions[target_beam] - self.constants.SHIP_WIDTH // 2
        current_x = ship.x

        # Determine which direction we're currently moving (if any)
        currently_moving_left = current_x > current_target_x + 1.0
        currently_moving_right = current_x < current_target_x - 1.0
        at_target = ~currently_moving_left & ~currently_moving_right

        # Handle input
        wants_to_move_left = (action == 4)
        wants_to_move_right = (action == 3)

        # Only allow target change if:
        # 1. We're at the target position, OR
        # 2. We want to move in the SAME direction we're already moving, OR
        # 3. We want to REVERSE direction (this allows immediate response to opposite input)
        can_change_target = (
                at_target |
                (wants_to_move_left & currently_moving_left) |
                (wants_to_move_right & currently_moving_right) |
                (wants_to_move_left & currently_moving_right) |  # Reversal
                (wants_to_move_right & currently_moving_left)  # Reversal
        )

        # Calculate potential new target
        desired_target = jnp.where(
            wants_to_move_left,
            target_beam - 1,
            jnp.where(
                wants_to_move_right,
                target_beam + 1,
                target_beam
            )
        )

        # Clamp to valid beam range
        desired_target = jnp.clip(desired_target, 0, self.constants.NUM_BEAMS - 1)

        # Only update target if we can
        new_target_beam = jnp.where(
            can_change_target,
            desired_target,
            target_beam  # Keep current target if we can't change
        )

        # Calculate movement toward target
        target_x = self.beam_positions[new_target_beam] - self.constants.SHIP_WIDTH // 2
        x_diff = target_x - current_x
        movement_needed = jnp.abs(x_diff) > 1.0

        # Smooth movement
        movement_speed = 4.5
        new_x = jnp.where(
            movement_needed,
            current_x + jnp.sign(x_diff) * jnp.minimum(movement_speed, jnp.abs(x_diff)),
            target_x  # Snap to exact position when close
        )

        # Update beam position when ship reaches a beam center
        # Find closest beam to current position
        ship_center_x = new_x + self.constants.SHIP_WIDTH // 2
        beam_distances = jnp.abs(self.beam_positions - ship_center_x)
        closest_beam = jnp.argmin(beam_distances)
        at_beam_center = beam_distances[closest_beam] < 2.0  # Within 2 pixels of beam center

        new_beam_position = jnp.where(
            at_beam_center,
            closest_beam,
            current_beam  # Keep current beam if between beams
        )

        return state.replace(ship=ship.replace(
            x=new_x,
            beam_position=new_beam_position,
            target_beam=new_target_beam
        ))
    @partial(jax.jit, static_argnums=(0,))
    def _select_white_saucer_movement_pattern(self, rng_key: chex.PRNGKey) -> int:
        """Select movement pattern for a new white saucer - UPDATED: includes horizon patrol"""
        # Generate random value for pattern selection
        pattern_rand = random.uniform(rng_key, (), minval=0.0, maxval=1.0)

        # Determine movement pattern based on probabilities
        pattern = jnp.where(
            pattern_rand < 0.4,  # 40% start with horizon patrol
            self.constants.WHITE_SAUCER_HORIZON_PATROL,
            jnp.where(
                pattern_rand < 0.55,  # 15% reverse pattern
                self.constants.WHITE_SAUCER_REVERSE_UP,
                jnp.where(
                    pattern_rand < 0.7,  # 15% beam jump
                    self.constants.WHITE_SAUCER_BEAM_JUMP,
                    jnp.where(
                        pattern_rand < 0.85,  # 15% shooting
                        self.constants.WHITE_SAUCER_SHOOTING,
                        self.constants.WHITE_SAUCER_STRAIGHT_DOWN  # 15% straight down
                    )
                )
            )
        )

        return pattern

    @partial(jax.jit, static_argnums=(0,))
    def _handle_white_saucer_shooting(self, state: BeamRiderState) -> BeamRiderState:
        """Handle white saucer projectile firing with beam change and pattern switching"""
        enemies = state.enemies

        # === FIRST SHOT LOGIC ===
        # Find shooting white saucers that are ready to fire their first shot
        white_saucer_mask = enemies[:, 5] == self.constants.ENEMY_TYPE_WHITE_SAUCER
        active_mask = enemies[:, 3] == 1
        shooting_pattern_mask = enemies[:, 14] == self.constants.WHITE_SAUCER_SHOOTING
        ready_to_fire_mask = enemies[:, 15] == 0  # white_saucer_firing_timer is 0
        not_in_retreat_mask = enemies[:, 13] == 0  # maneuver_timer = 0 (not in retreat state)

        # Prevent shooting while still at or near horizon line
        away_from_horizon_mask = enemies[:, 1] > (
                    self.constants.HORIZON_LINE_Y + 15)  # Must be at least 15 pixels below horizon

        can_shoot_first = white_saucer_mask & active_mask & shooting_pattern_mask & ready_to_fire_mask & not_in_retreat_mask & away_from_horizon_mask  # Added horizon check

        # === SECOND SHOT LOGIC ===
        # Find shooting white saucers that just finished changing beam and should shoot again
        in_retreat_state_mask = enemies[:, 13] == self.constants.WHITE_SAUCER_RETREAT_AFTER_SHOT
        beam_change_timer = enemies[:, 16].astype(int)  # Using jump_timer as beam change timer
        finished_beam_change_mask = beam_change_timer == 1  # Will become 0 this frame

        can_shoot_second = white_saucer_mask & active_mask & shooting_pattern_mask & in_retreat_state_mask & finished_beam_change_mask & away_from_horizon_mask  #Added horizon check

        # Combine both shooting conditions
        can_shoot = can_shoot_first | can_shoot_second

        # Find any white saucer that can shoot
        any_can_shoot = jnp.any(can_shoot)

        # Find first shooting white saucer
        shooter_idx = jnp.argmax(can_shoot)

        # Get shooter position (only valid if any_can_shoot is True)
        shooter_x = enemies[shooter_idx, 0]
        shooter_y = enemies[shooter_idx, 1]
        shooter_beam = enemies[shooter_idx, 2].astype(int)

        # Create projectile at saucer position, moving downward
        projectile_x = shooter_x + self.constants.ENEMY_WIDTH // 2 - self.constants.PROJECTILE_WIDTH // 2
        projectile_y = shooter_y + self.constants.ENEMY_HEIGHT

        new_projectile = jnp.array([
            projectile_x,
            projectile_y,
            1,  # active
            self.constants.WHITE_SAUCER_PROJECTILE_SPEED,  # speed (positive = downward)
            shooter_beam  # store the beam the saucer is firing from
        ])

        # Find first inactive slot in sentinel projectiles array
        sentinel_projectiles = state.sentinel_projectiles
        inactive_mask = sentinel_projectiles[:, 2] == 0
        first_inactive = jnp.argmax(inactive_mask)
        can_spawn_projectile = inactive_mask[first_inactive]

        # Create and add projectile if conditions are met
        should_fire = any_can_shoot & can_spawn_projectile

        # Update sentinel projectiles array
        sentinel_projectiles = jnp.where(
            should_fire,
            sentinel_projectiles.at[first_inactive].set(new_projectile),
            sentinel_projectiles
        )

        # === FIRST SHOT LOGIC ===
        # Check if this is a first shot
        is_first_shot = can_shoot_first[shooter_idx] & should_fire

        # Generate random values for beam change decision (only for first shots)
        retreat_rng = random.fold_in(state.rng_key, state.frame_count + 5000)
        should_change_beam_rng = random.uniform(retreat_rng, (), minval=0.0, maxval=1.0, dtype=jnp.float32)
        should_change_beam = should_change_beam_rng < self.constants.WHITE_SAUCER_BEAM_CHANGE_CHANCE

        # Choose new beam for retreat (different from current)
        beam_rng = random.fold_in(retreat_rng, 1)
        random_beam = random.randint(beam_rng, (), 0, self.constants.NUM_BEAMS)
        # If it's the same as shooter beam, use the next beam
        new_retreat_beam = jnp.where(
            random_beam == shooter_beam,
            (shooter_beam + 1) % self.constants.NUM_BEAMS,
            random_beam
        )

        # Set retreat state when firing first shot
        enemies = jnp.where(
            is_first_shot,
            enemies.at[shooter_idx, 13].set(self.constants.WHITE_SAUCER_RETREAT_AFTER_SHOT),
            enemies
        )

        # Set new target beam if changing beam before retreat
        enemies = jnp.where(
            is_first_shot & should_change_beam,
            enemies.at[shooter_idx, 10].set(new_retreat_beam),  # Store target beam in target_x field
            enemies
        )

        # Set beam change timer if changing beam
        enemies = jnp.where(
            is_first_shot & should_change_beam,
            enemies.at[shooter_idx, 16].set(self.constants.WHITE_SAUCER_RETREAT_BEAM_CHANGE_TIME),
            enemies
        )

        # If NOT changing beam, switch directly to REVERSE_UP pattern after first shot
        enemies = jnp.where(
            is_first_shot & ~should_change_beam,
            enemies.at[shooter_idx, 14].set(self.constants.WHITE_SAUCER_REVERSE_UP),  # Switch to reverse pattern
            enemies
        )

        # === RESET FIRING TIMER ===
        # Reset firing timer for any shooter
        enemies = jnp.where(
            should_fire,
            enemies.at[shooter_idx, 15].set(self.constants.WHITE_SAUCER_FIRING_INTERVAL),
            enemies
        )

        return state.replace(
            enemies=enemies,
            sentinel_projectiles=sentinel_projectiles,
            rng_key=retreat_rng
        )

    @partial(jax.jit, static_argnums=(0,))
    def _update_white_saucer_movement(self, state: BeamRiderState) -> BeamRiderState:
        """
        Enhanced white saucer movement patterns with horizon patrol system and player beam check for kamikaze.

        This method handles complex movement for white saucer enemies, implementing multiple behavioral patterns
        including horizon patrol, beam jumping, shooting, ramming, and intelligent retreat/kamikaze logic.

        Key Features:
        - 5 distinct movement patterns with unique behaviors
        - Dynamic retreat system that triggers kamikaze mode when player is on same beam
        - Horizon patrol system with randomized diving patterns
        - Beam curve adherence for realistic movement along the game's perspective
        - Timer-based state management for complex behaviors

        Movement Patterns:
        - STRAIGHT_DOWN (0): Basic downward movement
        - BEAM_JUMP (1): Horizontal movement between beams with targeting
        - REVERSE_UP (2): Upward retreat movement
        - HORIZON_PATROL (3): Patrol behavior at horizon line
        - SHOOTING (4): Stationary shooting with beam repositioning
        - RAMMING (5): High-speed kamikaze attack

        Args:
            state: Current game state containing enemy positions, timers, and game properties

        Returns:
            Updated BeamRiderState with modified enemy positions and properties
        """
        enemies = state.enemies

        # === ENEMY IDENTIFICATION AND MASKING ===
        # Identify active white saucers for processing
        white_saucer_mask = enemies[:, 5] == self.constants.ENEMY_TYPE_WHITE_SAUCER
        active_mask = enemies[:, 3] == 1
        white_saucer_active = white_saucer_mask & active_mask

        # === POSITION AND PROPERTY EXTRACTION ===
        # Extract current state from enemy array
        current_x = enemies[:, 0]  # X position
        current_y = enemies[:, 1]  # Y position
        current_beam = enemies[:, 2].astype(int)  # Current beam (0-15)
        current_speed = enemies[:, 4]  # Movement speed
        movement_pattern = enemies[:, 14].astype(int)  # Current movement pattern
        firing_timer = enemies[:, 15].astype(int)  # Multi-purpose timer
        jump_timer = enemies[:, 16].astype(int)  # Beam jump/pause timer
        target_beam = enemies[:, 10].astype(int)  # Target beam for movement
        direction_x = enemies[:, 6]  # Horizontal movement direction (-1 or 1)

        # === DYNAMIC BOUNDARY CALCULATION ===
        # Calculate dotted-line boundaries at current Y position for each saucer
        # This ensures saucers stay within the playable beam area
        left_dotted_x = self._beam_curve_x(current_y, 0, self.constants.ENEMY_WIDTH)
        right_dotted_x = self._beam_curve_x(current_y, self.constants.NUM_BEAMS - 1, self.constants.ENEMY_WIDTH)
        dotted_min_x = jnp.minimum(left_dotted_x, right_dotted_x)
        dotted_max_x = jnp.maximum(left_dotted_x, right_dotted_x)

        # === TIMER UPDATES ===
        # Decrement active timers (clamped to 0)
        new_firing_timer = jnp.maximum(0, firing_timer - 1)
        new_jump_timer = jnp.maximum(0, jump_timer - 1)

        # === RETREAT AND KAMIKAZE LOGIC ===
        # Core decision system for when saucers should retreat vs. kamikaze
        reached_reverse_point = current_y >= self.constants.WHITE_SAUCER_REVERSE_TRIGGER_Y
        retreat_flag = enemies[:, 13].astype(int)

        # Critical kamikaze decision: if player is on same beam when reaching reverse point, continue attacking
        player_beam = state.ship.beam_position
        on_same_beam_as_player = current_beam == player_beam

        # Kamikaze mode: saucer continues downward at high speed when player is on same beam
        should_kamikaze = white_saucer_active & reached_reverse_point & on_same_beam_as_player & (retreat_flag == 0)

        # Normal retreat: only reverse if NOT on same beam as player
        should_start_retreat = white_saucer_active & reached_reverse_point & ~on_same_beam_as_player & (
                    retreat_flag == 0)

        # SHOOTING SAUCERS: Also reverse immediately when switched to REVERSE_UP pattern
        switched_to_reverse = white_saucer_active & (movement_pattern == self.constants.WHITE_SAUCER_REVERSE_UP) & (
                retreat_flag == self.constants.WHITE_SAUCER_RETREAT_AFTER_SHOT
        )

        # Determine movement direction (up vs down)
        should_be_moving_up = white_saucer_active & (
                (retreat_flag == self.constants.WHITE_SAUCER_RETREAT_AFTER_SHOT) |
                (should_start_retreat) |
                switched_to_reverse
        ) & ~should_kamikaze  # Don't move up if kamikazing

        # === RETREAT FLAG MANAGEMENT ===
        # Update retreat status with kamikaze flag handling
        start_retreat_now = should_start_retreat
        new_retreat_flag = jnp.where(start_retreat_now, self.constants.WHITE_SAUCER_RETREAT_AFTER_SHOT,
                                     enemies[:, 13].astype(int))

        # Clear retreat flag when reaching top of screen
        clear_retreat = should_be_moving_up & (current_y <= self.constants.HORIZON_LINE_Y)
        final_retreat_flag = jnp.where(clear_retreat, 0, new_retreat_flag)

        # Mark kamikazing saucers with special flag (99) for tracking
        KAMIKAZE_FLAG = 99
        final_retreat_flag = jnp.where(should_kamikaze, KAMIKAZE_FLAG, final_retreat_flag)

        # === MOVEMENT PATTERN 1: BEAM_JUMP WITH HORIZONTAL MOVEMENT ===
        """
        Beam Jump Pattern: Saucers move horizontally between beams in upper third of screen.
        - Generate random target beams when timer expires
        - Move horizontally toward target beam at increased speed
        - Snap to beam when close enough
        - Supports both normal descent and kamikaze mode
        """
        jump_mask = white_saucer_active & (movement_pattern == self.constants.WHITE_SAUCER_BEAM_JUMP)
        jump_current_target_beam = target_beam.astype(int)

        # Target selection logic: only in upper third and when timer expires
        in_upper_third = current_y <= self.constants.UPPER_THIRD_Y
        need_new_target = jump_mask & (new_jump_timer == 0) & in_upper_third & ~should_be_moving_up

        # Generate new random target beams using frame-based RNG
        jump_indices = jnp.arange(self.constants.MAX_ENEMIES)
        jump_rng_keys = jax.vmap(lambda i: random.fold_in(state.rng_key, state.frame_count + i + 4000))(jump_indices)
        new_random_beams = jax.vmap(lambda key: random.randint(key, (), 0, self.constants.NUM_BEAMS))(jump_rng_keys)

        # Update target beam and reset timer
        jump_new_target_beam = jnp.where(need_new_target, new_random_beams, jump_current_target_beam)
        jump_new_jump_timer = jnp.where(need_new_target, self.constants.WHITE_SAUCER_JUMP_INTERVAL, new_jump_timer)

        # Horizontal movement calculation
        actively_jumping = jump_mask & (jump_current_target_beam != current_beam) & ~should_be_moving_up
        jump_target_x = self._beam_curve_x(current_y, jump_new_target_beam, self.constants.ENEMY_WIDTH)
        jump_x_diff = jump_target_x - current_x
        close_enough = jnp.abs(jump_x_diff) <= self.constants.WHITE_SAUCER_BEAM_SNAP_DISTANCE

        # Fast horizontal movement when actively jumping
        jump_horizontal_movement = jnp.where(
            actively_jumping & ~close_enough,
            jnp.sign(jump_x_diff) * self.constants.WHITE_SAUCER_HORIZONTAL_SPEED * 2.0,
            0.0
        )

        # Position updates with boundary clamping
        jump_new_x = jnp.where(
            actively_jumping,
            jnp.clip(current_x + jump_horizontal_movement, dotted_min_x, dotted_max_x),
            current_x
        )

        # Vertical movement with kamikaze check
        is_kamikazing = final_retreat_flag == KAMIKAZE_FLAG
        jump_new_y = jnp.where(
            is_kamikazing,
            current_y + self.constants.WHITE_SAUCER_RAMMING_SPEED,  # High-speed kamikaze descent
            jnp.where(
                should_be_moving_up,
                current_y + self.constants.WHITE_SAUCER_REVERSE_SPEED_FAST,  # Fast retreat
                current_y + current_speed  # Normal descent
            )
        )

        # Beam position snapping when close to target
        jump_new_beam = jnp.where(
            jump_mask & close_enough,
            jump_new_target_beam,
            current_beam
        )

        # Speed updates based on current mode
        jump_new_speed = jnp.where(
            is_kamikazing,
            self.constants.WHITE_SAUCER_RAMMING_SPEED,
            jnp.where(
                should_be_moving_up,
                self.constants.WHITE_SAUCER_REVERSE_SPEED_FAST,
                current_speed
            )
        )

        # === MOVEMENT PATTERN 4: SHOOTING WITH BEAM REPOSITIONING ===
        """
        Shooting Pattern: Saucers can fire projectiles and reposition between beams during retreat.
        - Handles beam changes during retreat phase
        - Manages pre-shooting positioning near horizon
        - Supports transition to REVERSE_UP pattern after shooting
        """
        shooting_mask = white_saucer_active & (movement_pattern == self.constants.WHITE_SAUCER_SHOOTING)
        retreat_state = enemies[:, 13].astype(int)
        is_retreating = retreat_state == self.constants.WHITE_SAUCER_RETREAT_AFTER_SHOT
        beam_change_timer = jump_timer
        has_beam_change_timer = beam_change_timer > 0

        # Beam repositioning during retreat
        changing_beam_before_retreat = shooting_mask & is_retreating & has_beam_change_timer
        retreat_target_x = self._beam_curve_x(current_y, target_beam, self.constants.ENEMY_WIDTH)
        retreat_x_diff = retreat_target_x - current_x
        retreat_close_to_target = jnp.abs(retreat_x_diff) <= 3

        # Horizontal movement toward retreat target beam
        retreat_horizontal_movement = jnp.where(
            changing_beam_before_retreat & ~retreat_close_to_target,
            jnp.sign(retreat_x_diff) * self.constants.WHITE_SAUCER_HORIZONTAL_SPEED,
            0.0
        )

        # Timer management for beam changes
        new_beam_change_timer = jnp.where(
            changing_beam_before_retreat,
            jnp.maximum(0, beam_change_timer - 1),
            beam_change_timer
        )

        # Detection of beam change completion
        beam_change_complete = shooting_mask & is_retreating & (beam_change_timer == 1)

        # Pre-shooting positioning logic
        normal_shooting = shooting_mask & ~is_retreating
        stored_dive_depth = enemies[:, 7]
        shooting_near_horizon = current_y <= (self.constants.HORIZON_LINE_Y + stored_dive_depth)
        should_move_down_before_shooting = normal_shooting & shooting_near_horizon

        # Position updates for shooting pattern
        shooting_new_x = jnp.where(
            changing_beam_before_retreat,
            current_x + retreat_horizontal_movement,
            current_x
        )
        shooting_new_x = jnp.clip(shooting_new_x, dotted_min_x, dotted_max_x)

        # Vertical movement with multiple speed modes
        shooting_new_y = jnp.where(
            is_kamikazing,
            current_y + self.constants.WHITE_SAUCER_RAMMING_SPEED,
            jnp.where(
                should_be_moving_up,
                current_y + self.constants.WHITE_SAUCER_REVERSE_SPEED_FAST,
                jnp.where(
                    should_move_down_before_shooting,
                    current_y + 2.0,  # Faster descent for positioning
                    current_y + current_speed
                )
            )
        )

        # Beam updates when reaching target position
        shooting_new_beam = jnp.where(
            changing_beam_before_retreat & retreat_close_to_target,
            target_beam,
            current_beam
        )

        # Speed management for shooting pattern
        shooting_new_speed = jnp.where(
            is_kamikazing,
            self.constants.WHITE_SAUCER_RAMMING_SPEED,
            jnp.where(
                should_be_moving_up,
                self.constants.WHITE_SAUCER_REVERSE_SPEED_FAST,
                current_speed
            )
        )

        # === MOVEMENT PATTERN 3: HORIZON PATROL ===
        """
        Horizon Patrol Pattern: Sophisticated AI behavior at the horizon line.
        - Moves to horizon line and patrols horizontally
        - Randomly selects diving patterns based on sector and probability
        - Includes beam alignment logic and direction changes
        - Manages patrol timing and pause intervals
        """
        horizon_patrol_mask = white_saucer_active & (movement_pattern == self.constants.WHITE_SAUCER_HORIZON_PATROL)
        at_horizon = jnp.abs(current_y - self.constants.HORIZON_LINE_Y) <= 5

        # Initial movement to horizon
        moving_to_horizon = horizon_patrol_mask & ~at_horizon & (current_y < self.constants.HORIZON_LINE_Y)
        horizon_new_y_moving = current_y + 2.0

        # Patrol state management
        patrolling_horizon = horizon_patrol_mask & at_horizon
        is_paused = new_jump_timer > 0
        patrol_time = firing_timer
        patrol_time_expired = patrol_time >= self.constants.HORIZON_PATROL_TIME

        # Beam alignment system
        beam_distances = jnp.abs(current_x[..., None] - self.beam_positions[None, :])
        nearest_beam_distance = jnp.min(beam_distances, axis=1)
        nearest_beam_idx = jnp.argmin(beam_distances, axis=1)

        BEAM_ALIGNMENT_THRESHOLD = 4.0
        aligned_with_beam = nearest_beam_distance <= BEAM_ALIGNMENT_THRESHOLD

        # RNG setup for patrol decisions
        patrol_indices = jnp.arange(self.constants.MAX_ENEMIES)
        patrol_rng_keys = jax.vmap(lambda i: random.fold_in(state.rng_key, state.frame_count + i + 1000))(
            patrol_indices)

        # Diving decision logic
        dive_rng_keys = jax.vmap(lambda i: random.fold_in(state.rng_key, state.frame_count + i + 2000))(patrol_indices)
        should_dive_rng = jax.vmap(lambda key: random.uniform(key, (), minval=0.0, maxval=1.0, dtype=jnp.float32))(
            dive_rng_keys)
        should_dive = should_dive_rng < self.constants.HORIZON_DIVE_CHANCE

        # Extended patrol time forces diving
        extended_patrol_time = patrol_time >= (self.constants.HORIZON_PATROL_TIME * 2)

        # Diving trigger conditions
        start_diving = patrolling_horizon & (
                (patrol_time_expired & should_dive & aligned_with_beam) |
                extended_patrol_time
        )

        # Continue patrol condition
        continue_patrolling = patrolling_horizon & patrol_time_expired & (
                ~should_dive | ~aligned_with_beam) & ~extended_patrol_time

        # === DIVING PATTERN SELECTION ===
        """
        Sector-based probability system for selecting diving patterns:
        - Higher sectors increase ramming probability
        - Weighted random selection between ramming, shooting, beam jumping, and straight down
        """
        sector = state.current_sector
        ram_p = jnp.where(
            sector >= self.constants.WHITE_SAUCER_RAMMING_MIN_SECTOR,
            jnp.where(sector >= self.constants.WHITE_SAUCER_RAMMING_INCREASED_CHANCE_SECTOR,
                      self.constants.WHITE_SAUCER_RAMMING_HIGH_SECTOR_CHANCE,
                      self.constants.WHITE_SAUCER_RAMMING_CHANCE),
            0.0
        )

        # Weighted pattern selection
        pat_rng_keys = jax.vmap(lambda i: random.fold_in(state.rng_key, state.frame_count + i + 3001))(patrol_indices)
        u_pat = jax.vmap(lambda key: random.uniform(key, (), minval=0.0, maxval=1.0, dtype=jnp.float32))(pat_rng_keys)

        # Probability thresholds
        t0 = ram_p
        t1 = t0 + self.constants.WHITE_SAUCER_SHOOT_CHANCE
        t2 = t1 + self.constants.WHITE_SAUCER_JUMP_CHANCE

        # Pattern selection based on probability ranges
        selected_dive_pattern = jnp.where(
            u_pat < t0, self.constants.WHITE_SAUCER_RAMMING,
            jnp.where(
                u_pat < t1, self.constants.WHITE_SAUCER_SHOOTING,
                jnp.where(u_pat < t2, self.constants.WHITE_SAUCER_BEAM_JUMP,
                          self.constants.WHITE_SAUCER_STRAIGHT_DOWN)
            )
        )

        # Movement pattern updates
        new_movement_pattern = jnp.where(
            start_diving,
            selected_dive_pattern,
            jnp.where(
                beam_change_complete,
                self.constants.WHITE_SAUCER_REVERSE_UP,
                movement_pattern
            )
        )

        # === HORIZONTAL PATROL MOVEMENT ===
        """
        Complex horizontal movement system with lane jumping and direction changes:
        - Manages multi-lane jumps with random distances
        - Handles direction changes and boundary conditions
        - Includes pause intervals and beam alignment
        """
        diving = horizon_patrol_mask & ~should_be_moving_up & (current_y > self.constants.HORIZON_LINE_Y) & (
                    current_y < self.constants.WHITE_SAUCER_REVERSE_TRIGGER_Y)
        doing_horizontal_patrol = patrolling_horizon & ~start_diving
        pause_ending = doing_horizontal_patrol & (jump_timer == 1) & (new_jump_timer == 0)

        # Lane jump distance calculation
        lane_jump_rng = jax.vmap(lambda key: random.randint(key, (),
                                                            minval=self.constants.HORIZON_JUMP_MIN_LANES,
                                                            maxval=self.constants.HORIZON_JUMP_MAX_LANES + 1))(
            patrol_rng_keys)

        # Direction change logic
        direction_rng = jax.vmap(lambda key: random.uniform(key, (), minval=0.0, maxval=1.0, dtype=jnp.float32))(
            patrol_rng_keys)
        should_change_direction = direction_rng < self.constants.HORIZON_DIRECTION_CHANGE_CHANCE

        # Boundary condition handling
        current_direction = direction_x
        at_leftmost_beam = current_beam == 0
        at_rightmost_beam = current_beam == (self.constants.NUM_BEAMS - 1)

        # Force direction change at boundaries
        forced_direction = jnp.where(
            at_leftmost_beam, 1.0,
            jnp.where(at_rightmost_beam, -1.0, current_direction)
        )

        # New direction calculation
        new_direction = jnp.where(
            at_leftmost_beam | at_rightmost_beam,
            forced_direction,
            jnp.where(should_change_direction, -current_direction, current_direction)
        )

        # Target beam calculation with lane jumping
        direction_for_jump = jnp.where(pause_ending, new_direction, direction_x)
        new_target_beam_calc = current_beam + (direction_for_jump * lane_jump_rng).astype(int)
        new_target_beam_clamped = jnp.clip(new_target_beam_calc, 0, self.constants.NUM_BEAMS - 1)

        # Beam alignment handling
        needs_beam_alignment = doing_horizontal_patrol & ~aligned_with_beam & patrol_time_expired

        horizon_new_target_beam = jnp.where(
            needs_beam_alignment,
            nearest_beam_idx,
            jnp.where(pause_ending, new_target_beam_clamped, target_beam)
        )

        horizon_new_direction = jnp.where(pause_ending, new_direction, direction_x)

        # Horizontal movement calculation
        target_x_pos = self._beam_curve_x(current_y, horizon_new_target_beam, self.constants.ENEMY_WIDTH)
        x_diff = target_x_pos - current_x
        close_to_target = jnp.abs(x_diff) <= 3

        should_move_horizontally = doing_horizontal_patrol & ~is_paused & ~close_to_target
        horizontal_movement = jnp.where(
            should_move_horizontally,
            jnp.sign(x_diff) * self.constants.HORIZON_PATROL_SPEED,
            0.0
        )

        # Pause timer management
        reached_target = doing_horizontal_patrol & close_to_target & (new_jump_timer == 0)
        horizon_new_pause_timer = jnp.where(
            reached_target,
            self.constants.HORIZON_PATROL_PAUSE_TIME,
            new_jump_timer
        )

        # Position updates for horizon patrol
        horizon_new_beam = jnp.where(
            start_diving,
            nearest_beam_idx,
            jnp.where(
                doing_horizontal_patrol & close_to_target,
                horizon_new_target_beam,
                current_beam
            )
        )

        horizon_new_x = jnp.where(
            moving_to_horizon,
            current_x,
            jnp.where(
                doing_horizontal_patrol & close_to_target,
                target_x_pos,
                jnp.clip(current_x + horizontal_movement, dotted_min_x, dotted_max_x)
            )
        )

        # Vertical position updates with kamikaze support
        horizon_new_y = jnp.where(
            is_kamikazing,
            current_y + self.constants.WHITE_SAUCER_RAMMING_SPEED,
            jnp.where(
                moving_to_horizon,
                horizon_new_y_moving,
                jnp.where(
                    diving | start_diving, current_y + 2.0,
                    jnp.where(
                        should_be_moving_up, current_y + self.constants.WHITE_SAUCER_REVERSE_SPEED_FAST,
                        self.constants.HORIZON_LINE_Y
                    )
                )
            )
        )

        # Patrol timer updates
        horizon_new_patrol_timer = jnp.where(
            doing_horizontal_patrol & ~start_diving,
            patrol_time + 1,
            jnp.where(
                start_diving,
                0,
                jnp.where(continue_patrolling, patrol_time + 1, patrol_time)
            )
        )

        horizon_new_speed = self.constants.HORIZON_PATROL_SPEED

        # === MOVEMENT PATTERN 0: STRAIGHT_DOWN ===
        """
        Straight Down Pattern: Simple vertical descent with speed variations.
        - Basic downward movement with kamikaze support
        - Maintains current beam position
        - Speed varies based on retreat/kamikaze state
        """
        straight_mask = white_saucer_active & (movement_pattern == self.constants.WHITE_SAUCER_STRAIGHT_DOWN)
        straight_new_x = current_x

        straight_new_y = jnp.where(
            is_kamikazing,
            current_y + self.constants.WHITE_SAUCER_RAMMING_SPEED,
            jnp.where(
                should_be_moving_up,
                current_y + self.constants.WHITE_SAUCER_REVERSE_SPEED_FAST,
                current_y + current_speed
            )
        )
        straight_new_beam = current_beam
        straight_new_speed = jnp.where(
            is_kamikazing,
            self.constants.WHITE_SAUCER_RAMMING_SPEED,
            jnp.where(
                should_be_moving_up,
                self.constants.WHITE_SAUCER_REVERSE_SPEED_FAST,
                current_speed
            )
        )
        straight_new_target_beam = target_beam

        # === MOVEMENT PATTERN 2: REVERSE_UP ===
        """
        Reverse Up Pattern: Upward retreat movement.
        - Used during retreat phases
        - Fast upward movement with kamikaze override
        - Maintains current beam and target
        """
        reverse_mask = white_saucer_active & (movement_pattern == self.constants.WHITE_SAUCER_REVERSE_UP)
        reverse_new_speed = jnp.where(
            is_kamikazing,
            self.constants.WHITE_SAUCER_RAMMING_SPEED,
            jnp.where(
                should_be_moving_up,
                self.constants.WHITE_SAUCER_REVERSE_SPEED_FAST,
                current_speed
            )
        )
        reverse_new_x = current_x
        reverse_new_y = jnp.where(
            is_kamikazing,
            current_y + self.constants.WHITE_SAUCER_RAMMING_SPEED,
            jnp.where(
                should_be_moving_up,
                current_y + self.constants.WHITE_SAUCER_REVERSE_SPEED_FAST,
                current_y + current_speed
            )
        )
        reverse_new_beam = current_beam
        reverse_new_target_beam = target_beam

        # === MOVEMENT PATTERN 5: RAMMING ===
        """
        Ramming Pattern: High-speed kamikaze attack.
        - Maximum speed downward movement
        - No horizontal deviation
        - Used for aggressive attacks in higher sectors
        """
        ramming_mask = white_saucer_active & (movement_pattern == self.constants.WHITE_SAUCER_RAMMING)
        ramming_new_speed = self.constants.WHITE_SAUCER_RAMMING_SPEED
        ramming_new_x = current_x
        ramming_new_y = current_y + ramming_new_speed
        ramming_new_beam = current_beam
        ramming_new_target_beam = target_beam
        ramming_new_direction_x = direction_x

        # === APPLY MOVEMENT PATTERNS ===
        """
        Unified position and property updates using pattern-based selection.
        Each movement pattern contributes its calculated values, with the final
        state determined by the current movement pattern.
        """
        new_x = jnp.where(horizon_patrol_mask, horizon_new_x,
                          jnp.where(ramming_mask, ramming_new_x,
                                    jnp.where(straight_mask, straight_new_x,
                                              jnp.where(jump_mask, jump_new_x,
                                                        jnp.where(reverse_mask, reverse_new_x,
                                                                  jnp.where(shooting_mask, shooting_new_x,
                                                                            current_x))))))

        new_y = jnp.where(horizon_patrol_mask, horizon_new_y,
                          jnp.where(ramming_mask, ramming_new_y,
                                    jnp.where(straight_mask, straight_new_y,
                                              jnp.where(jump_mask, jump_new_y,
                                                        jnp.where(reverse_mask, reverse_new_y,
                                                                  jnp.where(shooting_mask, shooting_new_y,
                                                                            current_y))))))

        new_beam = jnp.where(horizon_patrol_mask, horizon_new_beam,
                             jnp.where(ramming_mask, ramming_new_beam,
                                       jnp.where(straight_mask, straight_new_beam,
                                                 jnp.where(jump_mask, jump_new_beam,
                                                           jnp.where(reverse_mask, reverse_new_beam,
                                                                     jnp.where(shooting_mask, shooting_new_beam,
                                                                               current_beam))))))

        new_speed = jnp.where(horizon_patrol_mask, horizon_new_speed,
                              jnp.where(ramming_mask, ramming_new_speed,
                                        jnp.where(straight_mask, straight_new_speed,
                                                  jnp.where(jump_mask, jump_new_speed,
                                                            jnp.where(reverse_mask, reverse_new_speed,
                                                                      jnp.where(shooting_mask, shooting_new_speed,
                                                                                current_speed))))))

        new_target_beam = jnp.where(horizon_patrol_mask, horizon_new_target_beam,
                                    jnp.where(ramming_mask, ramming_new_target_beam,
                                              jnp.where(straight_mask, straight_new_target_beam,
                                                        jnp.where(jump_mask, jump_new_target_beam,
                                                                  jnp.where(reverse_mask, reverse_new_target_beam,
                                                                            target_beam)))))

        new_direction_x = jnp.where(horizon_patrol_mask, horizon_new_direction,
                                    jnp.where(ramming_mask, ramming_new_direction_x,
                                              jnp.where(straight_mask, enemies[:, 6],
                                                        jnp.where(jump_mask, enemies[:, 6],
                                                                  jnp.where(reverse_mask, enemies[:, 6],
                                                                            jnp.where(shooting_mask, enemies[:, 6],
                                                                                      enemies[:, 6]))))))

        new_pause_timer = jnp.where(horizon_patrol_mask, horizon_new_pause_timer,
                                    jnp.where(straight_mask, new_jump_timer,
                                              jnp.where(jump_mask, jump_new_jump_timer,
                                                        jnp.where(reverse_mask, new_jump_timer,
                                                                  jnp.where(shooting_mask, new_beam_change_timer,
                                                                            new_jump_timer)))))

        updated_firing_timer = jnp.where(horizon_patrol_mask, horizon_new_patrol_timer, new_firing_timer)

        # === BEAM CURVE ADHERENCE ===
        """
        Critical positioning system that ensures saucers follow the beam curves.
        Only applies to vertically-moving saucers; excludes beam-jumping saucers
        that are actively moving horizontally to maintain realistic movement.
        """
        vertical_phase = white_saucer_active & (
                (straight_mask | reverse_mask | ramming_mask | shooting_mask) |
                (jump_mask & ~actively_jumping)  # Apply curve only when NOT actively jumping
        )

        beam_for_curve = new_beam
        curved_ws_x = self._beam_curve_x(new_y, beam_for_curve, self.constants.ENEMY_WIDTH)
        curved_ws_x = jnp.clip(curved_ws_x, dotted_min_x, dotted_max_x)

        # Apply beam curve positioning to appropriate saucers
        new_x = jnp.where(vertical_phase, curved_ws_x, new_x)

        # === FINAL STATE MANAGEMENT ===
        """
        Final retreat flag updates and enemy deactivation logic.
        Handles the transition between retreat states and manages enemy cleanup.
        """
        will_be_off_top_next = (
                                           current_y + self.constants.WHITE_SAUCER_REVERSE_SPEED_FAST) <= -self.constants.ENEMY_HEIGHT
        start_universal_retreat = white_saucer_active & should_start_retreat

        retreat_flag_next = jnp.where(
            start_universal_retreat, self.constants.WHITE_SAUCER_RETREAT_AFTER_SHOT,
            jnp.where(will_be_off_top_next, 0,
                      jnp.where(should_kamikaze, KAMIKAZE_FLAG, final_retreat_flag))
        )

        is_horizon_patrol = movement_pattern == self.constants.WHITE_SAUCER_HORIZON_PATROL

        # Enemy deactivation logic with kamikaze support
        new_active = white_saucer_active & (
                (is_horizon_patrol & (new_y >= self.constants.HORIZON_LINE_Y)) |
                (~is_horizon_patrol & (new_y > self.constants.HORIZON_LINE_Y)) |
                (is_kamikazing & (new_y < self.constants.SCREEN_HEIGHT))  # Keep kamikaze active until bottom
        )

        # === ENEMY ARRAY UPDATES ===
        """
        Apply all calculated updates to the enemy array.
        Updates positions, speeds, timers, and state flags for all white saucers.
        """
        enemies = enemies.at[:, 0].set(jnp.where(white_saucer_active, new_x, enemies[:, 0]))
        enemies = enemies.at[:, 1].set(jnp.where(white_saucer_active, new_y, enemies[:, 1]))
        enemies = enemies.at[:, 2].set(jnp.where(white_saucer_active, new_beam, enemies[:, 2]))
        enemies = enemies.at[:, 3].set(jnp.where(white_saucer_active, new_active.astype(jnp.float32), enemies[:, 3]))
        enemies = enemies.at[:, 4].set(jnp.where(white_saucer_active, new_speed, enemies[:, 4]))
        enemies = enemies.at[:, 6].set(jnp.where(white_saucer_active, new_direction_x, enemies[:, 6]))
        enemies = enemies.at[:, 10].set(jnp.where(white_saucer_active, new_target_beam, enemies[:, 10]))
        enemies = enemies.at[:, 13].set(jnp.where(white_saucer_active, retreat_flag_next, enemies[:, 13]))
        enemies = enemies.at[:, 14].set(jnp.where(white_saucer_active, new_movement_pattern, enemies[:, 14]))
        enemies = enemies.at[:, 15].set(jnp.where(white_saucer_active, updated_firing_timer, enemies[:, 15]))
        enemies = enemies.at[:, 16].set(jnp.where(white_saucer_active, new_pause_timer, enemies[:, 16]))

        return state.replace(enemies=enemies)
    @partial(jax.jit, static_argnums=(0,))
    def _handle_firing(self, state: BeamRiderState, action: int) -> BeamRiderState:
        """Handle both laser and torpedo firing"""

        # Torpedo firing - T key maps to action 2 (UP)
        should_fire_torpedo = (action == 2)
        state = self._fire_torpedo(state, should_fire_torpedo)

        # Laser firing - SPACE key maps to action 1 (FIRE)
        should_fire_laser = (action == 1)
        state = self._fire_laser(state, should_fire_laser)

        return state

    @partial(jax.jit, static_argnums=(0,))
    def _fire_laser(self, state: BeamRiderState, should_fire: bool) -> BeamRiderState:
        """Fire regular laser projectile"""
        projectiles = state.projectiles
        any_active = jnp.any(projectiles[:, 2] == 1)
        can_fire = ~any_active & should_fire  # only fire if none are active

        # New projectile to be fired
        new_projectile = jnp.array([
            state.ship.x + self.constants.SHIP_WIDTH // 2,  # x
            state.ship.y,  # y
            1,  # active
            -self.constants.PROJECTILE_SPEED,
            state.ship.beam_position
        ])

        # Find first available slot
        active_mask = projectiles[:, 2] == 0
        first_inactive = jnp.argmax(active_mask)

        # Conditionally insert new projectile
        projectiles = jnp.where(
            can_fire,
            projectiles.at[first_inactive].set(new_projectile),
            projectiles
        )

        return state.replace(projectiles=projectiles)

    @partial(jax.jit, static_argnums=(0,))
    def _fire_torpedo(self, state: BeamRiderState, should_fire: bool) -> BeamRiderState:
        """Fire torpedo projectile (if any remaining)"""
        torpedo_projectiles = state.torpedo_projectiles

        # Check if any torpedo slot is available
        any_torpedo_active = jnp.any(torpedo_projectiles[:, 2] == 1)
        has_torpedoes = state.torpedoes_remaining > 0

        # Allow firing if no torpedoes are active and we have torpedoes remaining
        can_fire = ~any_torpedo_active & should_fire & has_torpedoes

        # Find first available slot
        active_mask = torpedo_projectiles[:, 2] == 0  # inactive torpedoes
        first_inactive = jnp.argmax(active_mask)

        # Define the new torpedo
        new_torpedo = jnp.array([
            state.ship.x + self.constants.SHIP_WIDTH // 2,  # Center of ship
            state.ship.y,  # Launch from ship's current y
            1,  # Active
            -self.constants.TORPEDO_SPEED,  # Upward speed
            state.ship.beam_position
        ])

        # Insert new torpedo into first inactive slot, if allowed
        torpedo_projectiles = jnp.where(
            can_fire,
            torpedo_projectiles.at[first_inactive].set(new_torpedo),
            torpedo_projectiles
        )

        # Decrease torpedo count only if a torpedo was fired
        torpedoes_remaining = jnp.where(
            can_fire,
            state.torpedoes_remaining - 1,
            state.torpedoes_remaining
        )

        # Return updated game state
        return state.replace(
            torpedo_projectiles=torpedo_projectiles,
            torpedoes_remaining=torpedoes_remaining
        )

    @partial(jax.jit, static_argnums=(0,))
    def _update_projectiles(self, state: BeamRiderState) -> BeamRiderState:
        """Update all projectiles (lasers and torpedoes)"""
        # Update regular projectiles
        projectiles = state.projectiles
        new_y = projectiles[:, 1] + projectiles[:, 3]  # y + speed
        beam_indices = projectiles[:, 4].astype(int)  # Get beam indices

        # Calculate curved X positions using beam curve with projectile width
        new_x = self._beam_curve_x(new_y, beam_indices, self.constants.PROJECTILE_WIDTH)

        # Deactivate projectiles that go off the screen
        active = (
                (projectiles[:, 2] == 1) &
                (new_y > self.constants.TOP_MARGIN) &
                (new_y < self.constants.SCREEN_HEIGHT)
        )

        # Apply updated positions and active status
        projectiles = projectiles.at[:, 0].set(new_x)  # Update x position
        projectiles = projectiles.at[:, 1].set(new_y)  # Update y position
        projectiles = projectiles.at[:, 2].set(active.astype(jnp.float32))

        # Update torpedo projectiles
        torpedo_projectiles = state.torpedo_projectiles
        torpedo_new_y = torpedo_projectiles[:, 1] + torpedo_projectiles[:, 3]  # y + speed
        torpedo_beam_indices = torpedo_projectiles[:, 4].astype(int)  # Get beam indices

        # Calculate curved X positions for torpedoes with torpedo width
        torpedo_new_x = self._beam_curve_x(torpedo_new_y, torpedo_beam_indices, self.constants.TORPEDO_WIDTH)

        torpedo_active = (torpedo_projectiles[:, 2] == 1) & (torpedo_new_y > 0) & (
                torpedo_new_y < self.constants.SCREEN_HEIGHT)

        torpedo_projectiles = torpedo_projectiles.at[:, 0].set(torpedo_new_x)  # Update x position
        torpedo_projectiles = torpedo_projectiles.at[:, 1].set(torpedo_new_y)  # Update y position
        torpedo_projectiles = torpedo_projectiles.at[:, 2].set(torpedo_active.astype(jnp.float32))

        return state.replace(
            projectiles=projectiles,
            torpedo_projectiles=torpedo_projectiles
        )

    @partial(jax.jit, static_argnums=(0,))
    def _update_sentinel_projectiles(self, state: BeamRiderState) -> BeamRiderState:
        """Update sentinel ship projectiles - UPDATED: follow beam curves"""
        sentinel_projectiles = state.sentinel_projectiles

        # Move sentinel projectiles downward
        new_y = sentinel_projectiles[:, 1] + sentinel_projectiles[:, 3]  # y + speed
        beam_indices = sentinel_projectiles[:, 4].astype(int)  # Get beam indices

        # Calculate curved X positions using beam curve with projectile width
        new_x = self._beam_curve_x(new_y, beam_indices, self.constants.PROJECTILE_WIDTH)

        # Deactivate projectiles that go off screen
        active = (
                (sentinel_projectiles[:, 2] == 1) &
                (new_y > 0) &
                (new_y < self.constants.SCREEN_HEIGHT)
        )

        sentinel_projectiles = sentinel_projectiles.at[:, 0].set(new_x)  # Update x position
        sentinel_projectiles = sentinel_projectiles.at[:, 1].set(new_y)  # Update y position
        sentinel_projectiles = sentinel_projectiles.at[:, 2].set(active.astype(jnp.float32))

        return state.replace(sentinel_projectiles=sentinel_projectiles)

    @partial(jax.jit, static_argnums=(0,))
    def _spawn_enemies(self, state: BeamRiderState) -> BeamRiderState:
        """Spawn new enemies with dynamic speed scaling based on sector"""

        # Check if white saucers are complete for this sector
        white_saucers_complete = state.enemies_killed_this_sector >= self.constants.ENEMIES_PER_SECTOR

        # Count currently active white saucers
        active_white_saucers = jnp.sum(
            (state.enemies[:, 3] == 1) &
            (state.enemies[:, 5] == self.constants.ENEMY_TYPE_WHITE_SAUCER)
        )

        # Check if we can spawn more white saucers (max 3 at once)
        can_spawn_white_saucer = active_white_saucers < 3

        # Check if a sentinel ship is currently active
        sentinel_active = jnp.any(
            (state.enemies[:, 3] == 1) & (state.enemies[:, 5] == self.constants.ENEMY_TYPE_SENTINEL_SHIP)
        )
        active_green_blockers = jnp.sum(
            (state.enemies[:, 3] == 1) &
            (state.enemies[:, 5] == self.constants.ENEMY_TYPE_GREEN_BLOCKER)
        )

        state = state.replace(enemy_spawn_timer=state.enemy_spawn_timer + 1)

        # Determine spawning conditions
        normal_enemy_spawn_allowed = ~white_saucers_complete
        blocker_spawn_allowed = white_saucers_complete & sentinel_active

        should_spawn_normal = (state.enemy_spawn_timer >= state.enemy_spawn_interval) & normal_enemy_spawn_allowed

        # More balanced spawn rate for green blockers
        early_sector = state.current_sector <= 5

        # Significantly longer spawn intervals and stricter limits for green blockers
        blocker_spawn_interval = jnp.where(
            early_sector,
            # Early sectors: Much slower spawning
            jnp.maximum(180, state.enemy_spawn_interval * 2),
            # Later sectors: Still conservative
            jnp.maximum(50, state.enemy_spawn_interval + 30)
        )
        max_green_blockers = jnp.where(
            early_sector,
            2,  # Max 2 green blockers in early sectors (sectors 1-5)
            4  # Max 4 green blockers in later sectors
        )
        can_spawn_green_blocker = active_green_blockers < max_green_blockers

        should_spawn_blocker = (
                (state.enemy_spawn_timer >= blocker_spawn_interval) &
                blocker_spawn_allowed &
                can_spawn_green_blocker  # Check blocker limit
        )
        should_spawn = should_spawn_normal | should_spawn_blocker

        # Generate random values
        rng_key, subkey1 = random.split(state.rng_key)
        rng_key, subkey2 = random.split(rng_key)
        rng_key, subkey3 = random.split(rng_key)

        # Determine enemy type using normal enemy selection (includes white saucers at normal rates)
        enemy_type = jnp.where(
            should_spawn_blocker,
            self.constants.ENEMY_TYPE_GREEN_BLOCKER,
            self._select_enemy_type_excluding_blockers_early_sectors(state.current_sector, subkey1)
        )

        # Check if selected enemy is white saucer when we can't spawn them
        # If so, skip this spawn frame entirely (maintaining normal spawn rates for other enemies)
        selected_white_saucer_when_cant = (
                                                  enemy_type == self.constants.ENEMY_TYPE_WHITE_SAUCER) & ~can_spawn_white_saucer

        # Can actually spawn if: we should spawn AND we didn't select a white saucer when we can't spawn one
        can_actually_spawn = should_spawn & ~selected_white_saucer_when_cant

        # Reset spawn timer when spawn attempt was made (even if we skipped due to white saucer limit)
        # Reset spawn timer based on what type of spawn was attempted
        reset_for_blocker = should_spawn_blocker
        reset_for_normal = should_spawn_normal

        new_spawn_timer = jnp.where(
            reset_for_blocker | reset_for_normal,
            0,
            state.enemy_spawn_timer
        )
        state = state.replace(enemy_spawn_timer=new_spawn_timer)

        # Find inactive enemy slot
        enemies = state.enemies
        active_mask = enemies[:, 3] == 0

        # YELLOW CHIRPERS: Special side spawning with random Y position
        is_yellow_chirper = enemy_type == self.constants.ENEMY_TYPE_YELLOW_CHIRPER

        # Choose spawn side randomly (0 = left, 1 = right)
        rng_key, spawn_side_key = random.split(rng_key)
        spawn_from_right = random.randint(spawn_side_key, (), 0, 2)  # 0 or 1

        # Choose random Y position within chirper range
        rng_key, spawn_y_key = random.split(rng_key)
        chirper_spawn_y = random.uniform(
            spawn_y_key, (),
            minval=self.constants.YELLOW_CHIRPER_SPAWN_Y_MIN,
            maxval=self.constants.YELLOW_CHIRPER_SPAWN_Y_MAX,
            dtype=jnp.float32
        )

        # Yellow chirper spawn positions (from sides, off-screen)
        chirper_spawn_x = jnp.where(
            spawn_from_right,
            self.constants.SCREEN_WIDTH + self.constants.ENEMY_WIDTH,  # Spawn from right side (off-screen)
            -self.constants.ENEMY_WIDTH  # Spawn from left side (off-screen)
        )

        # GREEN BLOCKERS: Target fixed X coordinate (where player was when blocker spawned)
        is_green_blocker = enemy_type == self.constants.ENEMY_TYPE_GREEN_BLOCKER

        # Get player beam position (simpler since ship can only be on beam centers)
        player_beam_x = self.beam_positions[state.ship.beam_position]
        player_beam_index = state.ship.beam_position  # NEW: Store the beam index too

        # Choose spawn side randomly for blockers (0 = left, 1 = right)
        rng_key, blocker_side_key = random.split(rng_key)
        blocker_spawn_from_right = random.randint(blocker_side_key, (), 0, 2)  # 0 or 1

        # Green blocker spawn positions (from sides)
        blocker_spawn_x = jnp.where(
            blocker_spawn_from_right,
            self.constants.SCREEN_WIDTH + self.constants.ENEMY_WIDTH,  # Spawn from right side (off-screen)
            -self.constants.ENEMY_WIDTH  # Spawn from left side (off-screen)
        )

        # Green blockers spawn at upper third of screen (higher up)
        blocker_spawn_y = self.constants.SCREEN_HEIGHT // 3

        # GREEN BOUNCE CRAFT: NEW SPAWN LOGIC
        is_green_bounce = enemy_type == self.constants.ENEMY_TYPE_GREEN_BOUNCE

        # Choose spawn side randomly (0 = left, 1 = right)
        rng_key, bounce_side_key = random.split(rng_key)
        bounce_spawn_from_right = random.randint(bounce_side_key, (), 0, 2)  # 0 or 1

        # Choose random Y position in upper area of screen
        rng_key, bounce_y_key = random.split(rng_key)
        bounce_spawn_y = random.uniform(
            bounce_y_key, (),
            minval=self.constants.SCREEN_HEIGHT * 0.15,  # Upper area
            maxval=self.constants.SCREEN_HEIGHT * 0.25,  # Keep them high
            dtype=jnp.float32
        )

        # Green bounce craft spawn positions (from sides, off-screen)
        bounce_spawn_x = jnp.where(
            bounce_spawn_from_right,
            self.constants.SCREEN_WIDTH + self.constants.ENEMY_WIDTH,  # Spawn off right edge
            -self.constants.ENEMY_WIDTH  # Spawn off left edge
        )

        # Determine initial target beam (first or last depending on spawn side)
        initial_bounce_target_beam = jnp.where(
            bounce_spawn_from_right,
            self.constants.NUM_BEAMS - 1,  # Start from rightmost beam if spawning from right
            0  # Start from leftmost beam if spawning from left
        )

        # Set movement direction (0=left-to-right, 1=right-to-left)
        bounce_movement_direction = bounce_spawn_from_right.astype(jnp.float32)

        # YELLOW REJUVENATORS: Spawn from top on random beam
        is_yellow_rejuvenator = enemy_type == self.constants.ENEMY_TYPE_YELLOW_REJUVENATOR

        # Choose random beam for rejuvenator spawning
        rng_key, rejuv_beam_key = random.split(rng_key)
        rejuv_spawn_beam = random.randint(rejuv_beam_key, (), 0, self.constants.NUM_BEAMS)
        rejuv_spawn_x = self.beam_positions[rejuv_spawn_beam]
        rejuv_spawn_y = self.constants.HORIZON_LINE_Y

        # Regular enemy spawn (from top, random beam)
        regular_spawn_beam = random.randint(subkey3, (), 0, self.constants.NUM_BEAMS)
        regular_spawn_x = self.beam_positions[regular_spawn_beam]
        regular_spawn_y = self.constants.HORIZON_LINE_Y

        # Choose final spawn position based on enemy type
        spawn_x = jnp.where(
            is_yellow_chirper,
            chirper_spawn_x,  # Chirpers spawn from sides
            jnp.where(
                is_green_blocker,
                blocker_spawn_x,  # Blockers spawn from sides
                jnp.where(
                    is_green_bounce,
                    bounce_spawn_x,  # Bounce craft spawn from sides
                    jnp.where(
                        is_yellow_rejuvenator,
                        rejuv_spawn_x,  # Rejuvenators spawn from top
                        regular_spawn_x  # Regular enemies spawn from top
                    )
                )
            )
        )

        spawn_y = jnp.where(
            is_yellow_chirper,
            chirper_spawn_y,  # Chirpers use random Y in their range
            jnp.where(
                is_green_blocker,
                blocker_spawn_y,  # Blockers spawn high
                jnp.where(
                    is_green_bounce,
                    bounce_spawn_y,  # Bounce craft spawn in upper area
                    jnp.where(
                        is_yellow_rejuvenator,
                        rejuv_spawn_y,  # Rejuvenators spawn from top
                        regular_spawn_y  # Regular enemies spawn from top
                    )
                )
            )
        )

        # Calculate enemy speed with sector scaling
        base_speed = jnp.where(
            enemy_type == self.constants.ENEMY_TYPE_WHITE_SAUCER,
            self.constants.ENEMY_SPEED,
            jnp.where(
                enemy_type == self.constants.ENEMY_TYPE_BROWN_DEBRIS,
                self.constants.BROWN_DEBRIS_SPEED,
                jnp.where(
                    enemy_type == self.constants.ENEMY_TYPE_YELLOW_CHIRPER,
                    self.constants.YELLOW_CHIRPER_SPEED,
                    jnp.where(
                        enemy_type == self.constants.ENEMY_TYPE_GREEN_BLOCKER,
                        self.constants.GREEN_BLOCKER_SPEED,
                        jnp.where(
                            enemy_type == self.constants.ENEMY_TYPE_GREEN_BOUNCE,
                            self.constants.GREEN_BOUNCE_SPEED,
                            jnp.where(
                                enemy_type == self.constants.ENEMY_TYPE_BLUE_CHARGER,
                                self.constants.BLUE_CHARGER_SPEED,
                                jnp.where(
                                    enemy_type == self.constants.ENEMY_TYPE_ORANGE_TRACKER,
                                    self.constants.ORANGE_TRACKER_SPEED,
                                    jnp.where(
                                        enemy_type == self.constants.ENEMY_TYPE_YELLOW_REJUVENATOR,
                                        self.constants.YELLOW_REJUVENATOR_SPEED,
                                        self.constants.ENEMY_SPEED  # Default
                                    )
                                )
                            )
                        )
                    )
                )
            )
        )

        # Smooth speed scaling across 99 sectors
        # Linear scaling factor from 1.0 (sector 1) to 2.5 (sector 99)
        speed_scale_factor = 1.0 + ((state.current_sector - 1) / 98.0) * 1.5  # Goes from 1.0 to 2.5
        final_enemy_speed = base_speed * speed_scale_factor

        direction_y = 1.0  # All enemies move down by default

        # Calculate final spawn beam position for tracking
        final_spawn_beam = jnp.where(
            is_yellow_chirper,
            0,  # Side spawners that don't use beam positions
            jnp.where(
                is_green_blocker,
                state.ship.beam_position,  # Store player's beam index for blockers
                jnp.where(
                    is_green_bounce,
                    initial_bounce_target_beam,  # Bounce craft uses target beam
                    jnp.where(
                        enemy_type == self.constants.ENEMY_TYPE_ORANGE_TRACKER,
                        state.ship.beam_position,  # Track player's current beam
                        regular_spawn_beam  # Use calculated spawn beam
                    )
                )
            )
        )

        # Enemy health (sentinel ships have 1 health, others have 1)
        enemy_health = jnp.where(
            enemy_type == self.constants.ENEMY_TYPE_SENTINEL_SHIP,
            self.constants.SENTINEL_SHIP_HEALTH,
            1  # All other enemies
        )

        # Calculate course changes for orange trackers
        base_changes = self.constants.ORANGE_TRACKER_BASE_COURSE_CHANGES
        bonus_changes = (state.current_sector - 1) // self.constants.ORANGE_TRACKER_COURSE_CHANGE_INCREASE_SECTOR
        course_changes_remaining = jnp.where(
            enemy_type == self.constants.ENEMY_TYPE_ORANGE_TRACKER,
            base_changes + bonus_changes,
            jnp.where(
                is_green_bounce,
                bounce_movement_direction,  # Store movement direction for bounce craft
                0  # Not applicable for other enemies
            )
        )

        # White Saucer movement patterns
        is_white_saucer = enemy_type == self.constants.ENEMY_TYPE_WHITE_SAUCER

        # Select movement pattern for white saucers
        movement_pattern = jnp.where(
            is_white_saucer,
            self._select_white_saucer_movement_pattern(subkey2),
            jnp.where(
                is_green_bounce,
                0,  # Start bounce craft in state 0 (moving to beam)
                0  # Default pattern for non-white saucers
            )
        )

        # White Saucer Ramming: Override pattern for higher sectors
        is_ramming_available = state.current_sector >= self.constants.WHITE_SAUCER_RAMMING_MIN_SECTOR
        ramming_chance = jnp.where(
            state.current_sector >= self.constants.WHITE_SAUCER_RAMMING_INCREASED_CHANCE_SECTOR,
            self.constants.WHITE_SAUCER_RAMMING_HIGH_SECTOR_CHANCE,
            self.constants.WHITE_SAUCER_RAMMING_CHANCE
        )

        # Generate additional random value for ramming check
        rng_key, ramming_key = random.split(rng_key)
        ramming_rand = random.uniform(ramming_key, (), minval=0.0, maxval=1.0)
        should_ram = is_white_saucer & is_ramming_available & (ramming_rand < ramming_chance)

        # Override movement pattern if ramming
        movement_pattern = jnp.where(
            should_ram,
            self.constants.WHITE_SAUCER_RAMMING,
            movement_pattern
        )

        # Set initial firing timer for shooting white saucers
        can_shoot = movement_pattern == self.constants.WHITE_SAUCER_SHOOTING
        initial_firing_timer = jnp.where(
            is_white_saucer & can_shoot,
            self.constants.WHITE_SAUCER_FIRING_INTERVAL,
            0
        )

        # Generate random dive depth for shooting white saucers (15-40 pixels below horizon)
        rng_key, dive_depth_key = random.split(rng_key)
        shooting_dive_depth = random.uniform(
            dive_depth_key, (),
            minval=40.0,
            maxval=80.0,
            dtype=jnp.float32
        )

        # Store dive depth in direction_y field for shooting white saucers (they don't use direction_y otherwise)
        initial_direction_y = jnp.where(
            is_white_saucer & can_shoot,
            shooting_dive_depth,  # Store random dive depth for shooting saucers
            direction_y  # Keep default 1.0 for others
        )

        # Set initial jump timer for jumping white saucers
        can_jump = movement_pattern == self.constants.WHITE_SAUCER_BEAM_JUMP
        initial_jump_timer = jnp.where(
            is_white_saucer & can_jump,
            self.constants.WHITE_SAUCER_JUMP_INTERVAL,
            0
        )

        # Add Horizon Patrol Initialization
        # Set initial direction and target for horizon patrol saucers
        is_horizon_patrol = movement_pattern == self.constants.WHITE_SAUCER_HORIZON_PATROL

        # Generate random direction for horizon patrol (-1 or 1)
        rng_key, patrol_dir_key = random.split(rng_key)
        random_direction = jnp.where(
            random.uniform(patrol_dir_key, (), minval=0.0, maxval=1.0, dtype=jnp.float32) < 0.5, -1.0, 1.0
        )

        # Generate random target beam offset (1-3 lanes away)
        rng_key, patrol_target_key = random.split(rng_key)
        target_offset = random.randint(patrol_target_key, (), minval=1, maxval=4) * random_direction

        # Calculate initial target beam for horizon patrol
        horizon_target_beam = jnp.clip(
            regular_spawn_beam + target_offset.astype(int),
            0, self.constants.NUM_BEAMS - 1
        )

        # Modify existing direction_x assignment to include horizon patrol
        direction_x = jnp.where(
            is_yellow_chirper,
            jnp.where(spawn_from_right, -1.0, 1.0),  # Chirpers move toward center
            jnp.where(
                is_green_blocker,
                jnp.where(blocker_spawn_from_right, -1.0, 1.0),  # Blockers move toward player
                jnp.where(
                    is_green_bounce,
                    1.0,  # Bounce craft will use state machine for direction
                    jnp.where(
                        is_white_saucer & is_horizon_patrol,
                        random_direction,  # Horizon patrol gets random direction
                        1.0  # Default right movement for others
                    )
                )
            )
        )

        # Modify existing target_x assignment to include horizon patrol and beam jump
        target_x = jnp.where(
            is_green_blocker,
            player_beam_x,  # Blocker targets player's current position
            jnp.where(
                enemy_type == self.constants.ENEMY_TYPE_ORANGE_TRACKER,
                self.beam_positions[state.ship.beam_position],  # Tracker targets current player beam
                jnp.where(
                    is_green_bounce,
                    bounce_spawn_y,  # Store spawn height for bounce craft
                    jnp.where(
                        is_white_saucer & is_horizon_patrol,
                        horizon_target_beam,  # Store target beam in target_x field for horizon patrol
                        jnp.where(
                            is_white_saucer & can_jump,
                            regular_spawn_beam,  # Initialize beam jumpers with their spawn beam
                            0.0  # Default for others
                        )
                    )
                )
            )
        )

        # For beam jumping white saucers, set an initial target beam different from spawn beam
        rng_key, jump_target_key = random.split(rng_key)
        jump_target_offset = random.randint(jump_target_key, (), minval=1, maxval=self.constants.NUM_BEAMS)
        initial_jump_target = (regular_spawn_beam + jump_target_offset) % self.constants.NUM_BEAMS

        # Update target_x for beam jumping saucers to have a different initial target
        target_x = jnp.where(
            is_white_saucer & can_jump,
            initial_jump_target,  # Set to a different beam than spawn beam
            target_x
        )

        # Create new enemy array
        new_enemy = jnp.zeros(17, dtype=jnp.float32)  # 17 columns for all enemy data
        new_enemy = new_enemy.at[0].set(spawn_x)  # x
        new_enemy = new_enemy.at[1].set(spawn_y)  # y
        new_enemy = new_enemy.at[2].set(final_spawn_beam)  # beam_position (or target beam for trackers/bounce)
        new_enemy = new_enemy.at[3].set(1)  # active
        new_enemy = new_enemy.at[4].set(final_enemy_speed)  # speed
        new_enemy = new_enemy.at[5].set(enemy_type)  # type
        new_enemy = new_enemy.at[6].set(direction_x)  # direction_x
        new_enemy = new_enemy.at[7].set(initial_direction_y)  # direction_y (or dive depth for shooting white saucers)
        new_enemy = new_enemy.at[8].set(0)  # bounce_count/lock status (0 for most enemies)
        new_enemy = new_enemy.at[9].set(0)  # linger_timer
        new_enemy = new_enemy.at[10].set(target_x)  # target_x (or spawn height for bounce craft)
        new_enemy = new_enemy.at[11].set(enemy_health)  # health
        new_enemy = new_enemy.at[12].set(0)  # firing_timer/debris lifetime
        new_enemy = new_enemy.at[13].set(course_changes_remaining)  # course changes (or movement direction for bounce)
        new_enemy = new_enemy.at[14].set(movement_pattern)  # movement_pattern (or state machine for bounce craft)
        new_enemy = new_enemy.at[15].set(initial_firing_timer)  # white_saucer_firing_timer
        new_enemy = new_enemy.at[16].set(initial_jump_timer)  # jump_timer

        # Find first inactive enemy and place new enemy only if can_actually_spawn is True
        first_inactive = jnp.argmax(active_mask)
        can_spawn_enemy = active_mask[first_inactive] & can_actually_spawn

        enemies = jnp.where(
            can_spawn_enemy,
            enemies.at[first_inactive].set(new_enemy),
            enemies
        )

        return state.replace(enemies=enemies, rng_key=rng_key)
    @partial(jax.jit, static_argnums=(0,))
    def _handle_white_saucer_limit(self, enemy_type: int, sector: int, can_spawn_white_saucer: bool,
                                   rng_key: chex.PRNGKey) -> tuple:
        """Handle white saucer limit - either select alternative or prevent spawning"""

        # If enemy type is white saucer but we can't spawn more
        white_saucer_limit_reached = (enemy_type == self.constants.ENEMY_TYPE_WHITE_SAUCER) & ~can_spawn_white_saucer

        # Check what other enemy types are available in this sector
        has_alternative_enemies = self._has_available_non_white_enemies(sector)

        # If white saucer limit reached and we have alternatives, select alternative
        # If white saucer limit reached and no alternatives, don't spawn anything
        new_enemy_type = jnp.where(
            white_saucer_limit_reached & has_alternative_enemies,
            self._select_non_white_saucer_enemy_type(sector, rng_key),
            enemy_type  # Keep original type if no limit issue
        )

        # Can only spawn if:
        # 1. Original enemy type is fine (not white saucer or white saucer limit not reached), or
        # 2. White saucer limit reached but we have alternatives
        can_spawn = ~white_saucer_limit_reached | (white_saucer_limit_reached & has_alternative_enemies)

        return new_enemy_type, can_spawn

    @partial(jax.jit, static_argnums=(0,))
    def _has_available_non_white_enemies(self, sector: int) -> bool:
        """Check if any non-white-saucer enemies are available in current sector"""

        brown_debris_available = sector >= self.constants.BROWN_DEBRIS_SPAWN_SECTOR  # Sector 2
        yellow_chirper_available = sector >= self.constants.YELLOW_CHIRPER_SPAWN_SECTOR  # Sector 4
        green_bounce_available = sector >= self.constants.GREEN_BOUNCE_SPAWN_SECTOR  # Sector 7
        blue_charger_available = sector >= self.constants.BLUE_CHARGER_SPAWN_SECTOR  # Sector 10
        orange_tracker_available = sector >= self.constants.ORANGE_TRACKER_SPAWN_SECTOR  # Sector 12
        yellow_rejuvenator_available = sector >= self.constants.YELLOW_REJUVENATOR_SPAWN_SECTOR  # Sector 5
        green_blocker_available = sector > 5  # Sector 6+

        # Return True if any other enemy type is available
        return (brown_debris_available | yellow_chirper_available | green_bounce_available |
                blue_charger_available | orange_tracker_available | yellow_rejuvenator_available |
                green_blocker_available)
    # Select non-white saucer enemy types when white saucer limit is reached
    @partial(jax.jit, static_argnums=(0,))
    @partial(jax.jit, static_argnums=(0,))
    def _select_non_white_saucer_enemy_type(self, sector: int, rng_key: chex.PRNGKey) -> int:
        """Select enemy type excluding white saucers (when white saucer limit is reached)

        This method should only be called when _has_available_non_white_enemies returns True.
        It will select from available enemy types based on sector rules.
        """

        # Generate random value for enemy type selection
        rand_val = random.uniform(rng_key, (), minval=0.0, maxval=1.0, dtype=jnp.float32)

        # Check availability based on sector
        brown_debris_available = sector >= self.constants.BROWN_DEBRIS_SPAWN_SECTOR  # Sector 2
        yellow_chirper_available = sector >= self.constants.YELLOW_CHIRPER_SPAWN_SECTOR  # Sector 4
        green_bounce_available = sector >= self.constants.GREEN_BOUNCE_SPAWN_SECTOR  # Sector 7
        blue_charger_available = sector >= self.constants.BLUE_CHARGER_SPAWN_SECTOR  # Sector 10
        orange_tracker_available = sector >= self.constants.ORANGE_TRACKER_SPAWN_SECTOR  # Sector 12
        yellow_rejuvenator_available = sector >= self.constants.YELLOW_REJUVENATOR_SPAWN_SECTOR  # Sector 5
        green_blocker_available = sector > 5  # Sector 6+

        # Calculate spawn probabilities (excluding white saucers)
        brown_debris_chance = jnp.where(brown_debris_available, self.constants.BROWN_DEBRIS_SPAWN_CHANCE, 0.0)
        yellow_chirper_chance = jnp.where(yellow_chirper_available, self.constants.YELLOW_CHIRPER_SPAWN_CHANCE, 0.0)
        green_blocker_chance = jnp.where(green_blocker_available, self.constants.GREEN_BLOCKER_SPAWN_CHANCE, 0.0)
        green_bounce_chance = jnp.where(green_bounce_available, self.constants.GREEN_BOUNCE_SPAWN_CHANCE, 0.0)
        blue_charger_chance = jnp.where(blue_charger_available, self.constants.BLUE_CHARGER_SPAWN_CHANCE, 0.0)
        orange_tracker_chance = jnp.where(orange_tracker_available, self.constants.ORANGE_TRACKER_SPAWN_CHANCE, 0.0)
        yellow_rejuvenator_chance = jnp.where(yellow_rejuvenator_available,
                                              self.constants.YELLOW_REJUVENATOR_SPAWN_CHANCE, 0.0)

        # Calculate total probability
        total_chance = (brown_debris_chance + yellow_chirper_chance + green_blocker_chance +
                        green_bounce_chance + blue_charger_chance + orange_tracker_chance +
                        yellow_rejuvenator_chance)

        # Normalize probabilities (total_chance should be > 0 since this method is only called
        # when _has_available_non_white_enemies returns True, but we'll be safe)
        norm_factor = jnp.maximum(total_chance, 0.001)  # Small value to prevent division by zero

        brown_debris_norm = brown_debris_chance / norm_factor
        yellow_chirper_norm = yellow_chirper_chance / norm_factor
        green_blocker_norm = green_blocker_chance / norm_factor
        green_bounce_norm = green_bounce_chance / norm_factor
        blue_charger_norm = blue_charger_chance / norm_factor
        orange_tracker_norm = orange_tracker_chance / norm_factor
        yellow_rejuvenator_norm = yellow_rejuvenator_chance / norm_factor

        # Calculate cumulative probabilities
        yellow_rejuvenator_threshold = yellow_rejuvenator_norm
        orange_tracker_threshold = yellow_rejuvenator_threshold + orange_tracker_norm
        blue_charger_threshold = orange_tracker_threshold + blue_charger_norm
        bounce_threshold = blue_charger_threshold + green_bounce_norm
        blocker_threshold = bounce_threshold + green_blocker_norm
        chirper_threshold = blocker_threshold + yellow_chirper_norm
        debris_threshold = chirper_threshold + brown_debris_norm

        # Select enemy type using thresholds (no white saucers)
        enemy_type = jnp.where(
            rand_val < yellow_rejuvenator_threshold,
            self.constants.ENEMY_TYPE_YELLOW_REJUVENATOR,
            jnp.where(
                rand_val < orange_tracker_threshold,
                self.constants.ENEMY_TYPE_ORANGE_TRACKER,
                jnp.where(
                    rand_val < blue_charger_threshold,
                    self.constants.ENEMY_TYPE_BLUE_CHARGER,
                    jnp.where(
                        rand_val < bounce_threshold,
                        self.constants.ENEMY_TYPE_GREEN_BOUNCE,
                        jnp.where(
                            rand_val < blocker_threshold,
                            self.constants.ENEMY_TYPE_GREEN_BLOCKER,
                            jnp.where(
                                rand_val < chirper_threshold,
                                self.constants.ENEMY_TYPE_YELLOW_CHIRPER,
                                self.constants.ENEMY_TYPE_BROWN_DEBRIS  # Default fallback
                            )
                        )
                    )
                )
            )
        )

        return enemy_type

    @partial(jax.jit, static_argnums=(0,))
    def _calculate_enemy_speed(self, base_speed: float, current_sector: int) -> float:
        """Calculate enemy speed based on sector with smooth scaling"""
        # Scale from base_speed to MAX_ENEMY_SPEED over 99 sectors
        progress_ratio = jnp.minimum((current_sector - 1) / 98.0, 1.0)  # Cap at 1.0

        # Use square root scaling for gradual increase that accelerates later
        speed_multiplier = 1.0 + (jnp.sqrt(progress_ratio) * 2.0)  # 1.0x to 3.0x multiplier

        final_speed = jnp.minimum(
            base_speed * speed_multiplier,
            self.constants.MAX_ENEMY_SPEED
        )

        return final_speed

    @partial(jax.jit, static_argnums=(0,))
    def _select_enemy_type_excluding_blockers_early_sectors(self, sector: int, rng_key: chex.PRNGKey) -> int:
        """Select enemy type - FIXED: Full spawn chance for yellow rejuvenators"""

        # Generate random value for enemy type selection
        rand_val = random.uniform(rng_key, (), minval=0.0, maxval=1.0, dtype=jnp.float32)

        # Check availability based on sector
        brown_debris_available = sector >= self.constants.BROWN_DEBRIS_SPAWN_SECTOR
        yellow_chirper_available = sector >= self.constants.YELLOW_CHIRPER_SPAWN_SECTOR
        green_bounce_available = sector >= self.constants.GREEN_BOUNCE_SPAWN_SECTOR
        blue_charger_available = sector >= self.constants.BLUE_CHARGER_SPAWN_SECTOR
        orange_tracker_available = sector >= self.constants.ORANGE_TRACKER_SPAWN_SECTOR
        yellow_rejuvenator_available = sector >= self.constants.YELLOW_REJUVENATOR_SPAWN_SECTOR
        green_blocker_available = sector > 5

        # Calculate spawn probabilities: Full spawn chance for yellow rejuvenators
        brown_debris_chance = jnp.where(brown_debris_available, self.constants.BROWN_DEBRIS_SPAWN_CHANCE * 0.5, 0.0)
        yellow_chirper_chance = jnp.where(yellow_chirper_available, self.constants.YELLOW_CHIRPER_SPAWN_CHANCE * 0.5,
                                          0.0)
        green_blocker_chance = jnp.where(green_blocker_available, self.constants.GREEN_BLOCKER_SPAWN_CHANCE * 0.5, 0.0)
        green_bounce_chance = jnp.where(green_bounce_available, self.constants.GREEN_BOUNCE_SPAWN_CHANCE * 0.5, 0.0)
        blue_charger_chance = jnp.where(blue_charger_available, self.constants.BLUE_CHARGER_SPAWN_CHANCE * 0.5, 0.0)
        orange_tracker_chance = jnp.where(orange_tracker_available, self.constants.ORANGE_TRACKER_SPAWN_CHANCE * 0.5,0.0)

        # Remove the * 0.5 multiplier for yellow rejuvenators
        yellow_rejuvenator_chance = jnp.where(yellow_rejuvenator_available,
                                              self.constants.YELLOW_REJUVENATOR_SPAWN_CHANCE,  # Full spawn chance
                                              0.0)

        # Leave more probability for white saucers
        total_special_chance = (brown_debris_chance + yellow_chirper_chance + green_blocker_chance +
                                green_bounce_chance + blue_charger_chance + orange_tracker_chance +
                                yellow_rejuvenator_chance)

        # Calculate cumulative thresholds - Put yellow rejuvenators first for higher priority
        yellow_rejuvenator_threshold = yellow_rejuvenator_chance
        orange_tracker_threshold = yellow_rejuvenator_threshold + orange_tracker_chance
        blue_charger_threshold = orange_tracker_threshold + blue_charger_chance
        green_bounce_threshold = blue_charger_threshold + green_bounce_chance
        green_blocker_threshold = green_bounce_threshold + green_blocker_chance
        yellow_chirper_threshold = green_blocker_threshold + yellow_chirper_chance
        brown_debris_threshold = yellow_chirper_threshold + brown_debris_chance
        # Remaining probability goes to white saucers

        # Select enemy type using thresholds
        enemy_type = jnp.where(
            rand_val < yellow_rejuvenator_threshold,
            self.constants.ENEMY_TYPE_YELLOW_REJUVENATOR,
            jnp.where(
                rand_val < orange_tracker_threshold,
                self.constants.ENEMY_TYPE_ORANGE_TRACKER,
                jnp.where(
                    rand_val < blue_charger_threshold,
                    self.constants.ENEMY_TYPE_BLUE_CHARGER,
                    jnp.where(
                        rand_val < green_bounce_threshold,
                        self.constants.ENEMY_TYPE_GREEN_BOUNCE,
                        jnp.where(
                            rand_val < green_blocker_threshold,
                            self.constants.ENEMY_TYPE_GREEN_BLOCKER,
                            jnp.where(
                                rand_val < yellow_chirper_threshold,
                                self.constants.ENEMY_TYPE_YELLOW_CHIRPER,
                                jnp.where(
                                    rand_val < brown_debris_threshold,
                                    self.constants.ENEMY_TYPE_BROWN_DEBRIS,
                                    self.constants.ENEMY_TYPE_WHITE_SAUCER  # Default fallback
                                )
                            )
                        )
                    )
                )
            )
        )

        return enemy_type

    @partial(jax.jit, static_argnums=(0,))
    def _select_enemy_type(self, sector: int, rng_key: chex.PRNGKey) -> int:
        """Select enemy type based on current sector"""

        # Generate random value for enemy type selection
        rand_val = random.uniform(rng_key, (), minval=0.0, maxval=1.0, dtype=jnp.float32)

        # Check availability based on sector
        brown_debris_available = sector >= self.constants.BROWN_DEBRIS_SPAWN_SECTOR
        yellow_chirper_available = sector >= self.constants.YELLOW_CHIRPER_SPAWN_SECTOR
        green_blocker_available = sector >= self.constants.GREEN_BLOCKER_SPAWN_SECTOR
        green_bounce_available = sector >= self.constants.GREEN_BOUNCE_SPAWN_SECTOR
        blue_charger_available = sector >= self.constants.BLUE_CHARGER_SPAWN_SECTOR
        orange_tracker_available = sector >= self.constants.ORANGE_TRACKER_SPAWN_SECTOR

        # Calculate spawn probabilities
        brown_debris_chance = jnp.where(brown_debris_available, self.constants.BROWN_DEBRIS_SPAWN_CHANCE, 0.0)
        yellow_chirper_chance = jnp.where(yellow_chirper_available, self.constants.YELLOW_CHIRPER_SPAWN_CHANCE, 0.0)
        green_blocker_chance = jnp.where(green_blocker_available, self.constants.GREEN_BLOCKER_SPAWN_CHANCE, 0.0)
        green_bounce_chance = jnp.where(green_bounce_available, self.constants.GREEN_BOUNCE_SPAWN_CHANCE, 0.0)
        blue_charger_chance = jnp.where(blue_charger_available, self.constants.BLUE_CHARGER_SPAWN_CHANCE, 0.0)
        orange_tracker_chance = jnp.where(orange_tracker_available, self.constants.ORANGE_TRACKER_SPAWN_CHANCE, 0.0)

        # Calculate cumulative probabilities
        orange_tracker_threshold = orange_tracker_chance
        blue_charger_threshold = orange_tracker_threshold + blue_charger_chance
        bounce_threshold = blue_charger_threshold + green_bounce_chance
        blocker_threshold = bounce_threshold + green_blocker_chance
        chirper_threshold = blocker_threshold + yellow_chirper_chance
        debris_threshold = chirper_threshold + brown_debris_chance

        # Select enemy type using thresholds
        enemy_type = jnp.where(
            rand_val < orange_tracker_threshold,
            self.constants.ENEMY_TYPE_ORANGE_TRACKER,
            jnp.where(
                rand_val < blue_charger_threshold,
                self.constants.ENEMY_TYPE_BLUE_CHARGER,
                jnp.where(
                    rand_val < bounce_threshold,
                    self.constants.ENEMY_TYPE_GREEN_BOUNCE,
                    jnp.where(
                        rand_val < blocker_threshold,
                        self.constants.ENEMY_TYPE_GREEN_BLOCKER,
                        jnp.where(
                            rand_val < chirper_threshold,
                            self.constants.ENEMY_TYPE_YELLOW_CHIRPER,
                            jnp.where(
                                rand_val < debris_threshold,
                                self.constants.ENEMY_TYPE_BROWN_DEBRIS,
                                self.constants.ENEMY_TYPE_WHITE_SAUCER  # Default
                            )
                        )
                    )
                )
            )
        )

        return enemy_type

    @partial(jax.jit, static_argnums=(0,))
    def _beam_curve_x(self, y: chex.Array, beam_idx: chex.Array, entity_width: int = None) -> chex.Array:
        """Beam Center x at vertical position y (matches renderer's perspective)."""
        width = self.constants.SCREEN_WIDTH
        height = self.constants.SCREEN_HEIGHT
        center_x = width / 2.0

        # same margins as renderer
        top_margin = int(height * 0.12)
        bottom_margin = int(height * 0.14)
        y0 = height - bottom_margin
        y1 = -height * 0.7
        t_top = jnp.clip((top_margin - y0) / (y1 - y0), 0.0, 1.0)

        t = jnp.clip((y - y0) / (y1 - y0), 0.0, t_top)
        x0 = self.beam_positions[beam_idx]
        x1 = center_x + (x0 - center_x) * 0.05
        x = x0 + (x1 - x0) * t
        return x
    @partial(jax.jit, static_argnums=(0,))
    def _update_enemies(self, state: BeamRiderState) -> BeamRiderState:
        """Update enemy positions"""

        # Handle white saucer movement patterns
        state = self._update_white_saucer_movement(state)
        enemies = state.enemies  # Get updated enemies array after white saucer movement

        # Extract enemy data for use throughout the method
        active_mask = enemies[:, 3] == 1
        current_x = enemies[:, 0]
        current_y = enemies[:, 1]
        current_speed = enemies[:, 4]
        enemy_types = enemies[:, 5]  # Get enemy types
        direction_x = enemies[:, 6]
        direction_y = enemies[:, 7]
        linger_timer = enemies[:, 9].astype(int)

        # Check for white saucer activity (they're handled separately)
        white_saucer_active = active_mask & (enemy_types == self.constants.ENEMY_TYPE_WHITE_SAUCER)

        # Remove WHITE_SAUCER from regular_enemy_mask since they're handled separately now
        regular_enemy_mask = ((enemy_types == self.constants.ENEMY_TYPE_BROWN_DEBRIS) |
                              (
                                          enemy_types == self.constants.ENEMY_TYPE_YELLOW_REJUVENATOR))  # Added yellow rejuvenators
        regular_new_y = enemies[:, 1] + enemies[:, 4]  # y + speed

        # Yellow chirpers move horizontally
        chirper_mask = enemy_types == self.constants.ENEMY_TYPE_YELLOW_CHIRPER
        chirper_new_x = enemies[:, 0] + enemies[:, 4]  # x + speed (horizontal movement)

        # Green blockers: complex targeting behavior: prevent jittering
        blocker_mask = enemy_types == self.constants.ENEMY_TYPE_GREEN_BLOCKER

        # Get blocker current positions and targets
        blocker_x = enemies[:, 0]
        blocker_y = enemies[:, 1]
        blocker_target_x = enemies[:, 10]  # Fixed target_x stored when spawned
        blocker_direction_x = enemies[:, 6]  # movement direction
        blocker_beam_idx = enemies[:, 2].astype(int)  # Beam they should follow when moving down

        # Use bounce_count field to track if blocker has "locked" onto vertical movement
        blocker_locked_vertical = enemies[:, 8] == 1  # 1 = locked in vertical mode, 0 = still moving horizontally

        # Calculate movement toward fixed target X coordinate
        distance_to_target = jnp.abs(blocker_x - blocker_target_x)
        reached_target = distance_to_target < (self.constants.GREEN_BLOCKER_SPEED * 2)  # Close enough threshold

        # Once reached target, lock into vertical movement mode (prevent switching back)
        new_blocker_locked = jnp.where(
            blocker_mask & (reached_target | blocker_locked_vertical),
            1,  # Lock into vertical mode
            0  # Stay in horizontal mode
        )

        # Phase 1: Horizontal movement (only when not locked in vertical mode)
        should_move_horizontally = blocker_mask & ~blocker_locked_vertical & ~reached_target

        blocker_new_x_horizontal = jnp.where(
            should_move_horizontally,
            blocker_x + (blocker_direction_x * self.constants.GREEN_BLOCKER_SPEED),
            blocker_x  # No horizontal movement
        )

        # Phase 2: Vertical movement with beam curve (when locked in vertical mode)
        should_move_vertically = blocker_mask & (blocker_locked_vertical | reached_target)

        blocker_new_y_vertical = jnp.where(
            should_move_vertically,
            blocker_y + self.constants.GREEN_BLOCKER_SPEED,
            blocker_y  # No vertical movement yet
        )

        # Calculate beam curve position for vertical movement
        blocker_new_x_curved = self._beam_curve_x(blocker_new_y_vertical, blocker_beam_idx, self.constants.ENEMY_WIDTH)

        # Final positions: use curve when moving vertically, horizontal when moving horizontally
        blocker_new_x = jnp.where(
            should_move_vertically,
            blocker_new_x_curved,  # Use beam curve when moving down
            blocker_new_x_horizontal  # Use horizontal movement when approaching target
        )

        blocker_new_y = blocker_new_y_vertical  # Always update Y (will be unchanged if not moving vertically)

        # Green Bounce Craft: movement pattern
        bounce_mask = enemy_types == self.constants.ENEMY_TYPE_GREEN_BOUNCE
        bounce_x = enemies[:, 0]
        bounce_y = enemies[:, 1]

        # Use column 2 to track current target beam index
        current_target_beam = enemies[:, 2].astype(int)

        # Use column 14 to track movement state (0=moving to beam, 1=checking, 2=descending, 3=ascending)
        bounce_state = enemies[:, 14].astype(int)

        # Use column 10 to store initial spawn height
        spawn_height = enemies[:, 10]

        # Use column 13 to track if moving left-to-right (0) or right-to-left (1)
        movement_direction = enemies[:, 13].astype(int)

        # Constants for movement
        BEAM_THRESHOLD = 8.0
        HORIZONTAL_SPEED = 2.0
        VERTICAL_SPEED = 1.5
        CHECK_DEPTH = self.constants.WHITE_SAUCER_REVERSE_TRIGGER_Y

        # Get target beam position
        target_beam_x = self.beam_positions[jnp.clip(current_target_beam, 0, self.constants.NUM_BEAMS - 1)]

        # Check if we're at the target beam
        at_target_beam = jnp.abs(bounce_x - target_beam_x) < BEAM_THRESHOLD

        # Check if player is on current beam
        player_beam = state.ship.beam_position
        player_on_current_beam = (current_target_beam == player_beam)

        # State 0: Moving horizontally to target beam
        moving_to_beam = bounce_state == 0
        new_x_moving = bounce_x + jnp.sign(target_beam_x - bounce_x) * HORIZONTAL_SPEED

        # Transition from state 0 to state 1 when reaching beam
        new_state_from_0 = jnp.where(at_target_beam, 1, 0)

        # State 1: At beam, checking (move down to check depth)
        checking = bounce_state == 1
        new_y_checking = bounce_y + VERTICAL_SPEED
        at_check_depth = bounce_y >= CHECK_DEPTH

        # Decide next state from checking
        new_state_from_1 = jnp.where(
            at_check_depth,
            jnp.where(player_on_current_beam, 2, 3),  # 2=descend if player on beam, 3=ascend if not
            1  # Keep checking if not at depth yet
        )

        # State 2: Descending (player was on beam)
        descending = bounce_state == 2
        new_y_descending = bounce_y + VERTICAL_SPEED

        # Always use beam curve for descending bounce crafts
        descending_curved_x = self._beam_curve_x(new_y_descending, current_target_beam, self.constants.ENEMY_WIDTH)

        # Deactivate if reached bottom
        reached_bottom = new_y_descending >= self.constants.SCREEN_HEIGHT

        # State 3: Ascending back to spawn height
        ascending = bounce_state == 3
        new_y_ascending = bounce_y - VERTICAL_SPEED
        at_spawn_height = bounce_y <= spawn_height

        # Always use beam curve for ascending bounce crafts too
        ascending_curved_x = self._beam_curve_x(new_y_ascending, current_target_beam, self.constants.ENEMY_WIDTH)

        # Determine next beam
        next_beam = jnp.where(
            movement_direction == 0,  # Moving left to right
            jnp.where(
                current_target_beam >= self.constants.NUM_BEAMS - 1,
                -1,  # Signal to deactivate (reached right edge)
                current_target_beam + 1
            ),
            jnp.where(  # Moving right to left
                current_target_beam <= 0,
                -1,  # Signal to deactivate (reached left edge)
                current_target_beam - 1
            )
        )

        # Transition from state 3 when back at spawn height
        new_state_from_3 = jnp.where(
            at_spawn_height,
            jnp.where(next_beam >= 0, 0, -1),  # Back to moving state or deactivate
            3  # Keep ascending
        )

        # Update target beam when transitioning to next
        new_target_beam = jnp.where(
            (bounce_state == 3) & at_spawn_height & (next_beam >= 0),
            next_beam,
            current_target_beam
        )

        # Calculate final positions based on state
        final_bounce_x = jnp.where(
            moving_to_beam,
            new_x_moving,  # Horizontal movement to beam
            jnp.where(
                checking,
                self._beam_curve_x(new_y_checking, current_target_beam, self.constants.ENEMY_WIDTH),
                # Use curve while checking
                jnp.where(
                    descending,
                    descending_curved_x,  # Use pre-calculated curved position
                    jnp.where(
                        ascending,
                        ascending_curved_x,  # Use pre-calculated curved position
                        bounce_x  # Default
                    )
                )
            )
        )

        final_bounce_y = jnp.where(
            moving_to_beam,
            bounce_y,  # Stay at same Y while moving horizontally
            jnp.where(
                checking,
                new_y_checking,  # Move down while checking
                jnp.where(
                    descending,
                    new_y_descending,  # Move down while descending
                    jnp.where(
                        ascending,
                        new_y_ascending,  # Move up while ascending
                        bounce_y
                    )
                )
            )
        )

        # Update state machine
        new_bounce_state = jnp.where(
            moving_to_beam,
            new_state_from_0,
            jnp.where(
                checking,
                new_state_from_1,
                jnp.where(
                    descending,
                    2,  # Stay in descending state
                    jnp.where(
                        ascending,
                        new_state_from_3,
                        bounce_state
                    )
                )
            )
        )

        # Deactivate conditions for bounce craft
        bounce_should_deactivate = bounce_mask & (
                reached_bottom |  # Hit bottom while descending
                (new_bounce_state == -1) |  # Reached edge of screen
                ((bounce_state == 3) & at_spawn_height & (next_beam < 0))  # No more beams
        )

        bounce_craft_active = (enemies[:, 3] == 1) & ~bounce_should_deactivate

        # Orange Trackers: smooth beam following with limited course changes
        tracker_mask = enemy_types == self.constants.ENEMY_TYPE_ORANGE_TRACKER

        # Get tracker data
        tracker_x = enemies[:, 0]
        tracker_y = enemies[:, 1]
        tracker_current_target_beam = enemies[:, 2].astype(int)  # Current target beam
        tracker_target_x = enemies[:, 10]  # Target X coordinate for current beam
        tracker_course_changes_remaining = enemies[:, 13].astype(int)  # Course changes left

        # Get current player beam position
        current_player_beam = state.ship.beam_position

        # Check if player changed beams and tracker can still change course
        player_changed_beam = current_player_beam != tracker_current_target_beam
        can_change_course = tracker_course_changes_remaining > 0
        should_change_course = tracker_mask & player_changed_beam & can_change_course

        # Update target beam and target X when changing course
        new_target_beam_tracker = jnp.where(
            should_change_course,
            current_player_beam,  # Follow player to new beam
            tracker_current_target_beam  # Keep current target
        )

        # Calculate new target X position using beam curve at current Y
        new_target_x = jnp.where(
            should_change_course,
            self._beam_curve_x(tracker_y, current_player_beam, self.constants.ENEMY_WIDTH),  # New beam curve position
            tracker_target_x  # Keep current target X
        )

        # Decrease course changes remaining when used
        new_course_changes_remaining = jnp.where(
            should_change_course,
            tracker_course_changes_remaining - 1,
            tracker_course_changes_remaining
        )

        # Smooth horizontal movement toward target beam
        distance_to_target_x = jnp.abs(tracker_x - new_target_x)
        reached_target_beam = distance_to_target_x < 3.0  # Closer threshold for smoother movement

        # Horizontal movement toward target beam
        horizontal_direction = jnp.sign(new_target_x - tracker_x)
        horizontal_speed = jnp.minimum(
            self.constants.ORANGE_TRACKER_SPEED * 1.5,  # Max horizontal speed
            distance_to_target_x * 0.3  # Slow down when getting close
        )

        tracker_new_x = jnp.where(
            tracker_mask & ~reached_target_beam,
            tracker_x + (horizontal_direction * horizontal_speed),
            jnp.where(
                tracker_mask & reached_target_beam,
                new_target_x,  # Snap to exact position when very close
                tracker_x  # No change for non-trackers
            )
        )

        # Vertical movement (always moving down, but faster when aligned)
        vertical_speed = jnp.where(
            tracker_mask & reached_target_beam,
            self.constants.ORANGE_TRACKER_SPEED * 1.5,  # Faster when aligned with beam
            self.constants.ORANGE_TRACKER_SPEED * 0.7  # Slower when moving to beam
        )

        tracker_new_y = jnp.where(
            tracker_mask,
            tracker_y + vertical_speed,
            tracker_y
        )

        # Check if tracker has reached bottom
        tracker_at_bottom = tracker_new_y >= (self.constants.SCREEN_HEIGHT - self.constants.ENEMY_HEIGHT)

        # Don't move if at bottom
        tracker_new_x = jnp.where(tracker_mask & tracker_at_bottom, tracker_x, tracker_new_x)
        tracker_new_y = jnp.where(tracker_mask & tracker_at_bottom, tracker_y, tracker_new_y)

        # Blue Chargers:
        charger_mask = enemy_types == self.constants.ENEMY_TYPE_BLUE_CHARGER
        charger_linger_timer = enemies[:, 9].astype(int)  # linger_timer column

        # Define bottom position where chargers should stop
        bottom_position = self.constants.SCREEN_HEIGHT - self.constants.ENEMY_HEIGHT - 10

        # Check if charger has reached or passed bottom position
        charger_reached_bottom = enemies[:, 1] >= bottom_position


        # If speed is positive, move down. If speed is negative (deflected), move up.
        charger_new_y = jnp.where(
            charger_mask & charger_reached_bottom,
            bottom_position,  # Stay exactly at bottom position when reached
            enemies[:, 1] + enemies[:, 4]  # Normal movement: current Y + speed (can be + or -)
        )

        # Sentinel Ship: horizontal cruise using direction
        sentinel_mask = enemy_types == self.constants.ENEMY_TYPE_SENTINEL_SHIP
        sentinel_direction_x = enemies[:, 6]  # Get direction from direction_x field
        sentinel_new_x = enemies[:, 0] + (sentinel_direction_x * enemies[:, 4])  # Move using direction * speed
        sentinel_new_y = enemies[:, 1]  # Stay at same Y level

        # =================================================================
        # Rejuvenator Debris: Move straight down
        # =================================================================
        debris_mask = active_mask & (enemy_types == self.constants.ENEMY_TYPE_REJUVENATOR_DEBRIS)

        # Debris moves straight down at constant speed (follows beam curve)
        debris_new_x = current_x  # Will be updated by beam curve below
        debris_new_y = current_y + current_speed  # Move down at debris speed

        # Debris active state: only deactivate when reaching bottom of screen
        debris_active = (enemies[:, 3] == 1) & (debris_new_y < self.constants.SCREEN_HEIGHT)

        # =================================================================
        # Linger Timer Updates
        # =================================================================

        # Update linger timer - handles both blue chargers and debris lifetime
        new_linger_timer = jnp.where(
            charger_mask & charger_reached_bottom & (charger_linger_timer == 0),
            self.constants.BLUE_CHARGER_LINGER_TIME,  # Start lingering when first reaching bottom
            jnp.where(
                charger_mask & charger_reached_bottom & (charger_linger_timer > 0),
                charger_linger_timer - 1,  # Count down while at bottom
                linger_timer  # Keep current value for others (debris keeps 0)
            )
        )

        # =================================================================
        # Combine all movement patterns
        # =================================================================

        # Update X positions based on enemy type (WHITE SAUCERS EXCLUDED - handled separately)
        new_x = jnp.where(
            chirper_mask,
            chirper_new_x,  # Chirpers move horizontally
            jnp.where(
                blocker_mask,
                blocker_new_x,  # Blockers use fixed X-coordinate targeting
                jnp.where(
                    bounce_mask,
                    final_bounce_x,  # Bounce craft - NEW movement pattern
                    jnp.where(
                        charger_mask,
                        enemies[:, 0],  # Blue chargers don't change X position
                        jnp.where(
                            tracker_mask,
                            tracker_new_x,  # Orange trackers use beam following
                            jnp.where(
                                sentinel_mask,
                                sentinel_new_x,  # Sentinels move horizontally
                                jnp.where(
                                    debris_mask,
                                    debris_new_x,  # Debris moves in explosion pattern
                                    enemies[:, 0]  # Default: no X change (includes white saucers and regular enemies)
                                )
                            )
                        )
                    )
                )
            )
        )

        # Update Y positions based on enemy type
        new_y = jnp.where(
            regular_enemy_mask & ~charger_mask & ~tracker_mask,  # Regular enemies (brown debris + yellow rejuvenators)
            regular_new_y,  # Regular enemies move down
            jnp.where(
                blocker_mask,
                blocker_new_y,  # Blockers use fixed X-coordinate targeting Y movement
                jnp.where(
                    bounce_mask,
                    final_bounce_y,
                    jnp.where(
                        charger_mask,
                        charger_new_y,
                        jnp.where(
                            tracker_mask,
                            tracker_new_y,  # Orange trackers use beam following Y movement
                            jnp.where(
                                sentinel_mask,
                                sentinel_new_y,  # Sentinels stay at same Y
                                jnp.where(
                                    debris_mask,
                                    debris_new_y,  # Debris moves in explosion pattern
                                    enemies[:, 1]  # Default: no Y change (includes white saucers AND chirpers)
                                )
                            )
                        )
                    )
                )
            )
        )

        # Make vertical movers follow dotted beams (perspective curve)
        beam_idx_now = enemies[:, 2].astype(int)

<<<<<<< HEAD

        vertical_mask = (
                (regular_enemy_mask | charger_mask | tracker_mask)  # blocker_mask from here
                & ~chirper_mask & ~bounce_mask & ~sentinel_mask & ~debris_mask & ~blocker_mask

=======
        vertical_mask = (
                (regular_enemy_mask | charger_mask | tracker_mask | debris_mask)
                & ~chirper_mask & ~bounce_mask & ~sentinel_mask & ~blocker_mask
>>>>>>> bf4bc192
        )

        curved_x = self._beam_curve_x(new_y, beam_idx_now, self.constants.ENEMY_WIDTH)
        new_x = jnp.where(vertical_mask, curved_x, new_x)

        # =================================================================
        # Active State Calculations
        # =================================================================

        # Regular enemies: deactivate when they go below screen (brown debris + yellow rejuvenators)
        regular_active = (enemies[:, 3] == 1) & (regular_new_y < self.constants.SCREEN_HEIGHT)

        # Orange trackers: deactivate when they reach bottom of screen
        tracker_active = (enemies[:, 3] == 1) & ~tracker_at_bottom

        # Chirpers: deactivate when they go off either side
        chirper_active = (enemies[:, 3] == 1) & (chirper_new_x > -self.constants.ENEMY_WIDTH) & (
                chirper_new_x < self.constants.SCREEN_WIDTH + self.constants.ENEMY_WIDTH)

        # Green blockers: deactivate when they go off any edge or reach bottom
        blocker_active = (enemies[:, 3] == 1) & \
                         (blocker_new_x > -self.constants.ENEMY_WIDTH) & \
                         (blocker_new_x < self.constants.SCREEN_WIDTH + self.constants.ENEMY_WIDTH) & \
                         (blocker_new_y > -self.constants.ENEMY_HEIGHT) & \
                         (blocker_new_y < self.constants.SCREEN_HEIGHT)

        # Bounce craft stay active unless deactivation conditions met
        bounce_active = bounce_craft_active

        # Stay active until they reach bottom and linger timer expires, or until they go off top when deflected
        charger_off_top = charger_new_y < -self.constants.ENEMY_HEIGHT  # Deflected chargers going off top
        charger_active = (enemies[:, 3] == 1) & ~charger_off_top & (
                (~charger_reached_bottom) |  # Still moving down, stay active
                (charger_reached_bottom & (new_linger_timer > 0))  # At bottom but timer not expired
        )

        # Sentinel ships: deactivate when they go completely off screen (either side)
        sentinel_off_screen = (
                (sentinel_new_x > (
                        self.constants.SCREEN_WIDTH + self.constants.SENTINEL_SHIP_WIDTH)) |  # Off right side
                (sentinel_new_x < (-self.constants.SENTINEL_SHIP_WIDTH))  # Off left side
        )
        sentinel_active = (enemies[:, 3] == 1) & ~sentinel_off_screen

        # Combine active states based on enemy type
        active = jnp.where(
            white_saucer_active,
            white_saucer_active,  # White saucers handled by their own logic
            jnp.where(
                regular_enemy_mask & ~charger_mask & ~tracker_mask,
                regular_active,  # Regular enemies: deactivate when below screen
                jnp.where(
                    chirper_mask,
                    chirper_active,  # Chirpers: deactivate when off either side
                    jnp.where(
                        blocker_mask,
                        blocker_active,  # Blockers: deactivate when below screen
                        jnp.where(
                            bounce_mask,
                            bounce_active,  # Bounce craft: deactivate based on state machine
                            jnp.where(
                                charger_mask,
                                charger_active,  # Blue chargers: deactivate when below screen
                                jnp.where(
                                    tracker_mask,
                                    tracker_active,  # Orange trackers: deactivate when at bottom
                                    jnp.where(
                                        sentinel_mask,
                                        sentinel_active,  # Sentinels: handled separately
                                        jnp.where(
                                            debris_mask,
                                            debris_active,  # Debris active until lifetime expires
                                            enemies[:, 3]  # Default: keep current active state
                                        )
                                    )
                                )
                            )
                        )
                    )
                )
            )
        )



        # Update enemy array
        enemies = enemies.at[:, 0].set(new_x)  # Update x positions
        enemies = enemies.at[:, 1].set(new_y)  # Update y positions
        enemies = enemies.at[:, 2].set(  # Update target beam for trackers and bounce craft
            jnp.where(
                tracker_mask,
                new_target_beam_tracker,
                jnp.where(
                    bounce_mask,
                    new_target_beam,
                    enemies[:, 2]
                )
            )
        )
        enemies = enemies.at[:, 3].set(active.astype(jnp.float32))  # Update active states

        # Update blocker lock status (stored in column 8)
        enemies = enemies.at[:, 8].set(
            jnp.where(
                blocker_mask,
                new_blocker_locked,  # Update lock status for green blockers
                enemies[:, 8]  # Keep existing values for others
            )
        )

        enemies = enemies.at[:, 9].set(new_linger_timer)  # Update linger timer

        # Update target X for trackers (stored in column 10)
        enemies = enemies.at[:, 10].set(
            jnp.where(
                tracker_mask,
                new_target_x,  # Update target X for trackers
                enemies[:, 10]  # Keep existing values for others (including bounce craft spawn height)
            )
        )

        # Update course changes remaining for trackers (column 13)
        enemies = enemies.at[:, 13].set(
            jnp.where(
                tracker_mask,
                new_course_changes_remaining,  # Update course changes for trackers
                enemies[:, 13]  # Keep existing values for others (including bounce craft movement direction)
            )
        )

        # Update bounce craft state machine (column 14)
        enemies = enemies.at[:, 14].set(
            jnp.where(
                bounce_mask,
                new_bounce_state,
                enemies[:, 14]
            )
        )

        return state.replace(enemies=enemies)

    @partial(jax.jit, static_argnums=(0,))
    def _check_collisions(self, state: BeamRiderState) -> BeamRiderState:
        """Check for collisions between projectiles and enemies"""
        projectiles = state.projectiles
        torpedo_projectiles = state.torpedo_projectiles
        sentinel_projectiles = state.sentinel_projectiles
        enemies = state.enemies
        score = state.score

        # Vectorized collision detection for LASER projectiles vs enemies
        proj_active = projectiles[:, 2] == 1
        enemy_active = enemies[:, 3] == 1

        white_saucer_mask = enemies[:, 5] == self.constants.ENEMY_TYPE_WHITE_SAUCER
        enemy_y = enemies[:, 1]
        horizon_buffer = 15  # Pixels above/below horizon where saucers are protected
        at_horizon = jnp.abs(enemy_y - self.constants.HORIZON_LINE_Y) <= horizon_buffer
        white_saucer_protected = white_saucer_mask & at_horizon

        # Enemies that take damage from lasers
        enemy_vulnerable_to_lasers = (
                (white_saucer_mask & ~white_saucer_protected) |  # White saucers only when not at horizon
                (enemies[:, 5] == self.constants.ENEMY_TYPE_YELLOW_CHIRPER) |
                (enemies[:, 5] == self.constants.ENEMY_TYPE_BLUE_CHARGER)
        )

        # Enemies that BLOCK lasers (destroy the laser but don't take damage)
        enemy_blocks_lasers = (
                (enemies[:, 5] == self.constants.ENEMY_TYPE_BROWN_DEBRIS) |
                (enemies[:, 5] == self.constants.ENEMY_TYPE_GREEN_BLOCKER) |
                (enemies[:, 5] == self.constants.ENEMY_TYPE_SENTINEL_SHIP) |
                (enemies[:, 5] == self.constants.ENEMY_TYPE_ORANGE_TRACKER) |
                (enemies[:, 5] == self.constants.ENEMY_TYPE_GREEN_BOUNCE) |
                white_saucer_protected  # ADDED: Protected white saucers block lasers
        )

        # Enemies that lasers can interact with (either damage or block)
        enemy_interacts_with_lasers = enemy_vulnerable_to_lasers | enemy_blocks_lasers

        # Broadcast projectile and enemy positions for vectorized collision check
        proj_x = projectiles[:, 0:1]
        proj_y = projectiles[:, 1:2]
        enemy_x = enemies[:, 0:1].T
        enemy_y = enemies[:, 1:2].T

        # Get enemy dimensions (sentinel ships are larger)
        enemy_width = jnp.where(
            enemies[:, 5] == self.constants.ENEMY_TYPE_SENTINEL_SHIP,
            self.constants.SENTINEL_SHIP_WIDTH,
            self.constants.ENEMY_WIDTH
        )
        enemy_height = jnp.where(
            enemies[:, 5] == self.constants.ENEMY_TYPE_SENTINEL_SHIP,
            self.constants.SENTINEL_SHIP_HEIGHT,
            self.constants.ENEMY_HEIGHT
        )

        # Vectorized bounding box collision check for lasers (ANY interaction)
        laser_collisions = (
                (proj_x < enemy_x + enemy_width[None, :]) &
                (proj_x + self.constants.PROJECTILE_WIDTH > enemy_x) &
                (proj_y < enemy_y + enemy_height[None, :]) &
                (proj_y + self.constants.PROJECTILE_HEIGHT > enemy_y) &
                proj_active[:, None] &
                enemy_active[None, :] &
                enemy_interacts_with_lasers[None, :]
        )

        # Lasers get destroyed when hitting ANY enemy they interact with
        laser_proj_hits = jnp.any(laser_collisions, axis=1)

        # Only vulnerable enemies take damage from lasers
        laser_damage_collisions = laser_collisions & enemy_vulnerable_to_lasers[None, :]
        laser_enemy_hits = jnp.any(laser_damage_collisions, axis=0)

        # WORKING VERSION: Simple blue charger deflection - ONLY set speed
        charger_laser_hits = laser_enemy_hits & (enemies[:, 5] == self.constants.ENEMY_TYPE_BLUE_CHARGER)
        enemies = enemies.at[:, 4].set(
            jnp.where(
                charger_laser_hits,
                self.constants.BLUE_CHARGER_DEFLECT_SPEED,  # -2.0
                enemies[:, 4]
            )
        )

        # Don't deactivate blue chargers when hit by lasers (they just get deflected)
        laser_enemy_hits = laser_enemy_hits & (enemies[:, 5] != self.constants.ENEMY_TYPE_BLUE_CHARGER)

        # Vectorized collision detection for TORPEDO projectiles vs enemies
        torpedo_active = torpedo_projectiles[:, 2] == 1
        torpedo_x = torpedo_projectiles[:, 0:1]
        torpedo_y = torpedo_projectiles[:, 1:2]
        enemy_vulnerable_to_torpedoes = ~white_saucer_protected

        # Torpedoes can hit all enemy types EXCEPT protected white saucers at horizon
        torpedo_collisions = (
                (torpedo_x < enemy_x + enemy_width[None, :]) &
                (torpedo_x + self.constants.TORPEDO_WIDTH > enemy_x) &
                (torpedo_y < enemy_y + enemy_height[None, :]) &
                (torpedo_y + self.constants.TORPEDO_HEIGHT > enemy_y) &
                torpedo_active[:, None] &
                enemy_active[None, :] &
                enemy_vulnerable_to_torpedoes[None, :]  # ADDED: Check if enemy can be hit by torpedoes
        )
        # Find collisions for torpedo projectiles
        torpedo_proj_hits = jnp.any(torpedo_collisions, axis=1)
        torpedo_enemy_hits = jnp.any(torpedo_collisions, axis=0)

        # Handle sentinel ship health reduction
        sentinel_torpedo_hits = torpedo_enemy_hits & (enemies[:, 5] == self.constants.ENEMY_TYPE_SENTINEL_SHIP)

        # Reduce sentinel health when hit by torpedo
        enemies = enemies.at[:, 11].set(  # health column
            jnp.where(
                sentinel_torpedo_hits,
                jnp.maximum(0, enemies[:, 11] - 1),  # Reduce health by 1, minimum 0
                enemies[:, 11]
            )
        )

        # Only destroy sentinels when health reaches 0
        sentinel_destroyed = sentinel_torpedo_hits & (enemies[:, 11] <= 1)  # Will be 0 after reduction

        # Update torpedo hits to only include destroyed sentinels
        torpedo_enemy_hits = jnp.where(
            enemies[:, 5] == self.constants.ENEMY_TYPE_SENTINEL_SHIP,
            sentinel_destroyed,  # Only destroy if health will reach 0
            torpedo_enemy_hits  # Normal destruction for other enemies
        )

        # Combine enemy hits from laser and torpedo
        total_enemy_hits = laser_enemy_hits | torpedo_enemy_hits

        # Count only WHITE SAUCER kills for sector progression
        white_saucer_hits = total_enemy_hits & (enemies[:, 5] == self.constants.ENEMY_TYPE_WHITE_SAUCER)
        enemies_killed_this_frame = jnp.sum(white_saucer_hits)

        # Calculate score with different point values
        laser_score = (
                jnp.sum(laser_enemy_hits & (enemies[:,
                                            5] == self.constants.ENEMY_TYPE_WHITE_SAUCER)) * self.constants.POINTS_PER_ENEMY +
                jnp.sum(laser_enemy_hits & (enemies[:,
                                            5] == self.constants.ENEMY_TYPE_YELLOW_CHIRPER)) * self.constants.YELLOW_CHIRPER_POINTS
        )

        torpedo_score = (
                jnp.sum(torpedo_enemy_hits & (enemies[:,
                                              5] == self.constants.ENEMY_TYPE_WHITE_SAUCER)) * self.constants.POINTS_PER_ENEMY * 2 +
                jnp.sum(torpedo_enemy_hits & (enemies[:,
                                              5] == self.constants.ENEMY_TYPE_BROWN_DEBRIS)) * self.constants.BROWN_DEBRIS_POINTS +
                jnp.sum(torpedo_enemy_hits & (enemies[:,
                                              5] == self.constants.ENEMY_TYPE_YELLOW_CHIRPER)) * self.constants.YELLOW_CHIRPER_POINTS +
                jnp.sum(torpedo_enemy_hits & (enemies[:,
                                              5] == self.constants.ENEMY_TYPE_GREEN_BLOCKER)) * self.constants.GREEN_BLOCKER_POINTS +
                jnp.sum(torpedo_enemy_hits & (enemies[:,
                                              5] == self.constants.ENEMY_TYPE_GREEN_BOUNCE)) * self.constants.GREEN_BOUNCE_POINTS +
                jnp.sum(torpedo_enemy_hits & (enemies[:,
                                              5] == self.constants.ENEMY_TYPE_BLUE_CHARGER)) * self.constants.BLUE_CHARGER_POINTS +
                jnp.sum(torpedo_enemy_hits & (enemies[:,
                                              5] == self.constants.ENEMY_TYPE_ORANGE_TRACKER)) * self.constants.ORANGE_TRACKER_POINTS +
                jnp.sum(torpedo_enemy_hits & (enemies[:,
                                              5] == self.constants.ENEMY_TYPE_SENTINEL_SHIP)) * self.constants.SENTINEL_SHIP_POINTS
        )

        score += laser_score + torpedo_score

        # Check sentinel projectile vs player collisions
        ship_x, ship_y = state.ship.x, state.ship.y
        sentinel_proj_active = sentinel_projectiles[:, 2] == 1

        sentinel_proj_ship_collisions = (
                (ship_x < sentinel_projectiles[:, 0] + self.constants.PROJECTILE_WIDTH) &
                (ship_x + self.constants.SHIP_WIDTH > sentinel_projectiles[:, 0]) &
                (ship_y < sentinel_projectiles[:, 1] + self.constants.PROJECTILE_HEIGHT) &
                (ship_y + self.constants.SHIP_HEIGHT > sentinel_projectiles[:, 1]) &
                sentinel_proj_active
        )

        sentinel_hit_ship = jnp.any(sentinel_proj_ship_collisions)

        # Deactivate sentinel projectiles that hit ship
        sentinel_projectiles = sentinel_projectiles.at[:, 2].set(
            sentinel_projectiles[:, 2] * (~sentinel_proj_ship_collisions)
        )

        # Check regular enemy-ship collisions (exclude chirpers and sentinels)
        can_collide_with_ship = (
                (enemies[:, 5] != self.constants.ENEMY_TYPE_YELLOW_CHIRPER) &
                (enemies[:, 5] != self.constants.ENEMY_TYPE_SENTINEL_SHIP)  # Sentinels don't collide directly
        )

        ship_collisions = (
                (ship_x < enemies[:, 0] + enemy_width) &
                (ship_x + self.constants.SHIP_WIDTH > enemies[:, 0]) &
                (ship_y < enemies[:, 1] + enemy_height) &
                (ship_y + self.constants.SHIP_HEIGHT > enemies[:, 1]) &
                enemy_active &
                can_collide_with_ship
        )

        regular_ship_collision = jnp.any(ship_collisions)

        # Combine all ship collisions
        any_ship_collision = regular_ship_collision | sentinel_hit_ship

        # Handle ship collision
        lives = jnp.where(any_ship_collision, state.lives - 1, state.lives)

        # Reset ship position on collision
        center_beam = self.constants.INITIAL_BEAM
        new_ship_x = jnp.where(
            any_ship_collision,
            self.beam_positions[center_beam] - self.constants.SHIP_WIDTH // 2,
            state.ship.x
        )
        new_ship_beam = jnp.where(
            any_ship_collision,
            center_beam,
            state.ship.beam_position
        )

        ship = state.ship.replace(
            x=new_ship_x,
            beam_position=new_ship_beam,
            target_beam=new_ship_beam  # Add this line
        )
        # Update projectile and enemy states
        projectiles = projectiles.at[:, 2].set(
            projectiles[:, 2] * (~laser_proj_hits))  # Lasers destroyed by ANY collision
        torpedo_projectiles = torpedo_projectiles.at[:, 2].set(torpedo_projectiles[:, 2] * (~torpedo_proj_hits))
        enemies = enemies.at[:, 3].set(enemies[:, 3] * (~total_enemy_hits))  # Only enemies that should be destroyed
        enemies = enemies.at[:, 3].set(enemies[:, 3] * (~ship_collisions))  # Deactivate enemies that hit ship

        return state.replace(
            projectiles=projectiles,
            torpedo_projectiles=torpedo_projectiles,
            sentinel_projectiles=sentinel_projectiles,
            enemies=enemies,
            score=score,
            ship=ship,
            lives=lives,
            enemies_killed_this_sector=state.enemies_killed_this_sector + enemies_killed_this_frame
        )

    @partial(jax.jit, static_argnums=(0,))
    def _check_rejuvenator_interactions(self, state: BeamRiderState) -> BeamRiderState:
        """Handle yellow rejuvenator collection and shooting interactions"""
        enemies = state.enemies
        ship = state.ship

        # Find active yellow rejuvenators
        rejuvenator_mask = (enemies[:, 3] == 1) & (enemies[:, 5] == self.constants.ENEMY_TYPE_YELLOW_REJUVENATOR)

        # Check for rejuvenator collection (landing on deck)
        rejuvenator_x = enemies[:, 0]
        rejuvenator_y = enemies[:, 1]

        # Collection occurs when rejuvenator reaches ship level and overlaps horizontally
        collection_mask = (
                rejuvenator_mask &
                (rejuvenator_y >= ship.y - self.constants.ENEMY_HEIGHT) &  # At ship level
                (rejuvenator_x + self.constants.ENEMY_WIDTH > ship.x) &  # Horizontal overlap
                (rejuvenator_x < ship.x + self.constants.SHIP_WIDTH)
        )

        # Count collected rejuvenators
        collected_count = jnp.sum(collection_mask)

        # Add bonus lives for collected rejuvenators
        new_lives = state.lives + (collected_count * self.constants.YELLOW_REJUVENATOR_LIFE_BONUS)

        # Deactivate collected rejuvenators
        enemies = enemies.at[:, 3].set(
            jnp.where(collection_mask, 0, enemies[:, 3])  # Set active to 0 for collected ones
        )

        # Check for rejuvenator hits by projectiles (spawn debris)
        projectiles = state.projectiles
        torpedo_projectiles = state.torpedo_projectiles

        # Check regular projectile hits on rejuvenators
        projectile_active = projectiles[:, 2] == 1
        rejuvenator_hit_by_projectile = jnp.zeros(self.constants.MAX_ENEMIES, dtype=bool)

        # Check each projectile against each rejuvenator
        for i in range(self.constants.MAX_PROJECTILES):
            proj_active = projectile_active[i]
            proj_x = projectiles[i, 0]
            proj_y = projectiles[i, 1]

            # FIXED: Use proper overlapping bounding box collision detection
            hit_mask = (
                    rejuvenator_mask &
                    proj_active &
                    (proj_x + self.constants.PROJECTILE_WIDTH > rejuvenator_x) &  # Projectile right > rejuv left
                    (proj_x < rejuvenator_x + self.constants.ENEMY_WIDTH) &  # Projectile left < rejuv right
                    (proj_y + self.constants.PROJECTILE_HEIGHT > rejuvenator_y) &  # Projectile bottom > rejuv top
                    (proj_y < rejuvenator_y + self.constants.ENEMY_HEIGHT)  # Projectile top < rejuv bottom
            )

            rejuvenator_hit_by_projectile = rejuvenator_hit_by_projectile | hit_mask

            # Deactivate projectiles that hit rejuvenators
            projectiles = projectiles.at[i, 2].set(
                jnp.where(jnp.any(hit_mask), 0, projectiles[i, 2])
            )

        # Check torpedo hits on rejuvenators
        torpedo_active = torpedo_projectiles[:, 2] == 1
        rejuvenator_hit_by_torpedo = jnp.zeros(self.constants.MAX_ENEMIES, dtype=bool)

        # Check each torpedo against each rejuvenator
        for i in range(self.constants.MAX_PROJECTILES):
            torp_active = torpedo_active[i]
            torp_x = torpedo_projectiles[i, 0]
            torp_y = torpedo_projectiles[i, 1]

            # FIXED: This was already correct (overlapping bounding boxes)
            hit_mask = (
                    rejuvenator_mask &
                    torp_active &
                    (torp_x + self.constants.TORPEDO_WIDTH > rejuvenator_x) &  # Torpedo right edge > rejuv left
                    (torp_x < rejuvenator_x + self.constants.ENEMY_WIDTH) &  # Torpedo left edge < rejuv right
                    (torp_y + self.constants.TORPEDO_HEIGHT > rejuvenator_y) &  # Torpedo bottom > rejuv top
                    (torp_y < rejuvenator_y + self.constants.ENEMY_HEIGHT)  # Torpedo top < rejuv bottom
            )

            rejuvenator_hit_by_torpedo = rejuvenator_hit_by_torpedo | hit_mask

            # Deactivate torpedoes that hit rejuvenators
            torpedo_projectiles = torpedo_projectiles.at[i, 2].set(
                jnp.where(jnp.any(hit_mask), 0, torpedo_projectiles[i, 2])
            )

        # Check torpedo hits on rejuvenators
        torpedo_active = torpedo_projectiles[:, 2] == 1
        rejuvenator_hit_by_torpedo = jnp.zeros(self.constants.MAX_ENEMIES, dtype=bool)

        # Check each torpedo against each rejuvenator
        for i in range(self.constants.MAX_PROJECTILES):
            torp_active = torpedo_active[i]
            torp_x = torpedo_projectiles[i, 0]
            torp_y = torpedo_projectiles[i, 1]

            # Check collision with each rejuvenator (torpedoes are larger than regular projectiles)
            hit_mask = (
                    rejuvenator_mask &
                    torp_active &
                    (torp_x + self.constants.TORPEDO_WIDTH > rejuvenator_x) &  # Torpedo right edge > rejuv left
                    (torp_x < rejuvenator_x + self.constants.ENEMY_WIDTH) &  # Torpedo left edge < rejuv right
                    (torp_y + self.constants.TORPEDO_HEIGHT > rejuvenator_y) &  # Torpedo bottom > rejuv top
                    (torp_y < rejuvenator_y + self.constants.ENEMY_HEIGHT)  # Torpedo top < rejuv bottom
            )

            rejuvenator_hit_by_torpedo = rejuvenator_hit_by_torpedo | hit_mask

            # Deactivate torpedoes that hit rejuvenators
            torpedo_projectiles = torpedo_projectiles.at[i, 2].set(
                jnp.where(jnp.any(hit_mask), 0, torpedo_projectiles[i, 2])
            )

        # Combine all hits (both regular projectiles AND torpedoes)
        rejuvenator_hit_mask = rejuvenator_hit_by_projectile | rejuvenator_hit_by_torpedo

        # Deactivate hit rejuvenators
        enemies = enemies.at[:, 3].set(
            jnp.where(rejuvenator_hit_mask, 0, enemies[:, 3])
        )

        # Spawn debris for hit rejuvenators
        state = state.replace(
            enemies=enemies,
            lives=new_lives,
            projectiles=projectiles,
            torpedo_projectiles=torpedo_projectiles
        )

        # Spawn debris for hit rejuvenators
        state = self._spawn_rejuvenator_debris(state, rejuvenator_hit_mask, enemies)

        return state

    @partial(jax.jit, static_argnums=(0,))
    def _check_debris_collision(self, state: BeamRiderState) -> BeamRiderState:
        """Check for deadly collision with rejuvenator debris"""
        enemies = state.enemies
        ship = state.ship

        # Find active debris
        debris_mask = (enemies[:, 3] == 1) & (enemies[:, 5] == self.constants.ENEMY_TYPE_REJUVENATOR_DEBRIS)

        debris_x = enemies[:, 0]
        debris_y = enemies[:, 1]

        # Check collision with ship
        debris_collision = (
                debris_mask &
                (debris_x + self.constants.ENEMY_WIDTH > ship.x) &
                (debris_x < ship.x + self.constants.SHIP_WIDTH) &
                (debris_y + self.constants.ENEMY_HEIGHT > ship.y) &
                (debris_y < ship.y + self.constants.SHIP_HEIGHT)
        )

        # If any debris hits ship, lose a life
        hit_by_debris = jnp.any(debris_collision)
        new_lives = jnp.where(hit_by_debris, state.lives - 1, state.lives)

        # Deactivate debris that hit the ship
        enemies = enemies.at[:, 3].set(
            jnp.where(debris_collision, 0, enemies[:, 3])
        )

        return state.replace(enemies=enemies, lives=new_lives)

    @partial(jax.jit, static_argnums=(0,))
    def _spawn_rejuvenator_debris(self, state: BeamRiderState, rejuvenator_hit_mask: chex.Array,
                                  enemies: chex.Array) -> BeamRiderState:
        """Spawn explosive debris when rejuvenator is shot"""

        def spawn_debris_for_rejuvenator(i, state_enemies):
            state_inner, enemies_inner = state_enemies

            # Check if this rejuvenator was hit
            rejuvenator_hit = rejuvenator_hit_mask[i]

            # Get rejuvenator position and beam
            rejuv_x = enemies[i, 0]
            rejuv_y = enemies[i, 1]
            rejuv_beam = enemies[i, 2].astype(int)  # Get the beam the rejuvenator was on

            def spawn_single_debris(debris_idx, enemies_state):
                # Find first available slot
                first_inactive = jnp.argmax(enemies_state[:, 3] == 0)
                can_spawn = (enemies_state[first_inactive, 3] == 0) & rejuvenator_hit & (debris_idx < 1)

                # Create debris enemy - moves straight down, no horizontal component
                new_debris = jnp.array([
                    rejuv_x,  # x - start at rejuvenator position
                    rejuv_y,  # y - start at rejuvenator position
                    rejuv_beam,  # beam_position - inherit rejuvenator's beam (IMPORTANT: this enables curve following)
                    1,  # active
                    self.constants.REJUVENATOR_DEBRIS_SPEED,  # speed
                    self.constants.ENEMY_TYPE_REJUVENATOR_DEBRIS,  # type
                    0.0,  # direction_x - no horizontal movement needed (curve will handle this)
                    1.0,  # direction_y - move down
                    0,  # bounce_count
                    0,  # linger_timer
                    0,  # target_x
                    1,  # health
                    0,  # firing_timer
                    0,  # maneuver_timer
                    0,  # movement_pattern
                    0,  # white_saucer_firing_timer
                    0,  # jump_timer
                ])

                enemies_state = jnp.where(
                    can_spawn,
                    enemies_state.at[first_inactive].set(new_debris),
                    enemies_state
                )

                return enemies_state

            # Spawn single debris piece
            enemies_inner = jax.lax.fori_loop(0, 1, spawn_single_debris, enemies_inner)

            return (state_inner, enemies_inner)

        # Apply debris spawning for all enemies
        state, enemies = jax.lax.fori_loop(0, self.constants.MAX_ENEMIES, spawn_debris_for_rejuvenator,
                                           (state, enemies))

        return state.replace(enemies=enemies)
    @partial(jax.jit, static_argnums=(0,))
    def _check_sector_progression(self, state: BeamRiderState) -> BeamRiderState:
        """Check if sector is complete and advance to next sector - Updated with smooth 99-sector scaling"""

        # Check if we've killed enough WHITE SAUCERS
        white_saucers_complete = state.enemies_killed_this_sector >= self.constants.ENEMIES_PER_SECTOR

        # Check sentinel status BEFORE spawning
        sentinel_active_before = jnp.any(
            (state.enemies[:, 3] == 1) & (state.enemies[:, 5] == self.constants.ENEMY_TYPE_SENTINEL_SHIP)
        )

        # Spawn sentinel if: white saucers done AND sentinel not spawned yet AND sector requires sentinel
        should_spawn_sentinel = (
                white_saucers_complete &
                ~state.sentinel_spawned_this_sector &  # Haven't spawned one yet
                (state.current_sector >= self.constants.SENTINEL_SHIP_SPAWN_SECTOR)
        )

        # Spawn sentinel if needed (and despawn any lingering white saucers)
        state = jax.lax.cond(
            should_spawn_sentinel,
            lambda s: self._spawn_sentinel(
                self._despawn_white_saucers(s)
            ).replace(sentinel_spawned_this_sector=True),
            lambda s: s,
            state
        )

        # NOW check sentinel status AFTER potential spawning
        sentinel_active_after = jnp.any(
            (state.enemies[:, 3] == 1) & (state.enemies[:, 5] == self.constants.ENEMY_TYPE_SENTINEL_SHIP)
        )

        # Sector is complete when:
        # 1. White saucers are done AND
        # 2. Either (no sentinel needed) OR (sentinel spawned and now gone)
        sentinel_requirement_met = jnp.where(
            state.current_sector >= self.constants.SENTINEL_SHIP_SPAWN_SECTOR,
            state.sentinel_spawned_this_sector & ~sentinel_active_after,  # Sentinel was spawned and is now gone
            True  # No sentinel required for early sectors
        )

        # IMPORTANT: If we just spawned a sentinel, the sector should NOT be complete yet
        # The sentinel needs to be destroyed first
        just_spawned_sentinel = should_spawn_sentinel  # We just spawned one this frame

        # Override sector completion if we just spawned a sentinel
        sector_truly_complete = white_saucers_complete & sentinel_requirement_met & ~just_spawned_sentinel

        # Calculate new values when sector is truly complete
        new_sector = jnp.where(sector_truly_complete, state.current_sector + 1, state.current_sector)
        new_level = new_sector
        new_enemies_killed = jnp.where(sector_truly_complete, 0, state.enemies_killed_this_sector)
        new_torpedoes = jnp.where(sector_truly_complete, self.constants.TORPEDOES_PER_SECTOR, state.torpedoes_remaining)

        # Reset sentinel flag when advancing to new sector
        new_sentinel_spawned = jnp.where(sector_truly_complete, False, state.sentinel_spawned_this_sector)

        # Reset ship position to center beam when sector completes
        center_beam = self.constants.INITIAL_BEAM
        new_ship_x = jnp.where(
            sector_truly_complete,
            self.beam_positions[center_beam] - self.constants.SHIP_WIDTH // 2,
            state.ship.x
        )

        new_ship_beam = jnp.where(
            sector_truly_complete,
            center_beam,
            state.ship.beam_position
        )

        # Clear all projectiles when sector completes
        cleared_projectiles = jnp.where(
            sector_truly_complete,
            jnp.zeros_like(state.projectiles),
            state.projectiles
        )
        cleared_torpedo_projectiles = jnp.where(
            sector_truly_complete,
            jnp.zeros_like(state.torpedo_projectiles),
            state.torpedo_projectiles
        )
        cleared_sentinel_projectiles = jnp.where(
            sector_truly_complete,
            jnp.zeros_like(state.sentinel_projectiles),
            state.sentinel_projectiles
        )

        # Clear all enemies when sector completes
        cleared_enemies = jnp.where(
            sector_truly_complete,
            jnp.zeros_like(state.enemies),
            state.enemies
        )

        # Reset spawn timer when sector completes
        new_spawn_timer = jnp.where(sector_truly_complete, 0, state.enemy_spawn_timer)

        # UPDATED: Smooth difficulty scaling across 99 sectors
        # Calculate spawn interval scaling (90 frames to 12 frames over 99 sectors)
        # Uses exponential decay for smoother progression
        progress_ratio = jnp.minimum((new_sector - 1) / 98.0, 1.0)  # 0.0 to 1.0 over sectors 1-99, capped at 1.0

        # Exponential spawn rate increase (starts slow, accelerates later)
        spawn_decay_factor = jnp.exp(-3.0 * progress_ratio)  # Exponential curve
        calculated_spawn_interval = (
                self.constants.MIN_ENEMY_SPAWN_INTERVAL +
                (
                        self.constants.BASE_ENEMY_SPAWN_INTERVAL - self.constants.MIN_ENEMY_SPAWN_INTERVAL) * spawn_decay_factor
        )
        calculated_spawn_interval = jnp.round(calculated_spawn_interval).astype(jnp.int32)

        # Apply new spawn interval only when sector completes
        spawn_interval = jnp.where(
            sector_truly_complete,
            calculated_spawn_interval,
            state.enemy_spawn_interval
        )

        # Create updated ship struct
        ship = state.ship.replace(
            x=new_ship_x,
            beam_position=new_ship_beam,
            target_beam=new_ship_beam  # Add this line
        )

        return state.replace(
            ship=ship,
            projectiles=cleared_projectiles,
            torpedo_projectiles=cleared_torpedo_projectiles,
            sentinel_projectiles=cleared_sentinel_projectiles,
            sentinel_spawned_this_sector=new_sentinel_spawned,
            enemies=cleared_enemies,
            current_sector=new_sector,
            level=new_level,
            enemies_killed_this_sector=new_enemies_killed,
            torpedoes_remaining=new_torpedoes,
            enemy_spawn_timer=new_spawn_timer,
            enemy_spawn_interval=spawn_interval
        )

    @partial(jax.jit, static_argnums=(0,))
    def _despawn_white_saucers(self, state: BeamRiderState) -> BeamRiderState:
        """Immediately deactivate all remaining white saucers (e.g., when the sentinel appears)."""
        enemies = state.enemies
        white_mask = enemies[:, 5] == self.constants.ENEMY_TYPE_WHITE_SAUCER
        # Set 'active' (col 3) to 0 for all white saucers
        enemies = enemies.at[:, 3].set(jnp.where(white_mask, 0, enemies[:, 3]))
        return state.replace(enemies=enemies)


    @partial(jax.jit, static_argnums=(0,))
    def _check_game_over(self, state: BeamRiderState) -> BeamRiderState:
        """Check if game is over - Updated to include sector 99 limit"""
        # Original game over condition: no lives left
        lives_game_over = state.lives <= 0

        # New game over condition: reached sector 99 limit
        sector_limit_reached = state.current_sector > 99

        # Game is over if either condition is met
        game_over = lives_game_over | sector_limit_reached

        return state.replace(game_over=game_over)

    @partial(jax.jit, static_argnums=(0,))
    def _spawn_sentinel(self, state: BeamRiderState) -> BeamRiderState:
        """Spawn the sector sentinel ship - UPDATED: Random spawn side"""
        enemies = state.enemies

        # Find first inactive enemy slot
        active_mask = enemies[:, 3] == 0
        first_inactive = jnp.argmax(active_mask)
        can_spawn = active_mask[first_inactive]

        # Generate random spawn side
        rng_key, spawn_side_key = random.split(state.rng_key)
        spawn_from_left = random.randint(spawn_side_key, (), 0, 2) == 0  # 50% chance for left

        # Set spawn position and direction based on side
        sentinel_spawn_x = jnp.where(
            spawn_from_left,
            -self.constants.SENTINEL_SHIP_WIDTH,  # Start off-screen left
            self.constants.SCREEN_WIDTH  # Start off-screen right
        )

        sentinel_direction_x = jnp.where(
            spawn_from_left,
            1.0,  # Move right when spawning from left
            -1.0  # Move left when spawning from right
        )

        sentinel_spawn_y = self.constants.TOP_MARGIN + 10

        new_sentinel = jnp.array([
            sentinel_spawn_x,  # 0: x
            sentinel_spawn_y,  # 1: y
            0,  # 2: beam_position
            1,  # 3: active
            self.constants.SENTINEL_SHIP_SPEED,  # 4: speed
            self.constants.ENEMY_TYPE_SENTINEL_SHIP,  # 5: type
            sentinel_direction_x,  # 6: direction_x (random direction)
            0.0,  # 7: direction_y
            0,  # 8: bounce_count
            0,  # 9: linger_timer
            0,  # 10: target_x
            1,  # 11: health
            self.constants.SENTINEL_SHIP_FIRING_INTERVAL,  # 12: firing_timer
            0,  # 13: maneuver_timer (UNUSED - no more maneuvers)
            0,  # 14: movement_pattern
            0,  # 15: white_saucer_firing_timer
            0,  # 16: jump_timer
        ])

        enemies = jnp.where(
            can_spawn,
            enemies.at[first_inactive].set(new_sentinel),
            enemies
        )

        return state.replace(enemies=enemies, rng_key=rng_key)

class BeamRiderRenderer(JAXGameRenderer):
    """Unified renderer for BeamRider game with both JAX rendering and Pygame display"""

    def __init__(self, scale=3, enable_pygame=False):
        super().__init__()
        self.constants = BeamRiderConstants()
        self.screen_width = self.constants.SCREEN_WIDTH
        self.screen_height = self.constants.SCREEN_HEIGHT
        self.beam_positions = self.constants.get_beam_positions()

        # White saucer sprite
        self.white_saucer_sprite = jnp.array([
            [0, 0, 0, 1, 1, 0, 0, 0],
            [0, 0, 1, 1, 1, 1, 0, 0],
            [0, 1, 0, 1, 1, 0, 1, 0],
            [1, 1, 1, 1, 1, 1, 1, 1],
            [0, 0, 1, 0, 0, 1, 0, 0],
            [0, 0, 0, 1, 1, 0, 0, 0],
        ], dtype=jnp.uint8)
        # Brown debris sprite
        self.brown_debris_sprite = jnp.array([
            [0, 0, 0, 1, 1, 0, 0, 0],
            [0, 1, 1, 0, 1, 1, 0, 0],
            [1, 0, 1, 1, 1, 1, 1, 0],
            [0, 1, 1, 1, 1, 1, 0, 1],
            [1, 0, 1, 1, 0, 1, 1, 1],
            [0, 0, 0, 1, 1, 1, 0, 0],
        ], dtype=jnp.uint8)
        # Green blocker sprite
        self.green_blocker_sprite = jnp.array([
            [0, 0, 0, 0, 0, 0, 0, 0],
            [0, 0, 0, 1, 0, 0, 0, 0],
            [0, 0, 1, 0, 1, 0, 0, 0],
            [1, 1, 1, 1, 1, 1, 1, 0],
            [0, 0, 1, 0, 1, 0, 0, 0],
            [0, 0, 0, 1, 0, 0, 0, 0],
            [0, 0, 0, 0, 0, 0, 0, 0],
        ], dtype=jnp.uint8)
        # Green bounce craft sprite
        self.green_bounce_sprite = jnp.array([
            [0, 0, 1, 1, 1, 1, 1, 0, 0],
            [0, 1, 1, 1, 1, 1, 1, 1, 0],
            [1, 0, 1, 1, 1, 1, 1, 0, 1],
            [1, 0, 1, 0, 0, 0, 1, 0, 1],
            [1, 0, 1, 1, 1, 1, 1, 0, 1],
            [0, 1, 0, 1, 1, 1, 0, 1, 0],
            [0, 0, 1, 1, 1, 1, 1, 0, 0],
        ], dtype=jnp.uint8)
        self.blue_charger_sprite = jnp.array([
            [0, 0, 1, 1, 1, 1, 1, 0, 0],
            [0, 1, 1, 0, 0, 0, 1, 1, 0],
            [1, 1, 0, 0, 0, 0, 0, 1, 1],
            [1, 1, 1, 1, 1, 1, 1, 1, 1],
            [1, 0, 1, 1, 1, 1, 1, 0, 1],
            [1, 0, 0, 1, 1, 1, 0, 0, 1],
            [1, 0, 0, 0, 0, 0, 0, 0, 1],
        ], dtype=jnp.uint8)
        self.orange_tracker_sprite = jnp.array([
            [0, 1, 0, 0, 0, 0, 0, 1, 0],
            [1, 0, 0, 0, 0, 0, 0, 0, 1],
            [1, 1, 0, 0, 0, 0, 0, 1, 1],
            [0, 1, 1, 1, 1, 1, 1, 1, 0],
            [0, 0, 1, 1, 1, 1, 1, 0, 0],
            [0, 0, 1, 0, 0, 0, 1, 0, 0],
            [0, 0, 0, 1, 1, 1, 0, 0, 0],
        ], dtype=jnp.uint8)
        self.yellow_rejuv = jnp.array([
            [0, 0, 0, 0, 0, 0, 0, 0, 0],
            [0, 0, 0, 0, 1, 0, 1, 0, 0],
            [0, 0, 0, 0, 1, 1, 1, 0, 0],
            [0, 0, 0, 0, 1, 1, 1, 0, 0],
            [0, 0, 0, 1, 1, 1, 1, 1, 0],
            [0, 0, 0, 1, 0, 0, 0, 1, 0],
            [0, 0, 0, 0, 0, 0, 0, 0, 0],
        ], dtype=jnp.uint8)
        self.debris_sprite = jnp.array([
            [0, 1, 0, 0, 0, 0, 0],
            [0, 0, 1, 0, 1, 0, 0],
            [0, 0, 1, 1, 1, 0, 0],
            [0, 0, 1, 1, 1, 0, 0],
            [0, 1, 1, 0, 1, 1, 0],
            [0, 1, 0, 0, 0, 1, 0],
            [1, 0, 0, 0, 0, 0, 1],
        ])

        # Yellow chirper sprite - closed mouth frame
        self.yellow_chirper_closed = jnp.array([
            [0, 0, 0, 1, 1, 1, 0, 0, 0],
            [0, 0, 1, 1, 1, 1, 1, 0, 0],
            [0, 1, 1, 1, 1, 1, 1, 1, 0],
            [1, 1, 1, 1, 1, 1, 1, 1, 1],
            [0, 1, 1, 1, 1, 1, 1, 1, 0],
            [0, 0, 1, 1, 1, 1, 1, 0, 0],
            [0, 0, 0, 1, 1, 1, 0, 0, 0],
        ], dtype=jnp.uint8)

        # Yellow chirper sprite - open mouth frame
        self.yellow_chirper_open = jnp.array([
            [0, 0, 0, 1, 1, 1, 0, 0, 0],
            [0, 0, 1, 1, 1, 1, 1, 0, 0],
            [0, 1, 1, 1, 0, 1, 1, 1, 0],
            [1, 1, 1, 0, 0, 0, 1, 1, 1],
            [0, 1, 1, 1, 0, 1, 1, 1, 0],
            [0, 0, 1, 1, 1, 1, 1, 0, 0],
            [0, 0, 0, 1, 1, 1, 0, 0, 0],
        ], dtype=jnp.uint8)

        # JAX rendering components
        self.ship_sprite_surface = self._create_ship_surface()
        self.small_ship_surface = self._create_small_ship_surface()

        # JIT-compile the render function
        self.render = jit(self._render_impl)

        # Pygame components (optional)
        self.enable_pygame = enable_pygame
        if enable_pygame:
            pygame.init()
            self.scale = scale
            self.pygame_screen_width = self.screen_width * scale
            self.pygame_screen_height = self.screen_height * scale
            self.pygame_screen = pygame.display.set_mode((self.pygame_screen_width, self.pygame_screen_height))
            pygame.display.set_caption("BeamRider - JAX Implementation")
            self.clock = pygame.time.Clock()
            self.env = BeamRiderEnv()

    @partial(jax.jit, static_argnums=(0,))
    def _get_chirper_animation_frame(self, frame_count: int) -> int:
        """Get current animation frame for yellow chirper (0=closed, 1=open)"""
        # Change animation every 20 frames (about 3 times per second at 60fps)
        animation_speed = 20
        return (frame_count // animation_speed) % 2

    @partial(jax.jit, static_argnums=(0,))
    def _draw_animated_chirper_sprite(self, screen: chex.Array, x: int, y: int,
                                      scale: float, color: chex.Array, frame_count: int) -> chex.Array:
        """Draw animated yellow chirper sprite with opening/closing mouth"""

        # Get current animation frame
        anim_frame = self._get_chirper_animation_frame(frame_count)

        # Select sprite based on animation frame
        sprite = jnp.where(
            anim_frame == 0,
            self.yellow_chirper_closed,
            self.yellow_chirper_open
        )

        sprite_height, sprite_width = sprite.shape

        # Calculate scaled dimensions
        scaled_width = jnp.maximum(1, (sprite_width * scale).astype(jnp.int32))
        scaled_height = jnp.maximum(1, (sprite_height * scale).astype(jnp.int32))

        # For very small scales, just draw a dot
        is_dot = scale < 0.25

        def draw_dot():
            y_indices = jnp.arange(self.constants.SCREEN_HEIGHT)
            x_indices = jnp.arange(self.constants.SCREEN_WIDTH)
            y_grid, x_grid = jnp.meshgrid(y_indices, x_indices, indexing='ij')

            dot_mask = (x_grid == x) & (y_grid == y) & (x >= 0) & (x < self.constants.SCREEN_WIDTH) & (y >= 0) & (
                        y < self.constants.SCREEN_HEIGHT)

            return jnp.where(
                dot_mask[..., None],
                color,
                screen
            ).astype(jnp.uint8)

        def draw_scaled_sprite():
            y_indices = jnp.arange(self.constants.SCREEN_HEIGHT)
            x_indices = jnp.arange(self.constants.SCREEN_WIDTH)
            y_grid, x_grid = jnp.meshgrid(y_indices, x_indices, indexing='ij')

            # Center the scaled sprite
            start_x = x - scaled_width // 2
            start_y = y - scaled_height // 2

            # Create mask for scaled sprite area
            sprite_mask = (
                    (x_grid >= start_x) &
                    (x_grid < start_x + scaled_width) &
                    (y_grid >= start_y) &
                    (y_grid < start_y + scaled_height) &
                    (start_x >= 0) & (start_x + scaled_width <= self.constants.SCREEN_WIDTH) &
                    (start_y >= 0) & (start_y + scaled_height <= self.constants.SCREEN_HEIGHT)
            )

            # Map screen coordinates to original sprite coordinates
            sprite_x_coords = ((x_grid - start_x) * sprite_width / scaled_width).astype(jnp.int32)
            sprite_y_coords = ((y_grid - start_y) * sprite_height / scaled_height).astype(jnp.int32)

            # Clamp coordinates to sprite bounds
            sprite_x_coords = jnp.clip(sprite_x_coords, 0, sprite_width - 1)
            sprite_y_coords = jnp.clip(sprite_y_coords, 0, sprite_height - 1)

            # Get sprite pixel values
            sprite_values = sprite[sprite_y_coords, sprite_x_coords]

            # Apply color where sprite has value 1 and mask is True
            draw_mask = sprite_mask & (sprite_values == 1)

            return jnp.where(
                draw_mask[..., None],
                color,
                screen
            ).astype(jnp.uint8)

        # Choose between dot or scaled sprite based on scale
        return jax.lax.cond(is_dot, draw_dot, draw_scaled_sprite)


    def _create_ship_surface(self):
        # Create the main ship sprite surface using a pixel array and color map.

        # Sprite design using pixel values:
        # 0 = transparent, 1 = yellow, 2 = purple
        ship_sprite = np.array([
            [0, 0, 0, 2, 2, 0, 0, 0],
            [0, 0, 1, 1, 1, 1, 0, 0],
            [0, 1, 1, 1, 1, 1, 1, 0],
            [1, 1, 1, 1, 1, 1, 1, 1],
            [1, 1, 1, 0, 0, 1, 1, 1],
            [1, 1, 0, 0, 0, 0, 1, 1],
            [0, 0, 0, 0, 0, 0, 0, 0],
        ])

        # Map from pixel value to RGBA color
        colors = {
            0: (0, 0, 0, 0),  # transparent
            1: (255, 255, 0, 255),  # yellow
            2: (160, 32, 240, 255),  # purple
        }

        h, w = ship_sprite.shape

        # Create a Pygame surface with alpha channel
        surface = pygame.Surface((w, h), pygame.SRCALPHA)

        # Paint each pixel based on the sprite array
        for y in range(h):
            for x in range(w):
                surface.set_at((x, y), colors[ship_sprite[y, x]])

        # Scale the sprite up for visibility (6x enlargement)
        return pygame.transform.scale(surface, (w * 6, h * 6))

    def _create_small_ship_surface(self):
        """Creates a small version of the ship sprite for UI (lives display)"""
        small_sprite = pygame.transform.scale(self.ship_sprite_surface, (16, 10))
        return small_sprite

    @partial(jax.jit, static_argnums=(0,))
    def _render_impl(self, state: BeamRiderState) -> chex.Array:
        """Render the current game state to a screen buffer"""
        # Create screen buffer (RGB)
        screen = jnp.zeros((self.constants.SCREEN_HEIGHT, self.constants.SCREEN_WIDTH, 3), dtype=jnp.uint8)

        # Render 3D dotted tunnel grid
        screen = self._draw_3d_grid(screen, state.frame_count)

        # Render projectiles (lasers)
        screen = self._draw_projectiles(screen, state.projectiles)

        screen = self._draw_ship(screen, state.ship)

        # Render torpedo projectiles
        screen = self._draw_torpedo_projectiles(screen, state.torpedo_projectiles)

        # Render sentinel projectiles
        screen = self._draw_sentinel_projectiles(screen, state.sentinel_projectiles)

        # Render enemies
        screen = self._draw_enemies(screen, state.enemies, state)

        # Render UI (score, lives, torpedoes, sector progress)
        screen = self._draw_ui(screen, state)

        return screen

    @partial(jax.jit, static_argnums=(0,))
    def _draw_3d_grid(self, screen: chex.Array, frame_count: int) -> chex.Array:
        """Draw 3D grid with animated horizontal lines and 5 vertical beam positions"""

        height = self.constants.SCREEN_HEIGHT
        width = self.constants.SCREEN_WIDTH
        line_color = jnp.array([64, 64, 255], dtype=jnp.uint8)  # Blueish grid color

        # === Margins ===
        top_margin = int(height * 0.12)  # Reserved space for HUD
        bottom_margin = int(height * 0.14)  # Reserved space below ship
        grid_height = height - top_margin - bottom_margin

        # Generate mesh grid for pixel coordinates
        y_indices = jnp.arange(height)
        x_indices = jnp.arange(width)
        y_grid, x_grid = jnp.meshgrid(y_indices, x_indices, indexing="ij")

        # === Horizontal Lines ===
        num_hlines = 7  # Number of animated lines
        speed = 1  # Pixels per frame (for timing)
        spacing = grid_height // (num_hlines + 1)
        phase = (frame_count * 0.006) % 1.0  # Smooth looping animation phase

        def draw_hline(i, scr):
            # Animate line position using easing (t^3 curve)
            t = (phase + i / num_hlines) % 1.0
            y = jnp.round((t ** 3.0) * grid_height).astype(int) + top_margin
            y = jnp.clip(y, 0, height - 1)
            mask = y_grid == y
            return jnp.where(mask[..., None], line_color, scr)

        # Draw each horizontal line
        screen = jax.lax.fori_loop(0, num_hlines, draw_hline, screen)

        # === Vertical Lines (5 beams) ===
        # Use the actual beam positions for drawing the grid
        beam_positions = self.beam_positions
        center_x = width / 2
        y0 = height - bottom_margin  # Line starts here (bottom)
        y1 = -height * 0.7  # Line vanishes toward horizon (off-screen)

        def draw_vline(i, scr):
            # Starting x position at bottom
            x0 = beam_positions[i]
            # Ending x position at top (converge toward center for 3D effect)
            x1 = center_x + (x0 - center_x) * 0.05  # Converge partially toward center

            # Scale y range so lines fade before reaching top_margin
            t_top = (top_margin - y0) / (y1 - y0)
            t_top = jnp.clip(t_top, 0.0, 1.0)

            num_steps = 200
            dot_spacing = 25  # Only draw dots every N steps for stylized effect

            def body_fn(j, scr_inner):
                # Parametric interpolation along line
                t = j / (num_steps - 1)
                t_clipped = t * t_top

                y = y0 + (y1 - y0) * t_clipped
                x = x0 + (x1 - x0) * t_clipped

                xi = jnp.clip(jnp.round(x).astype(int), 0, width - 1)
                yi = jnp.clip(jnp.round(y).astype(int), 0, height - 1)

                return jax.lax.cond(
                    j % dot_spacing == 0,  # Place dot only at intervals
                    lambda s: s.at[yi, xi].set(line_color),  # Set pixel color
                    lambda s: s,  # Else do nothing
                    scr_inner
                )

            return jax.lax.fori_loop(0, num_steps, body_fn, scr)

        # Draw all 5 vertical beam lines
        screen = jax.lax.fori_loop(0, self.constants.NUM_BEAMS, draw_vline, screen)

        return screen

    """More 3d version
        @partial(jax.jit, static_argnums=(0,))
        def _draw_3d_grid(self, screen: chex.Array, frame_count: int) -> chex.Array:
            #Draw 3D grid with animated horizontal lines and 5 vertical dotted beam positions

            height = self.constants.SCREEN_HEIGHT
            width = self.constants.SCREEN_WIDTH
            line_color = jnp.array([64, 64, 255], dtype=jnp.uint8)  # Blueish grid color

            # === Margins ===
            top_margin = int(height * 0.12)  # Reserved space for HUD
            bottom_margin = int(height * 0.14)  # Reserved space below ship
            grid_height = height - top_margin - bottom_margin

            # Generate mesh grid for pixel coordinates
            y_indices = jnp.arange(height)
            x_indices = jnp.arange(width)
            y_grid, x_grid = jnp.meshgrid(y_indices, x_indices, indexing="ij")

            # === Horizontal Lines ===
            num_hlines = 7  # Number of animated lines
            phase = (frame_count * 0.003) % 1.0  # Smooth looping animation phase

            def draw_hline(i, scr):
                # Animate line position using easing (t^3 curve)
                t = (phase + i / num_hlines) % 1.0
                y = jnp.round((t ** 3.0) * grid_height).astype(int) + top_margin
                y = jnp.clip(y, 0, height - 1)
                mask = y_grid == y
                return jnp.where(mask[..., None], line_color, scr)

            # Draw each horizontal line
            screen = jax.lax.fori_loop(0, num_hlines, draw_hline, screen)

            # === Vertical Dotted Lines (5 beams with 3D perspective) ===
            beam_positions = self.beam_positions
            center_x = width / 2
            y0 = height - bottom_margin  # Line starts here (bottom)
            y1 = top_margin  # Line converges toward horizon

            def draw_vline(i, scr):
                # Starting x position at bottom (beam position)
                x0 = beam_positions[i]
                # Ending x position at top (converge toward center for 3D effect)
                x1 = center_x + (x0 - center_x) * 0.3  # Converge partially toward center

                # Number of dots along the line
                num_steps = 120
                dot_spacing = 8  # Draw dots every N steps for dotted effect

                def body_fn(j, scr_inner):
                    # Parametric interpolation along line (0.0 to 1.0)
                    t = j / (num_steps - 1)

                    # Interpolate position along the 3D perspective line
                    y = y0 + (y1 - y0) * t
                    x = x0 + (x1 - x0) * t

                    # Convert to integer pixel coordinates
                    xi = jnp.clip(jnp.round(x).astype(int), 0, width - 1)
                    yi = jnp.clip(jnp.round(y).astype(int), 0, height - 1)

                    # Only draw dots at specified intervals to create dotted effect
                    should_draw_dot = (j % dot_spacing == 0) & (yi >= top_margin) & (yi <= y0)

                    return jax.lax.cond(
                        should_draw_dot,
                        lambda s: s.at[yi, xi].set(line_color),  # Set pixel color
                        lambda s: s,  # Else do nothing
                        scr_inner
                    )

                return jax.lax.fori_loop(0, num_steps, body_fn, scr)

            # Draw all 5 vertical dotted beam lines
            screen = jax.lax.fori_loop(0, self.constants.NUM_BEAMS, draw_vline, screen)

            return screen """

    @partial(jax.jit, static_argnums=(0,))
    def _draw_sentinel_sprite(self, screen: chex.Array, x: int, y: int, scale: float) -> chex.Array:
        """Draw sentinel ship sprite with multiple colors - simplified for scale=1.0"""

        # Define the 16x7 sentinel sprite
        sentinel_sprite = jnp.array([
            [0, 0, 0, 0, 0, 0, 0, 3, 3, 0, 0, 0, 0, 0, 0, 0],
            [1, 0, 0, 0, 1, 1, 1, 1, 1, 1, 1, 1, 0, 0, 0, 1],
            [0, 1, 0, 1, 1, 0, 1, 0, 0, 1, 0, 1, 1, 0, 1, 0],
            [0, 1, 0, 1, 0, 1, 0, 1, 1, 0, 1, 0, 1, 0, 1, 0],
            [0, 0, 1, 1, 1, 1, 1, 1, 1, 1, 1, 1, 1, 1, 0, 0],
            [0, 1, 0, 0, 0, 0, 1, 1, 1, 1, 0, 0, 0, 0, 1, 0],
            [2, 0, 0, 0, 0, 0, 0, 2, 2, 0, 0, 0, 0, 0, 0, 2],
        ], dtype=jnp.uint8)

        # Define colors
        main_red = jnp.array([255, 69, 0], dtype=jnp.uint8)
        orange_highlight = jnp.array([255, 165, 0], dtype=jnp.uint8)
        dark_red = jnp.array([160, 32, 240], dtype=jnp.uint8)

        sprite_h, sprite_w = sentinel_sprite.shape
        start_x = (x - sprite_w // 2).astype(int)
        start_y = (y - sprite_h // 2).astype(int)

        # Create coordinate grids (simplified since no scaling)
        y_indices = jnp.arange(self.constants.SCREEN_HEIGHT)
        x_indices = jnp.arange(self.constants.SCREEN_WIDTH)
        y_grid, x_grid = jnp.meshgrid(y_indices, x_indices, indexing='ij')

        # JAX-compatible bounds checking
        in_bounds = (
                (start_x >= 0) & (start_x + sprite_w <= self.constants.SCREEN_WIDTH) &
                (start_y >= 0) & (start_y + sprite_h <= self.constants.SCREEN_HEIGHT)
        )

        # Create sprite area mask
        sprite_area_mask = (
                (x_grid >= start_x) &
                (x_grid < start_x + sprite_w) &
                (y_grid >= start_y) &
                (y_grid < start_y + sprite_h) &
                in_bounds
        )

        # Map screen coordinates to sprite coordinates (no scaling)
        sprite_x_coords = (x_grid - start_x).astype(int)
        sprite_y_coords = (y_grid - start_y).astype(int)

        # Clamp to sprite bounds
        sprite_x_coords = jnp.clip(sprite_x_coords, 0, sprite_w - 1)
        sprite_y_coords = jnp.clip(sprite_y_coords, 0, sprite_h - 1)

        # Get sprite pixel values
        sprite_values = sentinel_sprite[sprite_y_coords, sprite_x_coords]

        # Create color masks and apply colors
        main_hull_mask = sprite_area_mask & (sprite_values == 1)
        highlight_mask = sprite_area_mask & (sprite_values == 2)
        detail_mask = sprite_area_mask & (sprite_values == 3)

        screen = jnp.where(main_hull_mask[..., None], main_red, screen)
        screen = jnp.where(highlight_mask[..., None], orange_highlight, screen)
        screen = jnp.where(detail_mask[..., None], dark_red, screen)

        return screen.astype(jnp.uint8)

    @partial(jax.jit, static_argnums=(0,))
    def _draw_torpedo_projectiles(self, screen: chex.Array, torpedo_projectiles: chex.Array) -> chex.Array:
        """Draw all active torpedo projectiles - vectorized for JIT"""

        # Vectorized drawing function
        def draw_single_torpedo(i, screen):
            x, y = torpedo_projectiles[i, 0].astype(int), torpedo_projectiles[i, 1].astype(int)
            active = torpedo_projectiles[i, 2] == 1

            # Create coordinate grids
            y_indices = jnp.arange(self.constants.SCREEN_HEIGHT)
            x_indices = jnp.arange(self.constants.SCREEN_WIDTH)
            y_grid, x_grid = jnp.meshgrid(y_indices, x_indices, indexing='ij')

            # Create mask for torpedo pixels (slightly larger than regular projectiles)
            torpedo_mask = (
                    (x_grid >= x) &
                    (x_grid < x + self.constants.TORPEDO_WIDTH) &
                    (y_grid >= y) &
                    (y_grid < y + self.constants.TORPEDO_HEIGHT) &
                    active &
                    (x >= 0) & (x < self.constants.SCREEN_WIDTH) &
                    (y >= 0) & (y < self.constants.SCREEN_HEIGHT)
            )

            # Apply torpedo color where mask is True (WHITE for torpedoes vs YELLOW for lasers)
            torpedo_color = jnp.array(self.constants.WHITE, dtype=jnp.uint8)
            screen = jnp.where(
                torpedo_mask[..., None],  # Add dimension for RGB
                torpedo_color,
                screen
            ).astype(jnp.uint8)

            return screen

        # Apply to all torpedo projectiles
        screen = jax.lax.fori_loop(0, self.constants.MAX_PROJECTILES, draw_single_torpedo, screen)
        return screen

    @partial(jax.jit, static_argnums=(0,))
    def _draw_sentinel_projectiles(self, screen: chex.Array, sentinel_projectiles: chex.Array) -> chex.Array:
        """Draw all active sentinel projectiles - vectorized for JIT"""

        # Vectorized drawing function
        def draw_single_sentinel_projectile(i, screen):
            x, y = sentinel_projectiles[i, 0].astype(int), sentinel_projectiles[i, 1].astype(int)
            active = sentinel_projectiles[i, 2] == 1

            # Create coordinate grids
            y_indices = jnp.arange(self.constants.SCREEN_HEIGHT)
            x_indices = jnp.arange(self.constants.SCREEN_WIDTH)
            y_grid, x_grid = jnp.meshgrid(y_indices, x_indices, indexing='ij')

            # Create mask for sentinel projectile pixels
            projectile_mask = (
                    (x_grid >= x) &
                    (x_grid < x + self.constants.PROJECTILE_WIDTH) &
                    (y_grid >= y) &
                    (y_grid < y + self.constants.PROJECTILE_HEIGHT) &
                    active &
                    (x >= 0) & (x < self.constants.SCREEN_WIDTH) &
                    (y >= 0) & (y < self.constants.SCREEN_HEIGHT)
            )

            # Apply sentinel projectile color (RED to distinguish from player projectiles)
            projectile_color = jnp.array(self.constants.RED, dtype=jnp.uint8)
            screen = jnp.where(
                projectile_mask[..., None],  # Add dimension for RGB
                projectile_color,
                screen
            ).astype(jnp.uint8)

            return screen

        # Apply to all sentinel projectiles
        screen = jax.lax.fori_loop(0, self.constants.MAX_PROJECTILES, draw_single_sentinel_projectile, screen)
        return screen

    @partial(jax.jit, static_argnums=(0,))
    def _draw_ship(self, screen: chex.Array, ship: Ship) -> chex.Array:
        """Draw the player ship with the actual sprite design"""
        x, y = ship.x.astype(int), ship.y.astype(int)

        # Colors
        yellow = jnp.array([255, 255, 0], dtype=jnp.uint8)
        purple = jnp.array([160, 32, 240], dtype=jnp.uint8)

        # Create coordinate grids
        y_indices = jnp.arange(self.constants.SCREEN_HEIGHT)
        x_indices = jnp.arange(self.constants.SCREEN_WIDTH)
        y_grid, x_grid = jnp.meshgrid(y_indices, x_indices, indexing='ij')

        # Scale factor
        scale = 2

        # Define ship shape regions (scaled)
        # Purple tip (top rows)
        purple_mask = (
            # Row 0: Purple tip center
                ((y_grid >= y) & (y_grid < y + scale) &
                 (x_grid >= x + 3 * scale) & (x_grid < x + 5 * scale)) |
                # Additional purple pixels can be added here
                False  # Placeholder for OR operations
        )

        # Yellow body
        yellow_mask = (
            # Row 1: Upper body
                ((y_grid >= y + scale) & (y_grid < y + 2 * scale) &
                 (x_grid >= x + 2 * scale) & (x_grid < x + 6 * scale)) |
                # Row 2: Middle body
                ((y_grid >= y + 2 * scale) & (y_grid < y + 3 * scale) &
                 (x_grid >= x + scale) & (x_grid < x + 7 * scale)) |
                # Row 3: Full width
                ((y_grid >= y + 3 * scale) & (y_grid < y + 4 * scale) &
                 (x_grid >= x) & (x_grid < x + 8 * scale)) |
                # Row 4: Lower body with gap
                ((y_grid >= y + 4 * scale) & (y_grid < y + 5 * scale) &
                 ((x_grid >= x) & (x_grid < x + 3 * scale) |
                  (x_grid >= x + 5 * scale) & (x_grid < x + 8 * scale))) |
                # Row 5: Bottom
                ((y_grid >= y + 5 * scale) & (y_grid < y + 6 * scale) &
                 ((x_grid >= x) & (x_grid < x + 2 * scale) |
                  (x_grid >= x + 6 * scale) & (x_grid < x + 8 * scale)))
        )

        # Apply colors where masks are True
        screen = jnp.where(
            purple_mask[..., None],
            purple,
            screen
        )

        screen = jnp.where(
            yellow_mask[..., None],
            yellow,
            screen
        )

        return screen

    @partial(jax.jit, static_argnums=(0,))
    def _draw_projectiles(self, screen: chex.Array, projectiles: chex.Array) -> chex.Array:
        """Draw all active projectiles"""

        # Vectorized drawing function
        def draw_single_projectile(i, screen):
            x, y = projectiles[i, 0].astype(int), projectiles[i, 1].astype(int)
            active = projectiles[i, 2] == 1

            # Create coordinate grids
            y_indices = jnp.arange(self.constants.SCREEN_HEIGHT)
            x_indices = jnp.arange(self.constants.SCREEN_WIDTH)
            y_grid, x_grid = jnp.meshgrid(y_indices, x_indices, indexing='ij')

            # Create mask for projectile pixels
            projectile_mask = (
                    (x_grid >= x) &
                    (x_grid < x + self.constants.PROJECTILE_WIDTH) &
                    (y_grid >= y) &
                    (y_grid < y + self.constants.PROJECTILE_HEIGHT) &
                    active &
                    (x >= 0) & (x < self.constants.SCREEN_WIDTH) &
                    (y >= 0) & (y < self.constants.SCREEN_HEIGHT)
            )

            # Apply projectile color where mask is True
            projectile_color = jnp.array(self.constants.YELLOW, dtype=jnp.uint8)
            screen = jnp.where(
                projectile_mask[..., None],  # Add dimension for RGB
                projectile_color,
                screen
            ).astype(jnp.uint8)

            return screen

        # Apply to all projectiles
        screen = jax.lax.fori_loop(0, self.constants.MAX_PROJECTILES, draw_single_projectile, screen)
        return screen

    @partial(jax.jit, static_argnums=(0,))
    def _get_enemy_scale(self, enemy_y: float) -> float:
        """Calculate enemy scale based on Y position with grid-based boundaries"""
        # Calculate grid-based scaling positions
        height = self.constants.SCREEN_HEIGHT
        top_margin = int(height * 0.12)
        bottom_margin = int(height * 0.14)
        grid_height = height - top_margin - bottom_margin

        # Calculate row positions (7 horizontal lines total)
        num_grid_rows = 7
        row_spacing = grid_height / (num_grid_rows + 1)

        # Define scaling boundaries based on grid rows
        horizon_y = top_margin  # Top of screen
        third_row_y = top_margin + (3 * row_spacing)  # 3rd row from top
        stop_scaling_y = height - bottom_margin - (3 * row_spacing)  # 3rd row from bottom

        # Scale parameters
        min_scale = 0.1  # Tiny dots at horizon
        mid_scale = 0.5  # Half size at 3rd row
        max_scale = 1.0  # Full size at 3rd last row

        # Three-phase scaling
        scale_factor = jnp.where(
            enemy_y <= horizon_y,
            min_scale,  # Stay tiny at horizon
            jnp.where(
                enemy_y <= third_row_y,
                # Phase 1: Scale from 0.1 to 0.5 (horizon to 3rd row)
                min_scale + (mid_scale - min_scale) * jnp.clip((enemy_y - horizon_y) / (third_row_y - horizon_y), 0.0,
                                                               1.0),
                jnp.where(
                    enemy_y <= stop_scaling_y,
                    # Phase 2: Scale from 0.5 to 1.5 (3rd row to 3rd last row)
                    mid_scale + (max_scale - mid_scale) * jnp.clip(
                        (enemy_y - third_row_y) / (stop_scaling_y - third_row_y), 0.0, 1.0),
                    # Phase 3: Stop growing (stay at 1.5)
                    max_scale
                )
            )
        )

        return scale_factor
    @partial(jax.jit, static_argnums=(0,))
    def _draw_scaled_enemy_sprite(self, screen: chex.Array, x: int, y: int, sprite: chex.Array,
                                  scale: float, color: chex.Array) -> chex.Array:
        """Draw an enemy sprite with scaling"""
        sprite_height, sprite_width = sprite.shape

        # Calculate scaled dimensions
        scaled_width = jnp.maximum(1, (sprite_width * scale).astype(jnp.int32))
        scaled_height = jnp.maximum(1, (sprite_height * scale).astype(jnp.int32))

        # For very small scales (dots at horizon), just draw a single pixel
        is_dot = scale < 0.3

        def draw_dot():
            # Create coordinate grids
            y_indices = jnp.arange(self.constants.SCREEN_HEIGHT)
            x_indices = jnp.arange(self.constants.SCREEN_WIDTH)
            y_grid, x_grid = jnp.meshgrid(y_indices, x_indices, indexing='ij')

            # Single pixel mask
            dot_mask = (x_grid == x) & (y_grid == y) & (x >= 0) & (x < self.constants.SCREEN_WIDTH) & (y >= 0) & (
                        y < self.constants.SCREEN_HEIGHT)

            return jnp.where(
                dot_mask[..., None],
                color,
                screen
            ).astype(jnp.uint8)

        def draw_scaled_sprite():
            # Create coordinate grids
            y_indices = jnp.arange(self.constants.SCREEN_HEIGHT)
            x_indices = jnp.arange(self.constants.SCREEN_WIDTH)
            y_grid, x_grid = jnp.meshgrid(y_indices, x_indices, indexing='ij')

            # Center the scaled sprite
            start_x = x - scaled_width // 2
            start_y = y - scaled_height // 2

            # Create mask for scaled sprite area
            sprite_mask = (
                    (x_grid >= start_x) &
                    (x_grid < start_x + scaled_width) &
                    (y_grid >= start_y) &
                    (y_grid < start_y + scaled_height) &
                    (start_x >= 0) & (start_x + scaled_width <= self.constants.SCREEN_WIDTH) &
                    (start_y >= 0) & (start_y + scaled_height <= self.constants.SCREEN_HEIGHT)
            )

            # Map screen coordinates to original sprite coordinates
            sprite_x_coords = ((x_grid - start_x) * sprite_width / scaled_width).astype(jnp.int32)
            sprite_y_coords = ((y_grid - start_y) * sprite_height / scaled_height).astype(jnp.int32)

            # Clamp coordinates to sprite bounds
            sprite_x_coords = jnp.clip(sprite_x_coords, 0, sprite_width - 1)
            sprite_y_coords = jnp.clip(sprite_y_coords, 0, sprite_height - 1)

            # Get sprite pixel values
            sprite_values = sprite[sprite_y_coords, sprite_x_coords]

            # Apply color where sprite has value 1 and mask is True
            draw_mask = sprite_mask & (sprite_values == 1)

            return jnp.where(
                draw_mask[..., None],
                color,
                screen
            ).astype(jnp.uint8)

        # Choose between dot or scaled sprite based on scale
        return jax.lax.cond(is_dot, draw_dot, draw_scaled_sprite)

    @partial(jax.jit, static_argnums=(0,))
    def _draw_enemies(self, screen: chex.Array, enemies: chex.Array, state: BeamRiderState) -> chex.Array:
        """Draw all active enemies with perspective scaling and sprites for white saucers and brown debris"""

        def draw_single_enemy(i, screen):
            x, y = enemies[i, 0], enemies[i, 1]
            active = enemies[i, 3] == 1
            enemy_type = enemies[i, 5].astype(int)

            # Check enemy types
            sentinel_ship = enemy_type == self.constants.ENEMY_TYPE_SENTINEL_SHIP
            side_spawner = (
                    (enemy_type == self.constants.ENEMY_TYPE_YELLOW_CHIRPER) |
                    (enemy_type == self.constants.ENEMY_TYPE_GREEN_BLOCKER) |
                    (enemy_type == self.constants.ENEMY_TYPE_GREEN_BOUNCE)
            )
            no_scaling = sentinel_ship | side_spawner
            is_white_saucer = enemy_type == self.constants.ENEMY_TYPE_WHITE_SAUCER
            is_brown_debris = enemy_type == self.constants.ENEMY_TYPE_BROWN_DEBRIS
            is_green_blocker = enemy_type == self.constants.ENEMY_TYPE_GREEN_BLOCKER
            is_green_bounce = enemy_type == self.constants.ENEMY_TYPE_GREEN_BOUNCE
            is_blue_charger = enemy_type == self.constants.ENEMY_TYPE_BLUE_CHARGER
            is_orange_tracker = enemy_type == self.constants.ENEMY_TYPE_ORANGE_TRACKER
            is_yellow_rejuv = enemy_type == self.constants.ENEMY_TYPE_YELLOW_REJUVENATOR
            is_sentinel = enemy_type == self.constants.ENEMY_TYPE_SENTINEL_SHIP
            is_yellow_debris = enemy_type == self.constants.ENEMY_TYPE_REJUVENATOR_DEBRIS
            is_yellow_chirper = enemy_type == self.constants.ENEMY_TYPE_YELLOW_CHIRPER
            # Get base enemy dimensions
            base_width = jnp.where(
                sentinel_ship,
                self.constants.SENTINEL_SHIP_WIDTH,
                self.constants.ENEMY_WIDTH
            )
            base_height = jnp.where(
                sentinel_ship,
                self.constants.SENTINEL_SHIP_HEIGHT,
                self.constants.ENEMY_HEIGHT
            )

            # Apply scaling
            scale_factor = jnp.where(no_scaling, 1.0, self._get_enemy_scale(y))

            scaled_width = jnp.where(
                no_scaling,
                base_width.astype(int),
                jnp.maximum(1, (base_width * scale_factor).astype(int))
            )
            scaled_height = jnp.where(
                no_scaling,
                base_height.astype(int),
                jnp.maximum(1, (base_height * scale_factor).astype(int))
            )

            # Determine if should render as dot
            is_dot = (~no_scaling) & (scale_factor < 0.25)

            # Use sprites for white saucers and brown debris with sufficient scale
            use_white_saucer_sprite = is_white_saucer & (scale_factor >= 0.4) & active & ~is_dot
            use_brown_debris_sprite = is_brown_debris & (scale_factor >= 0.4) & active & ~is_dot
            use_green_blocker_sprite = is_green_blocker & active  # Green blockers don't scale, always use sprite
            use_green_bounce_sprite = is_green_bounce & active
            use_blue_charger_sprite = is_blue_charger & active
            use_orange_tracker_sprite = is_orange_tracker & active
            use_yellow_rejuv_sprite = is_yellow_rejuv & active
            use_sentinel_sprite = is_sentinel & active
            use_yellow_debris_sprite = is_yellow_debris & active
            use_yellow_chirper_sprite = is_yellow_chirper & active

            use_any_sprite = (use_white_saucer_sprite | use_brown_debris_sprite | use_green_blocker_sprite |
                              use_green_bounce_sprite | use_blue_charger_sprite | use_orange_tracker_sprite |
                              use_yellow_rejuv_sprite | use_sentinel_sprite | use_yellow_debris_sprite |
                              use_yellow_chirper_sprite)
            # Center the scaled enemy at its position
            x_offset = ((base_width - scaled_width) / 2).astype(int)
            y_offset = ((base_height - scaled_height) / 2).astype(int)

            draw_x = (x + x_offset).astype(int)
            draw_y = (y + y_offset).astype(int)

            # Create coordinate grids
            y_indices = jnp.arange(self.constants.SCREEN_HEIGHT)
            x_indices = jnp.arange(self.constants.SCREEN_WIDTH)
            y_grid, x_grid = jnp.meshgrid(y_indices, x_indices, indexing='ij')

            # Check if enemy is at least partially visible
            partially_visible = (
                    (draw_x < self.constants.SCREEN_WIDTH) &
                    (draw_x + scaled_width > 0) &
                    (draw_y < self.constants.SCREEN_HEIGHT) &
                    (draw_y + scaled_height > 0)
            )

            # Generic sprite drawing function
            def draw_enemy_sprite(sprite, color):
                sprite_h, sprite_w = sprite.shape

                # Calculate scaled sprite dimensions
                sprite_scaled_w = jnp.maximum(1, (sprite_w * scale_factor).astype(int))
                sprite_scaled_h = jnp.maximum(1, (sprite_h * scale_factor).astype(int))

                # Center sprite at enemy position
                sprite_x = (x - sprite_scaled_w // 2).astype(int)
                sprite_y = (y - sprite_scaled_h // 2).astype(int)

                # Create sprite mask using nearest-neighbor scaling
                sprite_mask = jnp.zeros((self.constants.SCREEN_HEIGHT, self.constants.SCREEN_WIDTH), dtype=bool)

                def set_pixel(py, sprite_mask_inner):
                    def set_pixel_x(px, sprite_mask_inner2):
                        # Map screen pixel to sprite pixel
                        sprite_px = ((px - sprite_x) * sprite_w / sprite_scaled_w).astype(int)
                        sprite_py = ((py - sprite_y) * sprite_h / sprite_scaled_h).astype(int)

                        # Check if within sprite bounds
                        in_sprite = (
                                (px >= sprite_x) & (px < sprite_x + sprite_scaled_w) &
                                (py >= sprite_y) & (py < sprite_y + sprite_scaled_h) &
                                (sprite_px >= 0) & (sprite_px < sprite_w) &
                                (sprite_py >= 0) & (sprite_py < sprite_h) &
                                (px >= 0) & (px < self.constants.SCREEN_WIDTH) &
                                (py >= 0) & (py < self.constants.SCREEN_HEIGHT)
                        )

                        # Get sprite value
                        sprite_val = jnp.where(
                            in_sprite,
                            sprite[sprite_py, sprite_px],
                            0
                        )

                        # Set pixel if sprite has value 1
                        sprite_mask_inner2 = sprite_mask_inner2.at[py, px].set(
                            sprite_mask_inner2[py, px] | ((sprite_val == 1) & in_sprite)
                        )
                        return sprite_mask_inner2

                    return jax.lax.fori_loop(0, self.constants.SCREEN_WIDTH, set_pixel_x, sprite_mask_inner)

                sprite_mask = jax.lax.fori_loop(0, self.constants.SCREEN_HEIGHT, set_pixel, sprite_mask)

                # Apply color for sprite
                return jnp.where(
                    sprite_mask[..., None] & active & partially_visible,
                    color,
                    screen
                )

            # Draw white saucer sprite
            screen = jax.lax.cond(
                use_white_saucer_sprite,
                lambda s: draw_enemy_sprite(self.white_saucer_sprite, jnp.array(self.constants.WHITE, dtype=jnp.uint8)),
                lambda s: s,
                screen
            )

            # Draw brown debris sprite
            screen = jax.lax.cond(
                use_brown_debris_sprite,
                lambda s: draw_enemy_sprite(self.brown_debris_sprite,
                                            jnp.array(self.constants.BROWN_DEBRIS_COLOR, dtype=jnp.uint8)),
                lambda s: s,
                screen
            )
            #Draw green blocker sprite
            screen = jax.lax.cond(
                use_green_blocker_sprite,
                lambda s: draw_enemy_sprite(self.green_blocker_sprite,
                                            jnp.array(self.constants.GREEN_BLOCKER_COLOR, dtype=jnp.uint8)),
                lambda s: s,
                screen
            )
            #Draw green bounce sprite
            screen = jax.lax.cond(
                use_green_bounce_sprite,
                lambda s: draw_enemy_sprite(self.green_bounce_sprite,
                                            jnp.array(self.constants.GREEN_BOUNCE_COLOR, dtype=jnp.uint8)),
                lambda s: s,
                screen
            )
            #Draw blue charger sprite
            screen = jax.lax.cond(
                use_blue_charger_sprite,
                lambda s: draw_enemy_sprite(self.blue_charger_sprite,
                                            jnp.array(self.constants.BLUE_CHARGER_COLOR, dtype=jnp.uint8)),
                lambda s: s,
                screen
            )
            #Draw orange tracker sprite
            screen = jax.lax.cond(
                use_orange_tracker_sprite,
                lambda s: draw_enemy_sprite(self.orange_tracker_sprite,
                                            jnp.array(self.constants.ORANGE_TRACKER_COLOR, dtype=jnp.uint8)),
                lambda s: s,
                screen
            )
            # Draw yellow rejuvenator sprite
            screen = jax.lax.cond(
                use_yellow_rejuv_sprite,
                lambda s: draw_enemy_sprite(self.yellow_rejuv,
                                            jnp.array(self.constants.YELLOW_REJUVENATOR_COLOR, dtype=jnp.uint8)),
                lambda s: s,
                screen
            )
            # Draw sentinel sprite
            screen = jax.lax.cond(
                use_sentinel_sprite,
                lambda s: self._draw_sentinel_sprite(s, x.astype(int), y.astype(int), 1.0),
                lambda s: s,
                screen
            )
            screen = jax.lax.cond(
                use_yellow_debris_sprite,
                lambda s: draw_enemy_sprite(self.debris_sprite,
                                            jnp.array(self.constants.REJUVENATOR_DEBRIS_COLOR, dtype=jnp.uint8)),
                lambda s: s,
                screen
            )
            screen = jax.lax.cond(
                use_yellow_chirper_sprite,
                lambda s: self._draw_animated_chirper_sprite(s, x.astype(int), y.astype(int), 1.0,
                                                             jnp.array(self.constants.YELLOW_CHIRPER_COLOR,
                                                                       dtype=jnp.uint8),
                                                             state.frame_count),  # Pass frame_count for animation
                lambda s: s,
                screen
            )
            # For very small enemies (dots)
            dot_mask = (
                    is_dot &
                    (x_grid == jnp.clip(draw_x + scaled_width // 2, 0, self.constants.SCREEN_WIDTH - 1)) &
                    (y_grid == jnp.clip(draw_y + scaled_height // 2, 0, self.constants.SCREEN_HEIGHT - 1)) &
                    active &
                    partially_visible
            )

            # Regular enemy mask for larger enemies (excluding enemies with sprites)
            regular_mask = (
                    ~is_dot &
                    ~use_any_sprite &  # Don't draw rectangle if using any sprite
                    (x_grid >= draw_x) &
                    (x_grid < draw_x + scaled_width) &
                    (y_grid >= draw_y) &
                    (y_grid < draw_y + scaled_height) &
                    (x_grid >= 0) & (x_grid < self.constants.SCREEN_WIDTH) &
                    (y_grid >= 0) & (y_grid < self.constants.SCREEN_HEIGHT) &
                    active &
                    partially_visible
            )

            # Combine both masks
            enemy_mask = dot_mask | regular_mask

            # Select enemy color based on type (for non-sprite enemies)
            enemy_color = jnp.where(
                enemy_type == self.constants.ENEMY_TYPE_BROWN_DEBRIS,
                jnp.array(self.constants.BROWN_DEBRIS_COLOR, dtype=jnp.uint8),
                jnp.where(
                    enemy_type == self.constants.ENEMY_TYPE_YELLOW_CHIRPER,
                    jnp.array(self.constants.YELLOW_CHIRPER_COLOR, dtype=jnp.uint8),
                    jnp.where(
                        enemy_type == self.constants.ENEMY_TYPE_GREEN_BLOCKER,
                        jnp.array(self.constants.GREEN_BLOCKER_COLOR, dtype=jnp.uint8),
                        jnp.where(
                            enemy_type == self.constants.ENEMY_TYPE_GREEN_BOUNCE,
                            jnp.array(self.constants.GREEN_BOUNCE_COLOR, dtype=jnp.uint8),
                            jnp.where(
                                enemy_type == self.constants.ENEMY_TYPE_BLUE_CHARGER,
                                jnp.array(self.constants.BLUE_CHARGER_COLOR, dtype=jnp.uint8),
                                jnp.where(
                                    enemy_type == self.constants.ENEMY_TYPE_ORANGE_TRACKER,
                                    jnp.array(self.constants.ORANGE_TRACKER_COLOR, dtype=jnp.uint8),
                                    jnp.where(
                                        enemy_type == self.constants.ENEMY_TYPE_YELLOW_REJUVENATOR,
                                        jnp.array(self.constants.YELLOW_REJUVENATOR_COLOR, dtype=jnp.uint8),
                                        jnp.where(
                                            enemy_type == self.constants.ENEMY_TYPE_REJUVENATOR_DEBRIS,
                                            jnp.array(self.constants.REJUVENATOR_DEBRIS_COLOR, dtype=jnp.uint8),
                                            jnp.where(
                                                enemy_type == self.constants.ENEMY_TYPE_SENTINEL_SHIP,
                                                jnp.array(self.constants.RED, dtype=jnp.uint8),
                                                jnp.array(self.constants.WHITE, dtype=jnp.uint8)
                                            )
                                        )
                                    )
                                )
                            )
                        )
                    )
                )
            )

            # Apply enemy color where mask is True (for non-sprite enemies)
            screen = jnp.where(
                enemy_mask[..., None],
                enemy_color,
                screen
            ).astype(jnp.uint8)

            return screen

        # Apply to all enemies
        screen = jax.lax.fori_loop(0, self.constants.MAX_ENEMIES, draw_single_enemy, screen)
        return screen

    @partial(jax.jit, static_argnums=(0,))
    def _draw_ui(self, screen: chex.Array, state) -> chex.Array:
        """
        HUD with per-component scales and margins:
          - enemies-left (top-left)
          - SCORE / SECTOR (centered)
          - torpedo boxes (top-right)
          - lives as mini ship icons (bottom-left)

        """

        # =========================
        # ===== CONFIG / SIZES ====
        # =========================
        # Individual scales (integers ≥ 1)
        SCALE_SCORE = 1
        SCALE_ENEMIES = 1
        SCALE_TORPS = 1
        SCALE_LIVES = 1

        # Per-component margins / spacing (pixels)
        spacing = 1  # glyph horizontal spacing (pre-scale)
        # Enemies (top-left)
        MARGIN_ENEMIES_X = 6
        MARGIN_ENEMIES_Y = 6
        # Score & Sector (center top)
        MARGIN_SCORE_Y = 4  # y of SCORE line (smaller => higher)
        LINE_GAP_SCORE = 2  # vertical gap between SCORE and SECTOR (pixels)
        # Torpedoes (top-right)
        MARGIN_TORPS_X = 0  # right margin
        MARGIN_TORPS_Y = 8  # top margin
        # Lives (bottom-left)
        MARGIN_LIVES_X = 5  # left margin
        MARGIN_LIVES_Y = 1  # bottom margin

        # Screen size
        H = self.constants.SCREEN_HEIGHT
        W = self.constants.SCREEN_WIDTH

        # Colors
        RED = (255, 0, 0)
        GOLD = (255, 220, 100)
        PURP = (160, 32, 240)
        PURP_RGB = (160, 32, 240)
        YELL_RGB = (255, 255, 0)

        # =========================
        # ===== BITMAP FONTS  =====
        # =========================
        DIGITS = jnp.stack([
            jnp.array([[1, 1, 1], [1, 0, 1], [1, 0, 1], [1, 0, 1], [1, 1, 1]], dtype=jnp.uint8),  # 0
            jnp.array([[0, 1, 0], [1, 1, 0], [0, 1, 0], [0, 1, 0], [1, 1, 1]], dtype=jnp.uint8),  # 1
            jnp.array([[1, 1, 1], [0, 0, 1], [1, 1, 1], [1, 0, 0], [1, 1, 1]], dtype=jnp.uint8),  # 2
            jnp.array([[1, 1, 1], [0, 0, 1], [0, 1, 1], [0, 0, 1], [1, 1, 1]], dtype=jnp.uint8),  # 3
            jnp.array([[1, 0, 1], [1, 0, 1], [1, 1, 1], [0, 0, 1], [0, 0, 1]], dtype=jnp.uint8),  # 4
            jnp.array([[1, 1, 1], [1, 0, 0], [1, 1, 1], [0, 0, 1], [1, 1, 1]], dtype=jnp.uint8),  # 5
            jnp.array([[1, 1, 1], [1, 0, 0], [1, 1, 1], [1, 0, 1], [1, 1, 1]], dtype=jnp.uint8),  # 6
            jnp.array([[1, 1, 1], [0, 0, 1], [0, 1, 0], [0, 1, 0], [0, 1, 0]], dtype=jnp.uint8),  # 7
            jnp.array([[1, 1, 1], [1, 0, 1], [1, 1, 1], [1, 0, 1], [1, 1, 1]], dtype=jnp.uint8),  # 8
            jnp.array([[1, 1, 1], [1, 0, 1], [1, 1, 1], [0, 0, 1], [1, 1, 1]], dtype=jnp.uint8),  # 9
        ], axis=0)

        FONT = {
            'S': jnp.array([[1, 1, 1], [1, 0, 0], [1, 1, 1], [0, 0, 1], [1, 1, 1]], dtype=jnp.uint8),
            'C': jnp.array([[1, 1, 1], [1, 0, 0], [1, 0, 0], [1, 0, 0], [1, 1, 1]], dtype=jnp.uint8),
            'O': jnp.array([[1, 1, 1], [1, 0, 1], [1, 0, 1], [1, 0, 1], [1, 1, 1]], dtype=jnp.uint8),
            'R': jnp.array([[1, 1, 0], [1, 0, 1], [1, 1, 0], [1, 0, 1], [1, 0, 1]], dtype=jnp.uint8),
            'E': jnp.array([[1, 1, 1], [1, 0, 0], [1, 1, 1], [1, 0, 0], [1, 1, 1]], dtype=jnp.uint8),
            'T': jnp.array([[1, 1, 1], [0, 1, 0], [0, 1, 0], [0, 1, 0], [0, 1, 0]], dtype=jnp.uint8),
        }

        # =========================
        # ======= HELPERS =========
        # =========================
        def draw_rect(scr, x0, y0, w, h, color_rgb):
            x0 = jnp.clip(x0, 0, W - 1);
            y0 = jnp.clip(y0, 0, H - 1)
            x1 = jnp.clip(x0 + w, 0, W);
            y1 = jnp.clip(y0 + h, 0, H)
            ys = jnp.arange(H)[:, None];
            xs = jnp.arange(W)[None, :]
            mask = (ys >= y0) & (ys < y1) & (xs >= x0) & (xs < x1)
            color = jnp.array(color_rgb, dtype=jnp.uint8)
            return jnp.where(mask[..., None], color, scr)

        def draw_bitmap(scr, x, y, bitmap, color_rgb, scale):
            # integer nearest-neighbor scaling
            bmp = jnp.kron(bitmap, jnp.ones((scale, scale), dtype=jnp.uint8))
            h, w = bmp.shape
            x = jnp.clip(x, 0, W - w);
            y = jnp.clip(y, 0, H - h)
            pad = ((0, H - h), (0, W - w))
            bmp_padded = jnp.pad(bmp, pad)
            bmp_shifted = jnp.roll(jnp.roll(bmp_padded, y, axis=0), x, axis=1).astype(bool)
            color = jnp.array(color_rgb, dtype=jnp.uint8)
            return jnp.where(bmp_shifted[..., None], color, scr)

        def draw_digit(scr, x, y, d, color_rgb, scale):
            bmp = DIGITS[jnp.clip(d, 0, 9)]
            return draw_bitmap(scr, x, y, bmp, color_rgb, scale)

        def draw_label(scr, x, y, text, color_rgb, scale, spacing_):
            cur_x = x
            for ch in text:  # static Python literal
                if ch == ' ':
                    cur_x += (3 * scale + spacing_)
                else:
                    scr = draw_bitmap(scr, cur_x, y, FONT[ch], color_rgb, scale)
                    cur_x += (3 * scale + spacing_)
            return scr

        def draw_number(scr, x, y, value, width, color_rgb, scale, spacing_):
            """Draw non-negative integer `value` as zero-padded number of length `width`."""
            value = jnp.maximum(jnp.asarray(value, jnp.int32), 0)

            def body(i, carry):
                n, out = carry
                d = n % 10
                out = out.at[width - 1 - i].set(d)
                n = n // 10
                return (n, out)

            out_init = jnp.zeros((width,), dtype=jnp.int32)
            _, digits = lax.fori_loop(0, width, body, (value, out_init))

            def draw_i(i, scr_):
                return draw_digit(scr_, x + i * (3 * scale + spacing_), y, digits[i], color_rgb, scale)

            return lax.fori_loop(0, width, lambda i, scr_: draw_i(i, scr_), scr)

        # Mini ship icon (6x8) — purple tip + yellow body
        PURPLE_TIP = jnp.array([
            [0, 0, 0, 1, 1, 0, 0, 0],
            [0, 0, 0, 0, 0, 0, 0, 0],
            [0, 0, 0, 0, 0, 0, 0, 0],
            [0, 0, 0, 0, 0, 0, 0, 0],
            [0, 0, 0, 0, 0, 0, 0, 0],
            [0, 0, 0, 0, 0, 0, 0, 0],
        ], dtype=jnp.uint8)

        YELLOW_BODY = jnp.array([
            [0, 0, 0, 0, 0, 0, 0, 0],
            [0, 0, 1, 1, 1, 1, 0, 0],  # row 1: 2..5
            [0, 1, 1, 1, 1, 1, 1, 0],  # row 2: 1..6
            [1, 1, 1, 1, 1, 1, 1, 1],  # row 3: 0..7
            [1, 1, 1, 0, 0, 1, 1, 1],  # row 4: 0..2 & 5..7
            [1, 1, 0, 0, 0, 0, 1, 1],  # row 5: 0..1 & 6..7
        ], dtype=jnp.uint8)

        def draw_ship_icon(scr, x, y, scale):
            scr = draw_bitmap(scr, x, y, PURPLE_TIP, PURP_RGB, scale)
            scr = draw_bitmap(scr, x, y, YELLOW_BODY, YELL_RGB, scale)
            return scr

        # =========================
        # ======== CONTENT ========
        # =========================

        # Enemies left
        ENEMIES_PER_SECTOR = getattr(self.constants, "ENEMIES_PER_SECTOR", 15)
        enemies_left = jnp.maximum(0, ENEMIES_PER_SECTOR - jnp.asarray(state.enemies_killed_this_sector, jnp.int32))
        screen = draw_number(
            screen, MARGIN_ENEMIES_X, MARGIN_ENEMIES_Y,
            enemies_left, width=2, color_rgb=RED, scale=SCALE_ENEMIES, spacing_=spacing
        )

        # SCORE (centered)
        label_score = "SCORE "
        char_px = 3 * SCALE_SCORE + spacing
        score_label_px = len(label_score) * char_px
        score_digits = 6
        score_total_px = score_label_px + score_digits * char_px
        score_x = (W - score_total_px) // 2
        score_y = MARGIN_SCORE_Y

        screen = draw_label(
            screen, score_x, score_y, label_score, GOLD,
            scale=SCALE_SCORE, spacing_=spacing
        )
        screen = draw_number(
            screen, score_x + score_label_px, score_y,
            jnp.asarray(state.score, jnp.int32), width=6,
            color_rgb=GOLD, scale=SCALE_SCORE, spacing_=spacing
        )

        # SECTOR (centered below SCORE)
        label_sector = "SECTOR "
        sector_label_px = len(label_sector) * char_px
        sector_digits = 2
        sector_total_px = sector_label_px + sector_digits * char_px
        sector_x = (W - sector_total_px) // 2
        sector_y = score_y + (5 * SCALE_SCORE) + LINE_GAP_SCORE

        screen = draw_label(
            screen, sector_x, sector_y, label_sector, GOLD,
            scale=SCALE_SCORE, spacing_=spacing
        )
        screen = draw_number(
            screen, sector_x + sector_label_px, sector_y,
            jnp.asarray(state.level, jnp.int32), width=2,
            color_rgb=GOLD, scale=SCALE_SCORE, spacing_=spacing
        )

        # Torpedoes (top-right) — static loop masked by count
        torps = jnp.asarray(state.torpedoes_remaining, jnp.int32)
        TORP_MAX = 8
        TORP_SIZE = 5 * SCALE_TORPS
        TORP_STEP = int(7 * SCALE_TORPS)

        def torp_body(i, scr_):
            draw_it = i < jnp.clip(torps, 0, TORP_MAX)
            x = W - MARGIN_TORPS_X - (i + 1) * TORP_STEP
            y = MARGIN_TORPS_Y
            scr2 = draw_rect(scr_, x, y, TORP_SIZE, TORP_SIZE, PURP)
            return jnp.where(draw_it, scr2, scr_)

        screen = lax.fori_loop(0, TORP_MAX, torp_body, screen)

        # Lives (bottom-left) — mini ships
        lives = jnp.asarray(state.lives, jnp.int32)
        LIVES_MAX = 6
        ICON_W = 8 * SCALE_LIVES
        ICON_H = 6 * SCALE_LIVES
        ICON_GAP = int(6 * SCALE_LIVES)
        BASE_X = MARGIN_LIVES_X
        BASE_Y = H - ICON_H - MARGIN_LIVES_Y

        def lives_body(i, scr_):
            draw_it = i < jnp.clip(lives, 0, LIVES_MAX)
            x = BASE_X + i * (ICON_W + ICON_GAP)
            y = BASE_Y
            scr2 = draw_ship_icon(scr_, x, y, SCALE_LIVES)
            return jnp.where(draw_it, scr2, scr_)

        screen = lax.fori_loop(0, LIVES_MAX, lives_body, screen)

        return screen

    # PYGAME DISPLAY METHODS (moved from BeamRiderPygameRenderer)
    # ============================================================================

    def run_game(self):
        """Main game loop with torpedo support - requires pygame to be enabled"""
        if not self.enable_pygame:
            raise RuntimeError("pygame must be enabled to run the game. Initialize with enable_pygame=True")

        key = random.PRNGKey(42)
        obs, state = self.env.reset(key)

        running = True
        paused = False

        while running and not state.game_over:
            # Handle quit & pause events
            for event in pygame.event.get():
                if event.type == pygame.QUIT:
                    running = False
                elif event.type == pygame.KEYDOWN:
                    if event.key == pygame.K_p:
                        paused = not paused

            if not paused:
                # Poll real-time key states for smoother controls
                keys = pygame.key.get_pressed()

                # Determine action based on key combinations
                action = 0  # default no-op

                # TORPEDO ACTIONS (actions 6, 7, 8) - CHECK FIRST!
                if keys[pygame.K_UP]:  # T for torpedo only
                    action = 2
                # LASER ACTIONS (actions 3, 4, 5)
                elif keys[pygame.K_SPACE]:
                    action = 1  # fire laser only
                # MOVEMENT ACTIONS (actions 1, 2)
                elif keys[pygame.K_LEFT]:
                    action = 4  # left
                elif keys[pygame.K_RIGHT]:
                    action = 3  # right

                # Step and render
                prev_state = state  # Store previous state
                obs, state, reward, done, info = self.env.step(state, action)

                # Check for sector completion
                self._show_sector_complete(state)
                screen_buffer = self.render(state)
                self._draw_screen(screen_buffer, state)
                self._draw_ui(screen_buffer,state)

                pygame.display.flip()
                self.clock.tick(60)
            else:
                self._draw_pause_overlay()
                pygame.display.flip()
                self.clock.tick(15)

        # Game over screen
        if state.game_over:
            self._show_game_over(state)

        pygame.quit()
        sys.exit()

    def _show_sector_complete(self, state):
        """Show sector completion message (called when sector advances)"""
        if hasattr(self, '_last_sector') and state.current_sector > self._last_sector:
            # Sector just advanced - show visual feedback

            # Create semi-transparent overlay
            overlay = pygame.Surface((self.pygame_screen_width, self.pygame_screen_height))
            overlay.set_alpha(180)
            overlay.fill((0, 0, 50))  # Dark blue overlay
            self.pygame_screen.blit(overlay, (0, 0))

            # Sector completion message
            sector_complete_text = self.font.render("SECTOR COMPLETE!", True, (0, 255, 0))
            next_sector_text = self.font.render(f"Advancing to Sector {state.current_sector}", True, (255, 255, 255))
            torpedoes_text = self.font.render("Torpedoes Refilled!", True, (255, 255, 0))

            # Center the messages
            sector_rect = sector_complete_text.get_rect(
                center=(self.pygame_screen_width // 2, self.pygame_screen_height // 2 - 40))
            next_rect = next_sector_text.get_rect(
                center=(self.pygame_screen_width // 2, self.pygame_screen_height // 2))
            torpedo_rect = torpedoes_text.get_rect(
                center=(self.pygame_screen_width // 2, self.pygame_screen_height // 2 + 40))

            # Draw the messages
            self.pygame_screen.blit(sector_complete_text, sector_rect)
            self.pygame_screen.blit(next_sector_text, next_rect)
            self.pygame_screen.blit(torpedoes_text, torpedo_rect)

            # Show for 2 seconds
            pygame.display.flip()
            pygame.time.wait(2000)

        # Update tracked sector
        self._last_sector = state.current_sector

    def _draw_pause_overlay(self):
        pause_text = self.render("PAUSED", True, (255, 220, 100))
        rect = pause_text.get_rect(center=(self.pygame_screen_width // 2, self.pygame_screen_height // 2))
        self.pygame_screen.blit(pause_text, rect)

    def _draw_screen(self, screen_buffer, state):
        """Draws the game screen buffer and overlays the ship sprite"""
        screen_np = np.array(screen_buffer)
        scaled_screen = np.repeat(np.repeat(screen_np, self.scale, axis=0), self.scale, axis=1)

        surf = pygame.surfarray.make_surface(scaled_screen.swapaxes(0, 1))
        self.pygame_screen.blit(surf, (0, 0))

        # === OVERLAY THE SHIP SPRITE ===
        ship_x = int(state.ship.x) * self.scale
        ship_y = int(state.ship.y) * self.scale
        self.pygame_screen.blit(self.ship_sprite_surface, (ship_x, ship_y))

    def _draw_ui_overlay(self, state):
        """Draw centered Score and Level UI - UPDATED: shows sentinel ship info"""
        # Enemies left number (top-left)
        enemies_left = 15 - state.enemies_killed_this_sector
        enemies_text = self.font.render(str(enemies_left), True, (255, 0, 0))  # red number

        # Small offset from top-left corner
        self.pygame_screen.blit(enemies_text, (10, 10))

        score_text = self.font.render(f"SCORE {state.score:06}", True, (255, 220, 100))
        level_text = self.font.render(f"SECTOR {state.level:02}", True, (255, 220, 100))

        score_rect = score_text.get_rect(center=(self.pygame_screen_width // 2, 20))
        level_rect = level_text.get_rect(center=(self.pygame_screen_width // 2, 42))

        self.pygame_screen.blit(score_text, score_rect)
        self.pygame_screen.blit(level_text, level_rect)

        # Draw purple torpedo cubes (top-right corner)
        cube_size = 16
        spacing = 6
        torpedoes = state.torpedoes_remaining

        for i in range(torpedoes):
            x = self.pygame_screen_width - (cube_size + spacing) * (i + 1) - 10  # from right edge
            y = 10  # a bit down from top
            pygame.draw.rect(self.pygame_screen, (160, 32, 240), (x, y, cube_size, cube_size))

        # === DRAW LIVES INDICATORS ===
        for i in range(state.lives):
            x = 30 + i * 36  # spacing between icons
            y = self.pygame_screen_height - 20  # near bottom
            scaled_ship = pygame.transform.scale(self.small_ship_surface,
                                                 (int(self.small_ship_surface.get_width() * 1.5),
                                                  int(self.small_ship_surface.get_height() * 1.5)))
            self.pygame_screen.blit(scaled_ship, (x, y))

    def _show_game_over(self, state):
        """Show Game Over screen"""
        overlay = pygame.Surface((self.pygame_screen_width, self.pygame_screen_height))
        overlay.set_alpha(128)
        overlay.fill((0, 0, 0))
        self.pygame_screen.blit(overlay, (0, 0))

        game_over_text = self.font.render("GAME OVER", True, (255, 0, 0))
        final_score_text = self.font.render(f"Final Score: {state.score}", True, (255, 255, 255))
        sector_text = self.font.render(f"Reached Sector: {state.current_sector}", True, (255, 255, 255))

        # Center the text
        game_over_rect = game_over_text.get_rect(
            center=(self.pygame_screen_width // 2, self.pygame_screen_height // 2 - 40))
        score_rect = final_score_text.get_rect(center=(self.pygame_screen_width // 2, self.pygame_screen_height // 2))
        sector_rect = sector_text.get_rect(center=(self.pygame_screen_width // 2, self.pygame_screen_height // 2 + 30))

        self.pygame_screen.blit(game_over_text, game_over_rect)
        self.pygame_screen.blit(final_score_text, score_rect)
        self.pygame_screen.blit(sector_text, sector_rect)


if __name__ == "__main__":
    game = BeamRiderRenderer(enable_pygame=True)
    game.run_game()<|MERGE_RESOLUTION|>--- conflicted
+++ resolved
@@ -2875,17 +2875,11 @@
         # Make vertical movers follow dotted beams (perspective curve)
         beam_idx_now = enemies[:, 2].astype(int)
 
-<<<<<<< HEAD
-
-        vertical_mask = (
-                (regular_enemy_mask | charger_mask | tracker_mask)  # blocker_mask from here
-                & ~chirper_mask & ~bounce_mask & ~sentinel_mask & ~debris_mask & ~blocker_mask
-
-=======
+
         vertical_mask = (
                 (regular_enemy_mask | charger_mask | tracker_mask | debris_mask)
                 & ~chirper_mask & ~bounce_mask & ~sentinel_mask & ~blocker_mask
->>>>>>> bf4bc192
+
         )
 
         curved_x = self._beam_curve_x(new_y, beam_idx_now, self.constants.ENEMY_WIDTH)
