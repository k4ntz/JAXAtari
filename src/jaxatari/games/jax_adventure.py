from jax._src.pjit import JitWrapped
import os
from functools import partial
from typing import NamedTuple, Tuple
import jax
import jax.lax
import jax.numpy as jnp
import chex

import jaxatari.spaces as spaces
from jaxatari.renderers import JAXGameRenderer
from jaxatari.rendering import jax_rendering_utils as render_utils
from jaxatari.environment import JaxEnvironment, JAXAtariAction as Action

def _get_default_asset_config() -> tuple:
    """
    Returns the default declarative asset manifest for Adventure.
    Kept immutable (tuple of dicts) to fit NamedTuple defaults.
    """
    return (
        #all rooms in order ToDo pt overview map into the readme?
        {'name': 'room_number', 'type': 'group', 'files': ['Room_1.npy', 
                                                           'Room_2.npy', 
                                                           'Room_3.npy', 
                                                           'Room_4.npy', 
                                                           'Room_5.npy', 
                                                           'Room_6.npy', 
                                                           'Room_7.npy', 
                                                           'Room_8.npy', 
                                                           'Room_9.npy', 
                                                           'Room_10.npy', 
                                                           'Room_11.npy', 
                                                           'Room_12.npy', 
                                                           'Room_13.npy', 
                                                           'Room_14.npy']},
        {'name': 'bg', 'type': 'background', 'file': 'Room_1.npy'},
        #Player in all the different colors
        {'name': 'player_colors', 'type': 'group', 'files': ["Player_Yellow.npy",
                                                             "Player_Yellow.npy", 
                                                             "Player_Green.npy",
                                                             "Player_Purple.npy",
                                                             "Player_Pink.npy",
                                                             "Player_Green_yellow.npy",
                                                             "Player_Blue.npy",
                                                             "Player_Blue.npy",
                                                             "Player_Blue.npy",
                                                             "Player_Blue.npy",
                                                             "Player_Blue.npy",
                                                             "Player_Black.npy",
                                                             "Player_Pink.npy",
                                                             "Player_Magenta.npy"]},
        #Dragons and their animations
        {'name': 'dragon_yellow', 'type': 'group', 'files': ['Dragon_yellow_neutral.npy',
                                                             'Dragon_yellow_attack.npy',
                                                             'Dragon_yellow_dead.npy']},
        {'name': 'dragon_green', 'type': 'group', 'files': ['Dragon_green_neutral.npy',
                                                             'Dragon_green_attack.npy',
                                                             'Dragon_green_dead.npy']},                                                     
        #Keys
        {'name': 'key_yellow', 'type': 'single', 'file': 'Key_yellow.npy'},
        {'name': 'key_black', 'type': 'single', 'file': 'Key_black.npy'},
        #Gate and its animation
        {'name': 'gate_state', 'type': 'group', 'files': ['Gate_closed.npy',
                                                          'Gate_opening_0.npy',
                                                          'Gate_opening_1.npy',
                                                          'Gate_opening_2.npy',
                                                          'Gate_opening_3.npy',
                                                          'Gate_opening_4.npy',
                                                          'Gate_open.npy']},
        #Items
        {'name': 'sword', 'type': 'single', 'file': 'Sword.npy'},
        {'name': 'bridge', 'type': 'single', 'file': 'Bridge.npy'},
        {'name': 'magnet', 'type': 'single', 'file': 'Magnet.npy'},
        #Chalice
        {'name': 'chalice', 'type': 'group', 'files': ['Chalice_Black.npy',
                                                       'Chalice_DarkBlue.npy',
                                                       'Chalice_Gray.npy',
                                                       'Chalice_Green.npy',
                                                       'Chalice_LightBlue.npy',
                                                       'Chalice_Pink.npy',
                                                       'Chalice_Purple.npy',
                                                       'Chalice_Red.npy',
                                                       'Chalice_Turquoise.npy',
                                                       'Chalice_Yellow.npy']},
    )


class AdventureConstants(NamedTuple):
    WIDTH: int = 160
    HEIGHT: int = 250
    # Wall coordinates the player cannot pass through
    LEFT_WALL_X: int = 8
    RIGHT_WALL_X: int = 148
    UPPER_WALL_Y: int = 43
    LOWER_WALL_Y: int = 199
    #special black borders to the left and right
    SPECIAL_WALL_LEFT: int = 12
    SPECIAL_WALL_RIGHT: int = 145
    # Path South and North to another Room, X-Coordinates that offer hole in the wall
    PATH_VERTICAL_LEFT: int = 64
    PATH_VERTICAL_RIGHT: int = 95
    # Path East and West, Y-Coordinates that offer hole in the wall
    PATH_HORIZONTAL_UP: int = 40
    PATH_HORIZONTAL_DOWN: int = 200
    # Castle Edges
    CASTLE_TOWER_LEFT_X: int = 35
    CASTLE_TOWER_RIGHT_X: int = 120
    CASTLE_BASE_LEFT_X: int = 45
    CASTLE_BASE_RIGHT_X: int = 113
    CASTLE_TOWER_CORNER_Y: int = 105
    CASTLE_BASE_CORNER_Y: int = 170

    #upper left corner is 0, 0
    PLAYER_SIZE: Tuple[int, int] = (4, 8)
    KEY_SIZE: Tuple[int, int] = (8, 6)
    DRAGON_SIZE: Tuple[int, int] = (8, 44)
    GATE_SIZE: Tuple[int, int] = (7, 32)
    SWORD_SIZE: Tuple[int, int] = (8, 10)
    BRIDGE_SIZE: Tuple[int, int] = (32, 48)
    MAGNET_SIZE: Tuple[int, int] = (8, 16)
    CHALICE_SIZE: Tuple[int, int] = (8, 18)
    EMPTY_HAND_ID: int = 0
    KEY_YELLOW_ID: int = 1
    KEY_BLACK_ID: int = 2
    SWORD_ID: int = 3
    BRIDGE_ID: int = 4
    MAGNET_ID: int = 5
    CHALICE_ID: int = 6
    #dragons (X,Y, Room, state, counter, eat)
    DRAGON_YELLOW_SPAWN: Tuple[int, int, int] = (80, 170, 5, 0, 0, 0)
    DRAGON_GREEN_SPAWN: Tuple[int, int, int] = (80, 130, 4, 0, 0, 0)
    #Spawn Locations of all Entities: (X, Y, Room/Tile)
    YELLOW_GATE_POS: Tuple[int, int, int] = (76, 140, 0)
    BLACK_GATE_POS: Tuple[int, int, int] = (76, 140, 11)
    PLAYER_SPAWN: Tuple[int, int, int] = (78, 174, 0) #Changed from (78, 174, 0)
    KEY_YELLOW_SPAWN: Tuple[int, int, int] = (31, 110, 0) #Changed from (31, 110, 0) for Testing
    KEY_BLACK_SPAWN: Tuple[int, int, int] = (31, 100, 4)
    SWORD_SPAWN: Tuple[int, int, int] = (31,180,1)
    BRIDGE_SPAWN: Tuple[int, int, int] = (40,130,10)
    MAGNET_SPAWN: Tuple[int, int, int] = (120,180,12)
    CHALICE_SPAWN: Tuple[int, int, int] = (35,180,13)
    # sset config baked into constants (immutable default) for asset overrides
    ASSET_CONFIG: tuple = _get_default_asset_config()


# immutable state container

class AdventureState(NamedTuple):
    #step conter for performance indicator?
    step_counter: chex.Array
    #position player: x ,y ,tile, inventory, inventory cooldown
    player: chex.Array
    #positions dragons: x, y ,tile ,state, counter
    dragon_yellow: chex.Array
    dragon_green: chex.Array
    #positions keys: x, y, tile
    key_yellow: chex.Array
    key_black: chex.Array
    #gates: state, counter
    gate_yellow: chex.Array
    gate_black: chex.Array
    #position sword: x, y, tile
    sword: chex.Array
    #position bridge: x, y, tile
    bridge: chex.Array
    #position magnet: x, y, tile
    magnet: chex.Array
    #position chalice: x, y, tile, color
    chalice: chex.Array


class EntityPosition(NamedTuple):
    x: jnp.ndarray
    y: jnp.ndarray
    tile: jnp.ndarray
    width: jnp.ndarray
    height: jnp.ndarray
    state: jnp.ndarray


class AdventureObservation(NamedTuple):
    player: EntityPosition
    dragon_yellow: EntityPosition
    dragon_green: EntityPosition
    key_yellow: EntityPosition
    key_black: EntityPosition
    gate_yellow: EntityPosition
    gate_black: EntityPosition
    sword: EntityPosition
    bridge: EntityPosition
    magnet: EntityPosition
    chalice: EntityPosition


class AdventureInfo(NamedTuple):
    time: jnp.ndarray


class JaxAdventure(JaxEnvironment[AdventureState, AdventureObservation, AdventureInfo, AdventureConstants]):
    def __init__(self, consts: AdventureConstants = None):
        consts = consts or AdventureConstants()
        super().__init__(consts)
        self.renderer = AdventureRenderer(self.consts)
        self.action_set = [
            Action.NOOP,
            Action.FIRE,
            Action.RIGHT,
            Action.LEFT,
            Action.UP,
            Action.DOWN,
        ]

    def _check_for_wall(self, state: AdventureState, direction: int) -> bool:
        room = state.player[2]

        # direction 0: left, 1: right, 2: up, 3: down
        player_x = state.player[0]
        player_x = jax.lax.cond(
            direction == 0,
            lambda x: x-4,
            lambda x: x,
            operand = player_x,
        )
        player_x = jax.lax.cond(
            direction == 1,
            lambda x: x+4,
            lambda x: x,
            operand = player_x,
        )

        player_y = state.player[1]
        player_y = jax.lax.cond(
            direction == 2,
            lambda y: y-8,
            lambda y: y,
            operand = player_y,
        )
        player_y = jax.lax.cond(
            direction == 3,
            lambda y: y+8,
            lambda y: y,
            operand = player_y,
        )

        ### Left Wall with and without Path
        left_wall = self.consts.LEFT_WALL_X
        upper_edge = self.consts.PATH_HORIZONTAL_UP
        lower_edge = self.consts.PATH_HORIZONTAL_DOWN
        collision_left_wall = player_x >= left_wall
        collision_left_wall_path = jnp.logical_or(collision_left_wall, jnp.logical_and(player_y>=upper_edge, player_y<=lower_edge))
        collision_left_special = player_x >= self.consts.SPECIAL_WALL_LEFT

        ### Right Wall with and without Path
        right_wall = self.consts.RIGHT_WALL_X
        upper_edge = self.consts.PATH_HORIZONTAL_UP
        lower_edge = self.consts.PATH_HORIZONTAL_DOWN
        collision_right_wall = player_x <= right_wall
        collision_right_wall_path = jnp.logical_or(collision_right_wall, jnp.logical_and(player_y>=upper_edge, player_y<=lower_edge))
        collision_right_special = player_x <= self.consts.SPECIAL_WALL_RIGHT

        ### Upper Wall with and without Path
        upper_wall = self.consts.UPPER_WALL_Y
        edge_left = self.consts.PATH_VERTICAL_LEFT
        edge_right = self.consts.PATH_VERTICAL_RIGHT
        collision_upper_wall = player_y >= upper_wall
        collision_upper_wall_path = jnp.logical_or(collision_upper_wall, jnp.logical_and(player_x>=edge_left, player_x<=edge_right))

        ### Lower Wall with and without Path
        lower_wall = self.consts.LOWER_WALL_Y
        edge_left = self.consts.PATH_VERTICAL_LEFT
        edge_right = self.consts.PATH_VERTICAL_RIGHT
        collision_lower_wall = player_y <= lower_wall
        collision_lower_wall_path = jnp.logical_or(collision_lower_wall, jnp.logical_and(player_x>=edge_left, player_x<=edge_right))


        ## Rooms:
        room_1_clear = jnp.logical_or(
                jnp.logical_not(room == 0), #either it is not room 1 or
                jnp.logical_and(            #walls of the room are not being crossed
                    jnp.logical_and(
                    collision_left_wall,        
                    collision_right_wall        
                    ),
                    jnp.logical_and(
                    collision_upper_wall_path,  
                    collision_lower_wall_path   
                    )
                )
        )

        room_2_clear = jnp.logical_or(
                jnp.logical_not(room == 1), #either it is not room 1 or
                jnp.logical_and(            #walls of the room are not being crossed
                    jnp.logical_and(
                    collision_left_wall,        
                    collision_right_wall        
                    ),
                    jnp.logical_and(
                    collision_upper_wall,  
                    collision_lower_wall_path   
                    )
                )
        )

        room_3_clear = jnp.logical_or(
                jnp.logical_not(room == 2), #either it is not room 1 or
                jnp.logical_and(            #walls of the room are not being crossed
                    jnp.logical_and(
                    collision_left_wall_path,        
                    collision_right_wall_path        
                    ),
                    jnp.logical_and(
                    collision_upper_wall_path,  
                    collision_lower_wall   
                    )
                )
        )

        room_4_clear = jnp.logical_or(
                jnp.logical_not(room == 3), #either it is not room 1 or
                jnp.logical_and(            #walls of the room are not being crossed
                    jnp.logical_and(
                    collision_left_wall_path,        
                    collision_right_special        
                    ),
                    jnp.logical_and(
                    collision_upper_wall,  
                    collision_lower_wall_path   
                    )
                )
        )

        room_5_clear = jnp.logical_or(
                jnp.logical_not(room == 4), #either it is not room 1 or
                jnp.logical_and(            #walls of the room are not being crossed
                    jnp.logical_and(
                    collision_left_wall,        
                    collision_right_wall        
                    ),
                    jnp.logical_and(
                    collision_upper_wall_path,  
                    collision_lower_wall   
                    )
                )
        )

        room_6_clear = jnp.logical_or(
                jnp.logical_not(room == 5), #either it is not room 1 or
                jnp.logical_and(            #walls of the room are not being crossed
                    jnp.logical_and(
                    collision_left_special,        
                    collision_right_wall_path        
                    ),
                    jnp.logical_and(
                    collision_upper_wall_path,  
                    collision_lower_wall  
                    )
                )
        )

        ### extra maze walls

        room_7_walls = jnp.logical_or(
            player_y >= 170,        # either below lowest thick wall or
            jnp.logical_or(
                jnp.logical_or(     # the two corridors up
                    jnp.logical_and(player_x>=30, player_x <= 38),  #left corridor
                    jnp.logical_and(player_x>=120, player_x <= 126) #right corridor
                ),
                jnp.logical_or(
                    jnp.logical_or(
                        jnp.logical_and(
                            jnp.logical_and(player_y <= 135, player_y >= 105),
                            jnp.logical_or(
                                jnp.logical_or(
                                    jnp.logical_and(player_x >=45, player_x <= 110),
                                    player_x <= 20
                                ),
                                player_x >=135
                            )
                        ),
                        jnp.logical_and(
                            jnp.logical_and(player_y <= 105, player_y >= 75),
                            jnp.logical_or(
                                jnp.logical_or(
                                    jnp.logical_and(player_x >= 45, player_x <=53),
                                    jnp.logical_and(player_x >= 15, player_x <= 20)
                                ),
                                jnp.logical_or(
                                    jnp.logical_and(player_x >= 102, player_x <= 110),
                                    jnp.logical_and(player_x >= 135, player_x <= 143)
                                )
                            )
                        )
                    ),
                    jnp.logical_or(
                        jnp.logical_and(
                            jnp.logical_and(player_y <= 70, player_y >= 40),
                            jnp.logical_or(
                                jnp.logical_or(
                                    jnp.logical_and(player_x >= 62, player_x <= 94),
                                    jnp.logical_or(player_x <= 20, player_x >=135)
                                ),
                                jnp.logical_or(
                                    jnp.logical_and(player_x >= 102, player_x <= 110),
                                    jnp.logical_and(player_x >= 45, player_x <= 53)
                                )
                            )
                        ),
                        jnp.logical_and(
                            player_y <= 40,
                            jnp.logical_or(
                                jnp.logical_or(
                                    jnp.logical_and(player_x >= 62, player_x <= 70), 
                                    jnp.logical_and(player_x >= 86, player_x <= 94) 
                                ),
                                jnp.logical_or(
                                    jnp.logical_and(player_x >= 102, player_x <= 110), 
                                    jnp.logical_and(player_x >= 45, player_x <= 53) 
                                )
                            )
                        )
                    )
                )
            )
        )

        room_8_walls = jnp.logical_or(
            jnp.logical_or(
                jnp.logical_or(
                    jnp.logical_and(
                        player_y >= 199,
                        jnp.logical_or(
                            jnp.logical_or(
                                jnp.logical_and(player_x >= 30, player_x <= 38), 
                                jnp.logical_and(player_x >= 120, player_x <= 126)  
                            ),
                            jnp.logical_or(
                                jnp.logical_or(
                                    jnp.logical_and(player_x >= 102, player_x <= 110), 
                                    jnp.logical_and(player_x >= 45, player_x <= 53) 
                                ),
                                jnp.logical_and(player_x>=edge_left, player_x<=edge_right)
                            )
                        )
                    ),
                    jnp.logical_and(
                        jnp.logical_and(player_y >= 170, player_y <= 199),
                        jnp.logical_or(
                            jnp.logical_or(
                                jnp.logical_or(
                                    jnp.logical_and(player_x >= 30, player_x <= 38), 
                                    jnp.logical_and(player_x >= 120, player_x <= 126)  
                                ),
                                jnp.logical_or(
                                    jnp.logical_or(
                                        jnp.logical_and(player_x >= 102, player_x <= 110), 
                                        jnp.logical_and(player_x >= 45, player_x <= 53) 
                                    ),
                                    jnp.logical_and(player_x>=edge_left, player_x<=edge_right)
                                )
                                ),
                                jnp.logical_or(
                                    player_x <= 20,
                                    player_x >= 135
                                )
                            )
                        )
                    ),
                
                    jnp.logical_or(
                        jnp.logical_and(
                        jnp.logical_and(player_y >= 135, player_y <= 170),
                            jnp.logical_or(
                                jnp.logical_or(
                                    jnp.logical_or(
                                        jnp.logical_and(player_x >= 30, player_x <= 38), 
                                        jnp.logical_and(player_x >= 120, player_x <= 126)  
                                    ),
                                    jnp.logical_or(
                                        jnp.logical_or(
                                            jnp.logical_and(player_x >= 102, player_x <= 110), 
                                            jnp.logical_and(player_x >= 45, player_x <= 53) 
                                        ),
                                        jnp.logical_and(player_x>=72, player_x<=84)
                                    )
                                    ),
                                    jnp.logical_or(
                                        jnp.logical_and(player_x <= 20, player_x >= 14),
                                        jnp.logical_and(player_x >= 135, player_x <= 142)
                                    )
                                )
                        ),
                        jnp.logical_and(
                        jnp.logical_and(player_y >= 105, player_y <= 135),
                        jnp.logical_or(
                                jnp.logical_or(
                                    player_x <= 38, 
                                    player_x >= 120
                                ),
                                jnp.logical_or(
                                    jnp.logical_or(
                                        jnp.logical_and(player_x >= 102, player_x <= 110), 
                                        jnp.logical_and(player_x >= 45, player_x <= 53) 
                                    ),
                                    jnp.logical_and(player_x>=72, player_x<=84)
                                )
                            )
                        )
                    ),
                ),
                jnp.logical_or(
                    jnp.logical_or(
                        jnp.logical_and(
                        jnp.logical_and(player_y >= 75, player_y <= 105),
                        jnp.logical_or(
                            jnp.logical_or(
                                jnp.logical_and(player_x >= 102, player_x <= 110), 
                                jnp.logical_and(player_x >= 45, player_x <= 53) 
                            ),
                            jnp.logical_and(player_x>=72, player_x<=84)
                        ),
                        ),
                        jnp.logical_and(
                        jnp.logical_and(player_y >= 40, player_y <= 70),
                         jnp.logical_or(
                            jnp.logical_or(
                                jnp.logical_or(
                                    jnp.logical_and(player_x >= 30, player_x <= 53), 
                                    jnp.logical_and(player_x >= 102, player_x <= 126)  
                                ),
                                jnp.logical_and(player_x>=72, player_x<=84)
                                ),
                                jnp.logical_or(
                                    player_x <= 20,
                                    player_x >= 135
                                )
                            )
                        )
                    ),
                    jnp.logical_and(
                        player_y <= 40,
                        jnp.logical_or(
                            jnp.logical_or(
                                jnp.logical_and(player_x >= 30, player_x <= 38), 
                                jnp.logical_and(player_x >= 120, player_x <= 126)  
                            ),
                            jnp.logical_or(
                                jnp.logical_or(
                                    jnp.logical_and(player_x <= 20, player_x >= 14),
                                    jnp.logical_and(player_x >= 135, player_x <= 142)
                                ),
                                jnp.logical_and(player_x>=72, player_x<=84)
                            )
                        )
                    )                    
                )
            )
        
        room_9_walls = jnp.logical_or(
            jnp.logical_or(
                jnp.logical_or(
                    jnp.logical_and(
                        player_y >= 199,
                        False
                    ),
                    jnp.logical_and(
                        jnp.logical_and(player_y >= 170, player_y <= 199),
                        jnp.logical_or(
                            
                                jnp.logical_and(
                                    player_x >= 30,
                                    player_x <= 126
                                ),
                                
                                jnp.logical_or(
                                    player_x <= 20,
                                    player_x >= 135
                                )
                            )
                        )
                    ),
                
                    jnp.logical_or(
                        jnp.logical_and(
                        jnp.logical_and(player_y >= 135, player_y <= 170),
                        jnp.logical_and(
                                player_x >= 30,
                                player_x <= 126
                            )
                        ),
                        jnp.logical_and(
                        jnp.logical_and(player_y >= 105, player_y <= 135),
                        jnp.logical_and(
                            player_x >= 14,
                            player_x <= 142
                        )
                        )
                    ),
                ),
                jnp.logical_or(
                    jnp.logical_or(
                        jnp.logical_and(
                        jnp.logical_and(player_y >= 75, player_y <= 105),
                        jnp.logical_or(
                            jnp.logical_or(
                                jnp.logical_and(player_x <= 20, player_x >= 14),
                                jnp.logical_and(player_x >= 135, player_x <= 142)
                            ),
                            jnp.logical_and(player_x>=edge_left, player_x<=edge_right)
                        ),
                        ),
                        jnp.logical_and(
                        jnp.logical_and(player_y >= 40, player_y <= 70),
                         jnp.logical_or(
                            jnp.logical_or(
                                jnp.logical_or(
                                    jnp.logical_and(player_x >= 30, player_x <= 53), 
                                    jnp.logical_and(player_x >= 102, player_x <= 126)  
                                ),
                                jnp.logical_and(player_x>=edge_left, player_x<=edge_right)
                                ),
                                jnp.logical_or(
                                    player_x <= 20,
                                    player_x >= 135
                                )
                            )
                        )
                    ),
                    jnp.logical_and(
                        player_y <= 40,
                        jnp.logical_or(
                            jnp.logical_or(
                                jnp.logical_and(player_x >= 30, player_x <= 38), 
                                jnp.logical_and(player_x >= 120, player_x <= 126)  
                            ),
                            jnp.logical_or(
                                jnp.logical_or(
                                    jnp.logical_and(player_x >= 102, player_x <= 110), 
                                        jnp.logical_and(player_x >= 45, player_x <= 53) 
                                ),
                                jnp.logical_and(player_x>=edge_left, player_x<=edge_right)
                            )
                        )
                    )                    
                )
            )
        
        room_10_walls = jnp.logical_or(
            jnp.logical_or(
                jnp.logical_or(
                    jnp.logical_and(
                        player_y >= 199,
                            jnp.logical_or(
                                jnp.logical_or(
                                    jnp.logical_or(
                                        jnp.logical_and(player_x >= 62, player_x <= 70), 
                                        jnp.logical_and(player_x >= 86, player_x <= 94) 
                                    ),
                                    jnp.logical_or(
                                        jnp.logical_and(player_x >= 102, player_x <= 110), 
                                        jnp.logical_and(player_x >= 45, player_x <= 53) 
                                    )
                                ),
                                jnp.logical_or(     # the two corridors up
                                    jnp.logical_and(player_x>=30, player_x <= 38),  #left corridor
                                    jnp.logical_and(player_x>=120, player_x <= 126) #right corridor
                                )
                            )
                    ),
                    jnp.logical_and(
                        jnp.logical_and(player_y >= 170, player_y <= 199),
                        jnp.logical_or(
                            jnp.logical_or(
                                jnp.logical_or(
                                    jnp.logical_and(player_x >= 30, player_x <= 53), 
                                    jnp.logical_and(player_x >= 102, player_x <= 126)  
                                ),
                                jnp.logical_or(
                                    jnp.logical_and(player_x >= 62, player_x <= 70), 
                                    jnp.logical_and(player_x >= 86, player_x <= 94) 
                                )
                                ),
                                jnp.logical_or(
                                    player_x <= 20,
                                    player_x >= 135
                                )
                            )
                        )
                    ),
                
                    jnp.logical_or(
                        jnp.logical_and(
                            jnp.logical_and(player_y >= 135, player_y <= 170), 
                            jnp.logical_or(
                                jnp.logical_or(
                                    jnp.logical_and(player_x >= 62, player_x <= 70), 
                                    jnp.logical_and(player_x >= 86, player_x <= 94)  
                                ),
                                jnp.logical_or(
                                    jnp.logical_and(player_x <= 20, player_x >= 14),
                                    jnp.logical_and(player_x >= 135, player_x <= 142)
                                )
                            )
                        ),
                        jnp.logical_and(
                        jnp.logical_and(player_y >= 105, player_y <= 135),
                        jnp.logical_or(
                                jnp.logical_and(player_x >=14, player_x <= 70),
                                jnp.logical_and(player_x >= 86, player_x <= 142)
                            )
                        )
                    ),
                ),
                jnp.logical_or(
                    jnp.logical_or(
                        jnp.logical_and(
                        jnp.logical_and(player_y >= 75, player_y <= 105),
                        jnp.logical_or(
                            jnp.logical_and(player_x >= 38, player_x <= 44),
                            jnp.logical_and(player_x >= 112, player_x <= 118)
                        ),
                        ),
                        jnp.logical_and(
                            player_y >= 40,
                            player_y <= 70
                        )
                    ),
                    jnp.logical_and(
                        player_y <= 40,
                        False
                    )                    
                )
            )
        
        room_11_walls = jnp.logical_or(
            jnp.logical_or(
                jnp.logical_or(
                    jnp.logical_and(
                        player_y >= 199,
                        jnp.logical_or(
                            jnp.logical_or(
                                jnp.logical_and(player_x >= 30, player_x <= 38), 
                                jnp.logical_and(player_x >= 120, player_x <= 126)  
                            ),
                            jnp.logical_or(
                                jnp.logical_or(
                                    jnp.logical_and(player_x <= 20, player_x >= 14),
                                    jnp.logical_and(player_x >= 135, player_x <= 142)
                                ),
                                jnp.logical_and(player_x>=72, player_x<=84)
                            )
                        )
                    ),
                    jnp.logical_and(
                        jnp.logical_and(player_y >= 170, player_y <= 199),
                        jnp.logical_or(
                            jnp.logical_or(
                                jnp.logical_or(
                                    jnp.logical_and(player_x >= 30, player_x <= 60), 
                                    jnp.logical_and(player_x >= edge_right, player_x <= 126)  
                                ),
                                jnp.logical_and(player_x>=72, player_x<=84)
                                ),
                                jnp.logical_or(
                                    player_x <= 20,
                                    player_x >= 135
                                )
                            )
                        )
                    ),
                
                    jnp.logical_or(
                        jnp.logical_and(
                            jnp.logical_and(player_y >= 135, player_y <= 170),
                            jnp.logical_and(player_x>=72, player_x<=84)
                        ),
                        jnp.logical_and(
                        jnp.logical_and(player_y >= 105, player_y <= 135),
                        jnp.logical_or(
                                jnp.logical_or(
                                    jnp.logical_and(player_x>=16, player_x<=30),
                                    jnp.logical_and(player_x>=126, player_x<=140)
                                ),
                               jnp.logical_and(player_x>=38, player_x<=118)
                            )
                        )
                    ),
                ),
                jnp.logical_or(
                    jnp.logical_or(
                        jnp.logical_and(
                        jnp.logical_and(player_y >= 75, player_y <= 105),
                            jnp.logical_or(
                                jnp.logical_or(
                                    jnp.logical_or(
                                        jnp.logical_and(player_x>=16, player_x<=30),
                                        jnp.logical_and(player_x>=104, player_x<=118)
                                    ),
                                jnp.logical_or(
                                        jnp.logical_and(player_x>=38, player_x<=53),
                                        jnp.logical_and(player_x>=126, player_x<=140)
                                    ),
                                ),
                            jnp.logical_and(player_x>=72, player_x<=84)
                            )
                        ),
                        jnp.logical_and(
                        jnp.logical_and(player_y >= 40, player_y <= 70),
                        jnp.logical_or(
                                jnp.logical_or(
                                    jnp.logical_or(
                                        player_x<=30,
                                        player_x>=126
                                    ),
                                jnp.logical_or(
                                        jnp.logical_and(player_x>=38, player_x<=53),
                                        jnp.logical_and(player_x>=104, player_x<=118)
                                    ),
                                ),
                            jnp.logical_and(player_x>=edge_left, player_x<=edge_right)
                            )
                        )
                    ),
                    jnp.logical_and(
                        player_y <= 40,
                        jnp.logical_and(player_x>=edge_left, player_x<=edge_right)
                    )                   
                )
            )


        ### end extra maze walls

        room_7_clear = jnp.logical_or(
            jnp.logical_not(room == 6),
            jnp.logical_and(
                collision_lower_wall_path,
                room_7_walls
            )
        )

        room_8_clear = jnp.logical_or(
            jnp.logical_not(room == 7),
            room_8_walls
            )

        room_9_clear = jnp.logical_or(
            jnp.logical_not(room == 8),
            room_9_walls
            )
        
        room_10_clear = jnp.logical_or(
            jnp.logical_not(room == 9),
            room_10_walls
        )

        room_11_clear = jnp.logical_or(
            jnp.logical_not(room == 10),
            room_11_walls
        )

        room_12_clear = jnp.logical_or(
                jnp.logical_not(room == 11), #either it is not room 1 or
                jnp.logical_and(            #walls of the room are not being crossed
                    jnp.logical_and(
                    collision_left_wall,        
                    collision_right_wall        
                    ),
                    jnp.logical_and(
                    collision_upper_wall_path,  
                    collision_lower_wall_path 
                    )
                )
        )

        room_13_clear = jnp.logical_or(
                jnp.logical_not(room == 12), #either it is not room 1 or
                jnp.logical_and(            #walls of the room are not being crossed
                    jnp.logical_and(
                    collision_left_wall,        
                    collision_right_wall        
                    ),
                    jnp.logical_and(
                    collision_upper_wall_path,  
                    collision_lower_wall_path  
                    )
                )
        )

        room_14_clear = jnp.logical_or(
                jnp.logical_not(room == 13), #either it is not room 1 or
                jnp.logical_and(            #walls of the room are not being crossed
                    jnp.logical_and(
                    collision_left_wall,        
                    collision_right_wall        
                    ),
                    jnp.logical_and(
                    collision_upper_wall,  
                    collision_lower_wall_path  
                    )
                )
        )

        #Castle Collisions
        castle_tower_left = self.consts.CASTLE_TOWER_LEFT_X
        castle_tower_right = self.consts.CASTLE_TOWER_RIGHT_X
        castle_tower_height = self.consts.CASTLE_TOWER_CORNER_Y
        castle_base_left = self.consts.CASTLE_BASE_LEFT_X
        castle_base_right = self.consts.CASTLE_BASE_RIGHT_X
        castle_base_height = self.consts.CASTLE_BASE_CORNER_Y

        castle_towers_out = jnp.logical_or(player_x<=castle_tower_left, player_x>=castle_tower_right)
        castle_towers_in = jnp.logical_and(player_x>=edge_left, player_x<=edge_right)
        castle_towers = jnp.logical_or(player_y >= castle_tower_height, jnp.logical_or(castle_towers_in, castle_towers_out))

        castle_base_out = jnp.logical_or(player_x<=castle_base_left, player_x>=castle_base_right)
        castle_base_in_1 = jnp.logical_and(jnp.logical_and(player_y>= castle_tower_height, player_y <= castle_base_height),jnp.logical_and(player_x>=edge_left+8, player_x<=edge_right-10))
        castle_base_in_2 = jnp.logical_and(player_y <= castle_tower_height, jnp.logical_and(player_x>=edge_left, player_x<=edge_right))
        castle_base_in = jnp.logical_or(castle_base_in_1, castle_base_in_2)
        castle_base = jnp.logical_or(player_y >= castle_base_height, jnp.logical_or(castle_base_in, castle_base_out))

        castle_walls = jnp.logical_and(castle_towers, castle_base)

        ##logic implementation gate border

        gate_yellow_x = self.consts.YELLOW_GATE_POS[0]
        gate_yellow_y = self.consts.YELLOW_GATE_POS[1]
        gate_yellow_open = state.gate_yellow[0]

        gate_black_x = self.consts.BLACK_GATE_POS[0]
        gate_black_y = self.consts.BLACK_GATE_POS[1]
        gate_black_open = state.gate_black[0]

        gate_yellow_not_block = jnp.logical_or(
            jnp.logical_not(room == 0),
            gate_yellow_open > 4
        )

        gate_black_not_block = jnp.logical_or(
            jnp.logical_not(room == 11),
            gate_black_open > 4
        )

        gates_not_blocking = jnp.logical_and(gate_yellow_not_block, gate_black_not_block)

        castle_gate = jnp.logical_or(
            gates_not_blocking,
            jnp.logical_or(
                jnp.logical_or(
                player_x >= edge_right,
                player_x <= edge_left
            ),
            player_y >= castle_base_height
            )
        )
        
        castle_collision = jnp.logical_or(
            jnp.logical_not(jnp.logical_or(room==0, room==11)), #either it is not a castle tile, or
            jnp.logical_and(castle_walls, castle_gate)
        )

        room_1_and_2 = jnp.logical_and(room_1_clear, room_2_clear)
        room_3_and_4 = jnp.logical_and(room_3_clear, room_4_clear)
        room_1_to_4 = jnp.logical_and(room_1_and_2, room_3_and_4)
        room_5_and_6 = jnp.logical_and(room_5_clear, room_6_clear)
        room_7_and_8 = jnp.logical_and(room_7_clear, room_8_clear)
        room_5_to_8 = jnp.logical_and(room_5_and_6, room_7_and_8)
        room_9_and_10 = jnp.logical_and(room_9_clear, room_10_clear)
        room_11_and_12= jnp.logical_and(room_11_clear, room_12_clear)
        room_9_to_12 = jnp.logical_and(room_9_and_10, room_11_and_12)
        room_13_and_14 = jnp.logical_and(room_13_clear, room_14_clear)

        room_1_to_8 = jnp.logical_and(room_1_to_4,room_5_to_8)
        room_9_to_14 = jnp.logical_and(room_9_to_12, room_13_and_14)

        base_rooms = jnp.logical_and(room_1_to_8, room_9_to_14)

        walls_detected = jnp.logical_and(base_rooms, castle_collision )

        #Check for Bridge negating wall
        
        bridgeX = state.bridge[0]
        bridgeY = state.bridge[1]
        bridgeTile =state.bridge[2]

        bridgeOnSameTile = bridgeTile == room
        bridgeInRange = jnp.logical_and(
            jnp.logical_and(player_x >= bridgeX + 8, player_x <= bridgeX + 24),
            jnp.logical_and(player_y >= bridgeY, player_y <= bridgeY + 48)
        )

        bridge_detected = jnp.logical_and(bridgeOnSameTile, bridgeInRange)


        return_bool = jnp.logical_or(walls_detected, bridge_detected)
        
        return return_bool

    def _player_step(self, state: AdventureState, action: chex.Array) -> AdventureState:
        left = jnp.logical_or(jnp.logical_or(jnp.logical_or(jnp.logical_or(jnp.logical_or(action== Action.LEFT, action == Action.LEFTFIRE),action== Action.UPLEFT),action == Action.UPLEFTFIRE), action==Action.DOWNLEFT), action==Action.DOWNLEFTFIRE)
        right = jnp.logical_or(jnp.logical_or(jnp.logical_or(jnp.logical_or(jnp.logical_or(action== Action.RIGHT, action == Action.RIGHTFIRE),action== Action.UPRIGHT),action == Action.UPRIGHTFIRE), action==Action.DOWNRIGHT), action==Action.DOWNRIGHTFIRE)
        up = jnp.logical_or(jnp.logical_or(jnp.logical_or(jnp.logical_or(jnp.logical_or(action== Action.UP, action == Action.UPFIRE),action== Action.UPRIGHT),action == Action.UPRIGHTFIRE), action==Action.UPLEFT), action==Action.UPLEFTFIRE)
        down = jnp.logical_or(jnp.logical_or(jnp.logical_or(jnp.logical_or(jnp.logical_or(action== Action.DOWN, action == Action.DOWNFIRE),action== Action.DOWNRIGHT),action == Action.DOWNRIGHTFIRE), action==Action.DOWNLEFT), action==Action.DOWNLEFTFIRE)

      

        #check for no wall before walking
        left_no_wall = jnp.logical_and(left,self._check_for_wall(state, 0))
        right_no_wall = jnp.logical_and(right,self._check_for_wall(state, 1))
        up_no_wall =  jnp.logical_and(up,self._check_for_wall(state, 2))
        down_no_wall =  jnp.logical_and(down,self._check_for_wall(state, 3))

        #chek for item
        #has_item = jax.lax.cond(
        #    pred=state.player[3]==self.consts.EMPTY_HAND_ID,
        #    true_fun=False,
        #    false_fun=True
        #)
        
        new_item_x = jax.lax.switch(
            state.player[3],
            [lambda:0,
             lambda:state.key_yellow[0],
             lambda:state.key_black[0],
             lambda:state.sword[0],
             lambda:state.bridge[0],
             lambda:state.magnet[0],
             lambda:state.chalice[0]
             ]
        )

        new_player_x = state.player[0]
        new_player_x, new_item_x = jax.lax.cond(
            left_no_wall,
            lambda y: (y[0]-4,y[1]-4),
            lambda y: y,
            operand = (new_player_x,new_item_x),
        )
        new_player_x, new_item_x = jax.lax.cond(
            right_no_wall,
            lambda y: (y[0]+4,y[1]+4),
            lambda y: y,
            operand = (new_player_x,new_item_x),
        )


        new_item_y = jax.lax.switch(
            state.player[3],
            [lambda:0,
             lambda:state.key_yellow[1],
             lambda:state.key_black[1],
             lambda:state.sword[1],
             lambda:state.bridge[1],
             lambda:state.magnet[1],
             lambda:state.chalice[1]
             ]
        )

        new_player_y = state.player[1]
        new_player_y, new_item_y = jax.lax.cond(
            down_no_wall,
            lambda y: (y[0]+8,y[1]+8),
            lambda y: y,
            operand = (new_player_y,new_item_y)
        )
        new_player_y, new_item_y = jax.lax.cond(
            up_no_wall,
            lambda y: (y[0]-8,y[1]-8),
            lambda y: y,
            operand = (new_player_y,new_item_y)
        )
        new_player_tile = state.player[2]
        new_player_y, new_player_tile = jax.lax.cond(
            new_player_y > 212,
            lambda _: (27, jax.lax.switch( new_player_tile, [lambda:2,lambda:0,lambda:0, 
                                                             lambda:4, lambda:0, lambda:0, 
                                                             lambda:5, lambda:8, lambda:0, 
                                                             lambda: 6, lambda:7, lambda:10, 
                                                             lambda:11, lambda:12])),
            lambda _: (new_player_y, new_player_tile),
            operand = None,
        )
        new_player_y, new_player_tile = jax.lax.cond(
            new_player_y < 27,
            lambda _: (212, jax.lax.switch( new_player_tile, [lambda:1,lambda:0,lambda:0, 
                                                              lambda:0, lambda:3, lambda:6, 
                                                              lambda:9, lambda:10, lambda:7, 
                                                              lambda: 0, lambda:11, lambda:12, 
                                                              lambda:13, lambda:0])),
            lambda _: (new_player_y, new_player_tile),
            operand = None,
        )
        new_player_x, new_player_tile = jax.lax.cond(
            new_player_x > 160,
            lambda _: (0, jax.lax.switch( new_player_tile, [lambda:0,lambda:0,lambda:3, 
                                                            lambda:0, lambda:0, lambda:2, 
                                                            lambda:7, lambda:6, lambda:10, 
                                                            lambda: 8, lambda:9, lambda:0, 
                                                            lambda:0, lambda:0])),
            lambda _: (new_player_x, new_player_tile),
            operand = None,
        )
        new_player_x, new_player_tile = jax.lax.cond(
            new_player_x < 0,
            lambda _: (160, jax.lax.switch( new_player_tile, [lambda:0,lambda:0,lambda:5, 
                                                              lambda:2, lambda:0, lambda:0, 
                                                              lambda:7, lambda:6, lambda:9, 
                                                              lambda: 10, lambda:8, lambda:0, 
                                                              lambda:0, lambda:0])),
            lambda _: (new_player_x, new_player_tile),
            operand = None,
        )

        return AdventureState(
            step_counter = state.step_counter,
            player = jnp.array([new_player_x,new_player_y,new_player_tile,state.player[3]]).astype(jnp.int32), #SEEMS NOT GOOD
            dragon_yellow = state.dragon_yellow,
            dragon_green = state.dragon_green,
            key_yellow = jax.lax.cond(state.player[3]==self.consts.KEY_YELLOW_ID,
                                      lambda op: jnp.array([op[0],op[1],op[2]]).astype(jnp.int32),
                                      lambda op: op[3],
                                      operand=(new_item_x,new_item_y,state.key_yellow[2],state.key_yellow),
                                      ),
            key_black= jax.lax.cond(state.player[3]==self.consts.KEY_BLACK_ID,
                                    lambda op: jnp.array([op[0],op[1],op[2]]).astype(jnp.int32),
                                    lambda op: op[3],
                                    operand=(new_item_x,new_item_y,state.key_black[2],state.key_black)
                                    ),
            gate_yellow=state.gate_yellow,
            gate_black=state.gate_black,
            sword= jax.lax.cond(state.player[3]==self.consts.SWORD_ID,
                                lambda op: jnp.array([op[0],op[1],op[2]]).astype(jnp.int32),
                                lambda op: op[3],
                                operand=(new_item_x,new_item_y,state.sword[2],state.sword)
                                ),
            bridge= jax.lax.cond(state.player[3]==self.consts.BRIDGE_ID,
                                 lambda op: jnp.array([op[0],op[1],op[2]]).astype(jnp.int32),
                                lambda op: op[3],
                                operand=(new_item_x,new_item_y,state.bridge[2],state.bridge)
                                ),
            magnet= jax.lax.cond(state.player[3]==self.consts.MAGNET_ID,
                                lambda op: jnp.array([op[0],op[1],op[2]]).astype(jnp.int32),
                                lambda op: op[3],
                                operand=(new_item_x,new_item_y,state.magnet[2],state.magnet)
                                ),
            chalice= jax.lax.cond(state.player[3]==self.consts.CHALICE_ID,
                                  lambda op: jnp.array([op[0],op[1],op[2],op[3]]).astype(jnp.int32),
                                  lambda op: op[4],
                                  operand=(new_item_x,new_item_y,state.chalice[2],state.chalice[3],state.chalice)
                                  )
        )
    
<<<<<<< HEAD
    def _item_pickup(self, state: AdventureState, action: chex.Array) -> AdventureState:
=======
    def _gate_interaction(self, state: AdventureState) -> AdventureState:
        gate_yellow_open = state.gate_yellow[0]
        gate_black_open = state.gate_black[0]
        gate_yellow_counter = state.gate_yellow[1]
        gate_black_counter = state.gate_black[1]

        room = state.player[2]
        player_x = state.player[0]
        player_y = state.player[1]

        yellow_key_in_inventory = (state.player[3] == 1)
        black_key_in_inventory = (state.player[3] == 2)

        player_infront_yellow_gate = jnp.logical_and(
            room == 0,
            jnp.logical_and(
                jnp.logical_and(
                    player_x >= self.consts.PATH_VERTICAL_LEFT,
                    player_x <= self.consts.PATH_VERTICAL_RIGHT
                ),jnp.logical_and(
                    player_y >= self.consts.CASTLE_BASE_CORNER_Y,
                    player_y <= self.consts.CASTLE_BASE_CORNER_Y + 8
                )
            )
        )

        player_infront_black_gate = jnp.logical_and(
            room == 11,
            jnp.logical_and(
                jnp.logical_and(
                    player_x >= self.consts.PATH_VERTICAL_LEFT,
                    player_x <= self.consts.PATH_VERTICAL_RIGHT
                ),jnp.logical_and(
                    player_y >= self.consts.CASTLE_BASE_CORNER_Y,
                    player_y <= self.consts.CASTLE_BASE_CORNER_Y + 8
                )
            )
        )


        yellow_key_in_range = jnp.logical_and(yellow_key_in_inventory, player_infront_yellow_gate)
        black_key_in_range = jnp.logical_and(black_key_in_inventory, player_infront_black_gate)
        
        gate_opening_yellow = jnp.logical_or(jnp.logical_and(gate_yellow_open>0, gate_yellow_open<5), yellow_key_in_range)
        gate_opening_black = jnp.logical_or(jnp.logical_and(gate_black_open>0, gate_black_open<5), black_key_in_range)

        gate_render_yellow = False
        gate_render_yellow = jax.lax.cond(
            jnp.logical_and(gate_opening_yellow, gate_yellow_counter >= gate_yellow_open * 20),
            lambda _: True,
            lambda _: False,
            operand = None
        )

        gate_yellow_counter = jax.lax.cond(
            gate_render_yellow,
            lambda op: op,
            lambda op: op+1,
            operand = gate_yellow_counter
        )

        gate_render_black = False
        gate_render_black = jax.lax.cond(
            jnp.logical_and(gate_opening_black, gate_black_counter >= gate_black_open * 20),
            lambda _: True,
            lambda _: False,
            operand = None
        )

        gate_black_counter = jax.lax.cond(
            gate_render_black,
            lambda op: op,
            lambda op: op+1,
            operand = gate_black_counter
        )

        gate_yellow_open = jax.lax.cond(
            gate_render_yellow,
            lambda op: op + 1,
            lambda op: op,
            operand = gate_yellow_open
        )

        gate_black_open = jax.lax.cond(
            gate_opening_black,
            lambda op: op + 1,
            lambda op: op,
            operand = gate_black_open
        )

        new_gate_yellow = [gate_yellow_open, gate_yellow_counter]
        new_gate_black = [gate_black_open, gate_black_counter]

        return AdventureState(
            step_counter=state.step_counter,
            player = state.player,
            dragon_yellow=state.dragon_yellow,
            dragon_green=state.dragon_green,
            key_yellow=state.key_yellow,
            key_black=state.key_black,
            gate_yellow=new_gate_yellow,
            gate_black=new_gate_black,
            sword=state.sword,
            bridge=state.bridge,
            magnet=state.magnet,
            chalice=state.chalice
        )
    
    def _item_pickup(self, state: AdventureState) -> AdventureState:
>>>>>>> 957d261a
        
        def check_for_item(self:JaxAdventure, state: AdventureState, item_ID: int) -> bool:
            item_x, item_y, tile, item_width, item_height = jax.lax.switch(
                item_ID,
                [lambda:(0,0,0,0,0), #this should never occour
                lambda:(state.key_yellow[0],state.key_yellow[1],state.key_yellow[2],self.consts.KEY_SIZE[0],self.consts.KEY_SIZE[1]),
                lambda:(state.key_black[0],state.key_black[1],state.key_black[2],self.consts.KEY_SIZE[0],self.consts.KEY_SIZE[1]),
                lambda:(state.sword[0],state.sword[1],state.sword[2],self.consts.SWORD_SIZE[0],self.consts.SWORD_SIZE[1]),
                lambda:(state.bridge[0],state.bridge[1],state.bridge[2],self.consts.BRIDGE_SIZE[0],self.consts.BRIDGE_SIZE[1]),
                lambda:(state.magnet[0],state.magnet[1],state.magnet[2],self.consts.MAGNET_SIZE[0],self.consts.MAGNET_SIZE[1]),
                lambda:(state.chalice[0],state.chalice[1],state.chalice[2],self.consts.CHALICE_SIZE[0],self.consts.CHALICE_SIZE[1])
                ])
            #jax.debug.print("Hitbox values item:{a},{b},{c},{d},{e}",a=item_x,b=item_y,c=tile,d=item_width,e=item_height)
            #HARDCODED BAAAAAD, but i dont care right now (performance?)(items smaler then 4 pixels would be buggy)
            on_same_tile = (tile==state.player[2])
            player_hitbox_nw = (state.player[0],state.player[1])
            player_hitbox_ne = (state.player[0]+self.consts.PLAYER_SIZE[0]-1,state.player[1])
            player_hitbox_se = (state.player[0]+self.consts.PLAYER_SIZE[0]-1,state.player[1]+self.consts.PLAYER_SIZE[1]-1)
            player_hitbox_sw = (state.player[0],state.player[1]+self.consts.PLAYER_SIZE[1]-1)

            #jax.debug.print("Hitbox values Player:{a},{b}|{c},{d}|{e},{f}|{g},{h}",
            #                a=player_hitbox_nw[0],b=player_hitbox_nw[1],
            #                c=player_hitbox_ne[0],d=player_hitbox_ne[1],
            #                e=player_hitbox_se[0],f=player_hitbox_se[1],
            #                g=player_hitbox_sw[0],h=player_hitbox_sw[1])
            
            walk_direction = jax.lax.switch(
                action,
                [lambda:Action.NOOP, #this should never occour
                lambda:Action.FIRE,
                lambda:Action.UP,
                lambda:Action.RIGHT,
                lambda:Action.LEFT,
                lambda:Action.DOWN,
                lambda:Action.UPRIGHT,
                lambda:Action.UPLEFT,
                lambda:Action.DOWNRIGHT,
                lambda:Action.DOWNLEFT,
                lambda:Action.UP,           #UPFIRE,
                lambda:Action.RIGHT,        #RIGHTFIRE,
                lambda:Action.LEFT,         #LEFTFIRE....etc
                lambda:Action.DOWN,
                lambda:Action.UPRIGHT,
                lambda:Action.UPLEFT,
                lambda:Action.DOWNRIGHT,
                lambda:Action.DOWNLEFT
                ]
            )
            
            def diff_of_4(val1:int, val2:int) -> bool:
                return ((val1 - val2) < 4)

            nw_close_in_x = jnp.logical_and(diff_of_4(item_x,player_hitbox_nw[0]),diff_of_4(player_hitbox_nw[0],(item_x+item_width-1)))
            nw_close_in_y = jnp.logical_and(diff_of_4(item_y,player_hitbox_nw[1]),diff_of_4(player_hitbox_nw[1],(item_y+item_height-1)))
            nw_close = jnp.logical_and(nw_close_in_x,nw_close_in_y)

            ne_close_in_x = jnp.logical_and(diff_of_4(item_x,player_hitbox_ne[0]),diff_of_4(player_hitbox_ne[0],(item_x+item_width-1)))
            ne_close_in_y = jnp.logical_and(diff_of_4(item_y,player_hitbox_ne[1]),diff_of_4(player_hitbox_ne[1],(item_y+item_height-1)))
            ne_close = jnp.logical_and(ne_close_in_x,ne_close_in_y)

            se_close_in_x = jnp.logical_and(diff_of_4(item_x,player_hitbox_se[0]),diff_of_4(player_hitbox_se[0],(item_x+item_width-1)))
            se_close_in_y = jnp.logical_and(diff_of_4(item_y,player_hitbox_se[1]),diff_of_4(player_hitbox_se[1],(item_y+item_height-1)))
            se_close = jnp.logical_and(se_close_in_x,se_close_in_y)

            sw_close_in_x = jnp.logical_and(diff_of_4(item_x,player_hitbox_sw[0]),diff_of_4(player_hitbox_sw[0],(item_x+item_width)))
            sw_close_in_y = jnp.logical_and(diff_of_4(item_y,player_hitbox_sw[1]),diff_of_4(player_hitbox_sw[1],(item_y+item_height)))
            sw_close = jnp.logical_and(sw_close_in_x,sw_close_in_y)   
            
            #player is north to the item
            player_north = jnp.logical_and(jnp.logical_or(sw_close,se_close),
                                           jnp.logical_or(nw_close_in_x,ne_close_in_x))
            player_north_walks_south = jnp.logical_and(player_north, 
                                                       jnp.logical_or(walk_direction==Action.DOWN,
                                                                      jnp.logical_or(walk_direction==Action.DOWNLEFT,
                                                                                     walk_direction==Action.DOWNRIGHT)))
            #player is north-east to the item

            #player is east to the item
            player_east = jnp.logical_and(jnp.logical_or(nw_close,sw_close),
                                           jnp.logical_or(ne_close_in_y,se_close_in_y))
            player_east_walks_west = jnp.logical_and(player_east,
                                                     jnp.logical_or(walk_direction==Action.LEFT,
                                                                    jnp.logical_or(walk_direction==Action.DOWNLEFT,
                                                                                   walk_direction==Action.UPLEFT)))
            #player is south-east to the item

            #player is south to the item
            player_south = jnp.logical_and(jnp.logical_or(nw_close,ne_close),
                                           jnp.logical_or(sw_close_in_x,se_close_in_x))
            player_south_walks_north = jnp.logical_and(player_south,
                                                      jnp.logical_or(walk_direction==Action.UP,
                                                                     jnp.logical_or(walk_direction==Action.UPLEFT,
                                                                                    walk_direction==Action.UPRIGHT)))
            #player is south-west to the item

            #player is west to the item
            player_west = jnp.logical_and(jnp.logical_or(ne_close,se_close),
                                           jnp.logical_or(nw_close_in_y,sw_close_in_y))
            player_west_walks_east = jnp.logical_and(player_west,
                                                     jnp.logical_or(walk_direction==Action.RIGHT,
                                                                    jnp.logical_or(walk_direction==Action.DOWNRIGHT,
                                                                                   walk_direction==Action.UPRIGHT)))
            #player is north-west to the item

            #jax.debug.print("Walking Direction: {a},{b},{c},{d},{e}",
            #                a=walk_direction,
            #                b=player_north_walks_south,
            #                c=player_east_walks_west,
            #                d=player_south_walks_north,
            #                e=player_west_walks_east)
            #item is on the same tile and is being approached from the correct side
            item_touches = jnp.logical_and(on_same_tile,
                                           jnp.logical_or(jnp.logical_or(player_north_walks_south,
                                                                         player_east_walks_west),
                                                            jnp.logical_or(player_south_walks_north,
                                                                           player_west_walks_east)))
            #jax.debug.print("Logical values: nw:{a},{b},ne:{c},{d},se:{e},{f},sw:{g},{h}",
            #                a=nw_close_in_x,
            #                b=nw_close_in_y,
            #                c=ne_close_in_x,
            #                d=ne_close_in_y,
            #                e=se_close_in_x,
            #                f=se_close_in_y,
            #                g=sw_close_in_x,
            #                h=sw_close_in_y)
            #jax.debug.print("Logical values: {a},{b},{c},{d},{e}",a=on_same_tile,b=nw_touches_item,c=sw_touches_item,d=ne_touches_item,e=se_touches_item)
            return item_touches

        #HOLY ASS, this is a sin
        new_player_inventory = jax.lax.cond(
            action == Action.NOOP,
            lambda op: op,
            lambda _: jax.lax.cond(
                check_for_item(self=self, state=state, item_ID=self.consts.KEY_YELLOW_ID),
                lambda _: self.consts.KEY_YELLOW_ID, 
                lambda _: jax.lax.cond(
                    check_for_item(self=self, state=state, item_ID=self.consts.KEY_BLACK_ID),
                    lambda _: self.consts.KEY_BLACK_ID, 
                    lambda _: jax.lax.cond(
                        check_for_item(self=self, state=state, item_ID=self.consts.SWORD_ID),
                        lambda _: self.consts.SWORD_ID, 
                        lambda _: jax.lax.cond(
                            check_for_item(self=self, state=state, item_ID=self.consts.BRIDGE_ID),
                            lambda _: self.consts.BRIDGE_ID, 
                            lambda _: jax.lax.cond(
                                check_for_item(self=self, state=state, item_ID=self.consts.MAGNET_ID),
                                lambda _: self.consts.MAGNET_ID, 
                                lambda _: jax.lax.cond(
                                    check_for_item(self=self, state=state, item_ID=self.consts.CHALICE_ID),
                                    lambda _: self.consts.CHALICE_ID, 
                                    lambda op: op,
                                    operand=state.player[3]
                                ),
                                operand=state.player[3]
                            ),
                            operand=state.player[3]
                        ),
                        operand=state.player[3]
                    ),
                    operand=state.player[3]
                ),
                operand=state.player[3]
            ),
            operand=state.player[3]
        )
        

        return AdventureState(
            step_counter=state.step_counter,
            player = jnp.array([state.player[0],state.player[1],state.player[2],new_player_inventory]).astype(jnp.int32),
            dragon_yellow=state.dragon_yellow,
            dragon_green=state.dragon_green,
            key_yellow=state.key_yellow,
            key_black=state.key_black,
            gate_yellow=state.gate_yellow,
            gate_black=state.gate_black,
            sword=state.sword,
            bridge=state.bridge,
            magnet=state.magnet,
            chalice=state.chalice
        )
    
    def _item_drop(self, state: AdventureState, action: chex.Array) -> AdventureState:

        new_player_inventory = jax.lax.cond(
            action == Action.FIRE,
            lambda _: self.consts.EMPTY_HAND_ID,
            lambda op: op,
            operand=state.player[3]
        )

        return AdventureState(
            step_counter=state.step_counter,
            player = jnp.array([state.player[0],state.player[1],state.player[2],new_player_inventory]).astype(jnp.int32),
            dragon_yellow=state.dragon_yellow,
            dragon_green=state.dragon_green,
            key_yellow=state.key_yellow,
            key_black=state.key_black,
            gate_yellow=state.gate_yellow,
            gate_black=state.gate_black,
            sword=state.sword,
            bridge=state.bridge,
            magnet=state.magnet,
            chalice=state.chalice
        )
        

    def _dragon_step(self, state: AdventureState) -> AdventureState:
        #get sword position to kill dragons
        sword_x = state.sword[0]
        sword_y = state.sword[1]
        sword_room = state.sword[2]

        #yellow dragon
        direction_x = jnp.sign(state.player[0] - state.dragon_yellow[0])
        direction_y = jnp.sign(state.player[1]- state.dragon_yellow[1])
        dragon_yellow_x = state.dragon_yellow[0]
        dragon_yellow_y = state.dragon_yellow[1]
        dragon_yellow_animation = state.dragon_yellow[3]
        dragon_yellow_counter = state.dragon_yellow[4]
        # wait after attack
        dragon_yellow_counter = jax.lax.cond(
            dragon_yellow_animation == 1,
            lambda f: f+1,
            lambda f:f,
            operand = dragon_yellow_counter
        )
        dragon_yellow_freeze = dragon_yellow_counter % 15 != 0
        #dragon eats player
        dragon_yellow_eat = jax.lax.cond(
            jnp.logical_and(jnp.logical_and((state.player[0]-dragon_yellow_x)*direction_x<4,(state.player[1]-dragon_yellow_y)*direction_y<4),jnp.logical_and(dragon_yellow_animation==1,jnp.logical_not(dragon_yellow_freeze))),
            lambda:1,
            lambda:0
        )
        #move towards player and attack
        dragon_yellow_x, dragon_yellow_y, dragon_yellow_animation, dragon_yellow_counter= jax.lax.cond(
            jnp.logical_and(state.player[2]==state.dragon_yellow[2],jnp.logical_not(dragon_yellow_freeze)),
            lambda _: (dragon_yellow_x + direction_x*2, dragon_yellow_y + direction_y*2, jax.lax.cond(
                jnp.logical_and(jnp.logical_and((state.player[0]-dragon_yellow_x)*direction_x<4,(state.player[1]-dragon_yellow_y)*direction_y<4),dragon_yellow_animation!=2),
                lambda _:1,
                lambda _:0,
                operand = None
            ),0),
            lambda _: (dragon_yellow_x, dragon_yellow_y, jax.lax.cond(jnp.logical_not(dragon_yellow_freeze), lambda _: 0, lambda _: 1, operand = None), dragon_yellow_counter),
            operand  = None
        )
        #kill dragon
        direction_x = jnp.sign(sword_x - state.dragon_yellow[0])
        direction_y = jnp.sign(sword_y- state.dragon_yellow[1])
        dragon_yellow_animation = jax.lax.cond(
            jnp.logical_and(state.dragon_yellow[2]==sword_room, jnp.logical_and((sword_x-dragon_yellow_x)*direction_x<4, (sword_y-dragon_yellow_y)*direction_y<22)),
            lambda _:2,
            lambda a:a,
            operand = dragon_yellow_animation
        )
        # dont ever move again when dead
        dragon_yellow_counter = jax.lax.cond(
            dragon_yellow_animation == 2,
            lambda _: 1,
            lambda f:f,
            operand=dragon_yellow_counter
        )


        #green dragon
        direction_x = jnp.sign(state.player[0] - state.dragon_green[0])
        direction_y = jnp.sign(state.player[1]- state.dragon_green[1])
        dragon_green_x = state.dragon_green[0]
        dragon_green_y = state.dragon_green[1]
        dragon_green_animation = state.dragon_green[3]
        dragon_green_counter = state.dragon_green[4]
        # wait after attack
        dragon_green_counter = jax.lax.cond(
            dragon_green_animation == 1,
            lambda f: f+1,
            lambda f:f,
            operand = dragon_green_counter
        )
        dragon_green_freeze = dragon_green_counter % 15 != 0
        #dragon eats player
        dragon_green_eat = jax.lax.cond(
            jnp.logical_and(jnp.logical_and((state.player[0]-dragon_green_x)*direction_x<4,(state.player[1]-dragon_green_y)*direction_y<4),jnp.logical_and(dragon_green_animation==1,jnp.logical_not(dragon_green_freeze))),
            lambda:1,
            lambda:0
        )
        #move towards player and attack
        dragon_green_x, dragon_green_y, dragon_green_animation, dragon_green_counter= jax.lax.cond(
            jnp.logical_and(state.player[2]==state.dragon_green[2],jnp.logical_not(dragon_green_freeze)),
            lambda _: (dragon_green_x + direction_x*2, dragon_green_y + direction_y*2, jax.lax.cond(
                jnp.logical_and(jnp.logical_and((state.player[0]-dragon_green_x)*direction_x<4,(state.player[1]-dragon_green_y)*direction_y<4),dragon_green_animation!=2),
                lambda _:1,
                lambda _:0,
                operand = None
            ),0),
            lambda _: (dragon_green_x, dragon_green_y, jax.lax.cond(jnp.logical_not(dragon_green_freeze), lambda _: 0, lambda _: 1, operand = None), dragon_green_counter),
            operand  = None
        )
        #kill dragon
        direction_x = jnp.sign(sword_x - state.dragon_green[0])
        direction_y = jnp.sign(sword_y- state.dragon_green[1])
        dragon_green_animation = jax.lax.cond(
            jnp.logical_and(state.dragon_green[2]==sword_room, jnp.logical_and((sword_x-dragon_green_x)*direction_x<4, (sword_y-dragon_green_y)*direction_y<22)),
            lambda _:2,
            lambda a:a,
            operand = dragon_green_animation
        )
        # dont ever move again when dead
        dragon_green_counter = jax.lax.cond(
            dragon_green_animation == 2,
            lambda _: 1,
            lambda f:f,
            operand=dragon_green_counter
        )


        return AdventureState(
            step_counter = state.step_counter,
            player = state.player,
            dragon_yellow = jnp.array([dragon_yellow_x,dragon_yellow_y,state.dragon_yellow[2],dragon_yellow_animation,dragon_yellow_counter,dragon_yellow_eat]).astype(jnp.int32),
            dragon_green = jnp.array([dragon_green_x,dragon_green_y,state.dragon_green[2],dragon_green_animation,dragon_green_counter,dragon_green_eat]).astype(jnp.int32),
            key_yellow=state.key_yellow,
            key_black=state.key_black,
            gate_yellow=state.gate_yellow,
            gate_black=state.gate_black,
            sword=state.sword,
            bridge=state.bridge,
            magnet=state.magnet,
            chalice=state.chalice
        )
<<<<<<< HEAD
=======

    def _magnet_step(self, state: AdventureState) -> AdventureState:
        magnet_x = state.magnet[0]
        magnet_y = state.magnet[1]

        #try to pull sword
        sword_x = state.sword[0]
        sword_y = state.sword[1]
        direction_x = jnp.sign(magnet_x - sword_x)
        direction_y = jnp.sign(magnet_y - sword_y)
        sword_x, sword_y = jax.lax.cond(
            jnp.logical_and(state.sword[2]==state.magnet[2], state.player[3]!=3),
            lambda _: (sword_x+direction_x,sword_y+direction_y),
            lambda _: (sword_x,sword_y), 
            operand = None
        )

        #try to pull yellow key
        key_yellow_x = state.key_yellow[0]
        key_yellow_y = state.key_yellow[1]
        direction_x = jnp.sign(magnet_x - key_yellow_x)
        direction_y = jnp.sign(magnet_y - key_yellow_y)
        key_yellow_x, key_yellow_y = jax.lax.cond(
            jnp.logical_and(state.key_yellow[2]==state.magnet[2], state.player[3]!=1),
            lambda _: (key_yellow_x+direction_x,key_yellow_y+direction_y),
            lambda _: (key_yellow_x,key_yellow_y), 
            operand = None
        )

        #try to pull black key
        key_black_x = state.key_black[0]
        key_black_y = state.key_black[1]
        direction_x = jnp.sign(magnet_x - key_black_x)
        direction_y = jnp.sign(magnet_y - key_black_y)
        key_black_x, key_black_y = jax.lax.cond(
            jnp.logical_and(state.key_black[2]==state.magnet[2], state.player[3]!=2),
            lambda _: (key_black_x+direction_x,key_black_y+direction_y),
            lambda _: (key_black_x,key_black_y), 
            operand = None
        )

        #try to pull bridge
        bridge_x = state.bridge[0]
        bridge_y = state.bridge[1]
        direction_x = jnp.sign(magnet_x - bridge_x)
        direction_y = jnp.sign(magnet_y - bridge_y)
        bridge_x, bridge_y = jax.lax.cond(
            jnp.logical_and(state.bridge[2]==state.magnet[2], state.player[3]!=4),
            lambda _: (bridge_x+direction_x,bridge_y+direction_y),
            lambda _: (bridge_x,bridge_y), 
            operand = None
        )

        #try to pull chalice
        chalice_x = state.chalice[0]
        chalice_y = state.chalice[1]
        direction_x = jnp.sign(magnet_x - chalice_x)
        direction_y = jnp.sign(magnet_y - chalice_y)
        chalice_x, chalice_y = jax.lax.cond(
            jnp.logical_and(state.chalice[2]==state.magnet[2], state.player[3]!=6),
            lambda _: (chalice_x+direction_x,chalice_y+direction_y),
            lambda _: (chalice_x,chalice_y), 
            operand = None
        )

        return AdventureState(
            step_counter = state.step_counter,
            player = state.player,
            dragon_yellow = state.dragon_yellow,
            dragon_green = state.dragon_green,
            key_yellow=jnp.array([key_yellow_x,key_yellow_y,state.key_yellow[2]]).astype(jnp.int32),
            key_black=jnp.array([key_black_x,key_black_y,state.key_black[2]]).astype(jnp.int32),
            gate_yellow=state.gate_yellow,
            gate_black=state.gate_black,
            sword=jnp.array([sword_x,sword_y,state.sword[2]]).astype(jnp.int32),
            bridge=jnp.array([bridge_x,bridge_y,state.bridge[2]]).astype(jnp.int32),
            magnet=state.magnet,
            chalice=jnp.array([chalice_x,chalice_y,state.chalice[2],state.chalice[3]]).astype(jnp.int32),
        )
>>>>>>> 957d261a
    
    def reset(self, key: chex.PRNGKey = jax.random.PRNGKey(42)) -> Tuple[AdventureObservation, AdventureState]:

        state = AdventureState(
            step_counter = jnp.array(0).astype(jnp.int32),
            #Player Spawn: x, y, tile, inventory, inventory cooldown
            player = jnp.array([self.consts.PLAYER_SPAWN[0],
                                self.consts.PLAYER_SPAWN[1],
                                self.consts.PLAYER_SPAWN[2],
                                self.consts.EMPTY_HAND_ID,
                                0]).astype(jnp.int32),
            #Dragons: x, y ,tile ,state
            dragon_yellow = jnp.array([self.consts.DRAGON_YELLOW_SPAWN[0],
                                       self.consts.DRAGON_YELLOW_SPAWN[1],
                                       self.consts.DRAGON_YELLOW_SPAWN[2],
                                       self.consts.DRAGON_YELLOW_SPAWN[3],
                                       self.consts.DRAGON_YELLOW_SPAWN[4]]).astype(jnp.int32), #ToDo
            dragon_green = jnp.array([self.consts.DRAGON_GREEN_SPAWN[0],
                                      self.consts.DRAGON_GREEN_SPAWN[1],
                                      self.consts.DRAGON_GREEN_SPAWN[2],
                                      self.consts.DRAGON_GREEN_SPAWN[3],
                                      self.consts.DRAGON_GREEN_SPAWN[4]]).astype(jnp.int32), #ToDo
            #Keys: x ,y, tile
            key_yellow = jnp.array([self.consts.KEY_YELLOW_SPAWN[0],
                                    self.consts.KEY_YELLOW_SPAWN[1],
                                    self.consts.KEY_YELLOW_SPAWN[2]]).astype(jnp.int32),
            key_black = jnp.array([self.consts.KEY_BLACK_SPAWN[0],
                                    self.consts.KEY_BLACK_SPAWN[1],
                                    self.consts.KEY_BLACK_SPAWN[2]]).astype(jnp.int32),
            #Gate: state
            gate_yellow=jnp.array([0,0]).astype(jnp.int32),
            gate_black=jnp.array([0,0]).astype(jnp.int32),
            #Items: x, y, tile
            sword = jnp.array([self.consts.SWORD_SPAWN[0],
                               self.consts.SWORD_SPAWN[1],
                               self.consts.SWORD_SPAWN[2]]).astype(jnp.int32), #ToDo
            bridge = jnp.array([self.consts.BRIDGE_SPAWN[0],
                               self.consts.BRIDGE_SPAWN[1],
                               self.consts.BRIDGE_SPAWN[2]]).astype(jnp.int32), #ToDo
            magnet= jnp.array([self.consts.MAGNET_SPAWN[0],
                               self.consts.MAGNET_SPAWN[1],
                               self.consts.MAGNET_SPAWN[2]]).astype(jnp.int32), #ToDo
            #Chalice: x, y, tile, color
            chalice = jnp.array([self.consts.CHALICE_SPAWN[0],
                                 self.consts.CHALICE_SPAWN[1],
                                 self.consts.CHALICE_SPAWN[2],7]).astype(jnp.int32), #ToDo
        )
        initial_obs = self._get_observation(state)

        return initial_obs, state

    @partial(jax.jit, static_argnums=(0,))
    def step(self, state: AdventureState, action: chex.Array) -> Tuple[AdventureObservation, AdventureState, float, bool, AdventureInfo]:
        # Split step key from state and keep a new key for the next state
        previous_state = state
        # Make per-step key available to helpers that may read state.key
        state = AdventureState(
            step_counter=state.step_counter,
            player=state.player,
            dragon_yellow=state.dragon_yellow,
            dragon_green=state.dragon_green,
            key_yellow=state.key_yellow,
            key_black=state.key_black,
            gate_yellow=state.gate_yellow,
            gate_black=state.gate_black,
            sword=state.sword,
            bridge=state.bridge,
            magnet=state.magnet,
            chalice=state.chalice
        )
        state = self._player_step(state, action)
        state = self._item_pickup(state, action)
        state = self._item_drop(state, action)
        state = self._dragon_step(state)
        state = self._gate_interaction(state)
        state = self._magnet_step(state)

        done = self._get_done(state)
        env_reward = self._get_reward(previous_state, state)
        info = self._get_info(state)
        observation = self._get_observation(state)

        return observation, state, env_reward, done, info


    def render(self, state: AdventureState) -> jnp.ndarray:
        return self.renderer.render(state)

    def _get_observation(self, state: AdventureState):
        player = EntityPosition(
            x=state.player[0],
            y=state.player[1],
            tile=state.player[2],
            width=self.consts.PLAYER_SIZE[0], 
            height=self.consts.PLAYER_SIZE[1], 
            state=state.player[4]
        )
        dragon_yellow = EntityPosition(
            x=state.dragon_yellow[0],
            y=state.dragon_yellow[1],
            tile=state.dragon_yellow[2],
            width=self.consts.DRAGON_SIZE[0], 
            height=self.consts.DRAGON_SIZE[1], 
            state=state.dragon_yellow[3]
        )
        dragon_green = EntityPosition(
            x=state.dragon_green[0],
            y=state.dragon_green[1],
            tile=state.dragon_green[2],
            width=self.consts.DRAGON_SIZE[0], 
            height=self.consts.DRAGON_SIZE[1], 
            state=state.dragon_green[3]
        )
        key_yellow = EntityPosition(
            x=state.key_yellow[0],
            y=state.key_yellow[1],
            tile=state.key_yellow[2],
            width=self.consts.KEY_SIZE[0], 
            height=self.consts.KEY_SIZE[1],
            state=0 #Key has no relevant state
        )
        key_black = EntityPosition(
            x=state.key_black[0],
            y=state.key_black[1],
            tile=state.key_black[2],
            width=self.consts.KEY_SIZE[0], 
            height=self.consts.KEY_SIZE[1],
            state=0 #Key has no relevant state
        )
        gate_yellow = EntityPosition(
            x=self.consts.YELLOW_GATE_POS[0],
            y=self.consts.YELLOW_GATE_POS[1],
            tile=self.consts.YELLOW_GATE_POS[2],
            width=self.consts.GATE_SIZE[0], 
            height=self.consts.GATE_SIZE[1], 
            state=state.gate_yellow[0]
        )
        gate_black = EntityPosition(
            x=self.consts.BLACK_GATE_POS[0],
            y=self.consts.BLACK_GATE_POS[1],
            tile=self.consts.BLACK_GATE_POS[2],
            width=self.consts.GATE_SIZE[0], 
            height=self.consts.GATE_SIZE[1], 
            state=state.gate_black[0]
        )
        sword = EntityPosition(
            x=state.sword[0],
            y=state.sword[1],
            tile=state.sword[2],
            width=self.consts.SWORD_SIZE[0], 
            height=self.consts.SWORD_SIZE[1], 
            state=0 #Sword has no relevant state
        )
        bridge = EntityPosition(
            x=state.bridge[0],
            y=state.bridge[1],
            tile=state.bridge[2],
            width=self.consts.BRIDGE_SIZE[0], 
            height=self.consts.BRIDGE_SIZE[1], 
            state=0 #Bridge has no relevant state
        )
        magnet = EntityPosition(
            x=state.magnet[0],
            y=state.magnet[1],
            tile=state.magnet[2],
            width=self.consts.MAGNET_SIZE[0], 
            height=self.consts.MAGNET_SIZE[1],
            state=0 #Magnet has no relevant state
        )
        chalice = EntityPosition(
            x=state.chalice[0],
            y=state.chalice[1],
            tile=state.chalice[2],
            width=self.consts.CHALICE_SIZE[0], 
            height=self.consts.CHALICE_SIZE[1],
            state=0 #Chalice has no relevant state
        )

        return AdventureObservation(
            player=player,
            dragon_yellow=dragon_yellow,
            dragon_green=dragon_green,
            key_yellow=key_yellow,
            key_black=key_black,
            gate_yellow=gate_yellow,
            gate_black=gate_black,
            sword=sword,
            bridge=bridge,
            magnet=magnet,
            chalice=chalice
        )

    @partial(jax.jit, static_argnums=(0,))
    def obs_to_flat_array(self, obs: AdventureObservation) -> jnp.ndarray:
           return jnp.concatenate([
               obs.player.x.flatten(),
               obs.player.y.flatten(),
               obs.player.height.flatten(),
               obs.player.width.flatten()
            ]
           )

    def action_space(self) -> spaces.Discrete:
        return spaces.Discrete(6)

    def observation_space(self) -> spaces:
        return spaces.Dict({
            "player": spaces.Dict({
                "x": spaces.Box(low=0, high=160, shape=(), dtype=jnp.int32),
                "y": spaces.Box(low=0, high=250, shape=(), dtype=jnp.int32),
                "width": spaces.Box(low=0, high=160, shape=(), dtype=jnp.int32),
                "height": spaces.Box(low=0, high=250, shape=(), dtype=jnp.int32),
            }),
            "key_yellow": spaces.Dict({
                "x": spaces.Box(low=0, high=160, shape=(), dtype=jnp.int32),
                "y": spaces.Box(low=0, high=250, shape=(), dtype=jnp.int32),
                "width": spaces.Box(low=0, high=160, shape=(), dtype=jnp.int32),
                "height": spaces.Box(low=0, high=250, shape=(), dtype=jnp.int32),
            }),

            #ToDo for the rest of the dragons, items etc..... ?
        })

    def image_space(self) -> spaces.Box:
        return spaces.Box(
            low=0,
            high=255,
            shape=(250, 160, 3),
            dtype=jnp.uint8
        )

    @partial(jax.jit, static_argnums=(0,))
    def _get_info(self, state: AdventureState, ) -> AdventureInfo:
        return AdventureInfo(time=state.step_counter)

    @partial(jax.jit, static_argnums=(0,))
    def _get_reward(self, previous_state: AdventureState, state: AdventureState):
        reward = jax.lax.cond(
            jnp.logical_or(state.dragon_yellow[5]==1,state.dragon_green[5]==1),
            lambda :-1,
            lambda :0
        )
        return reward

    @partial(jax.jit, static_argnums=(0,))
    def _get_done(self, state: AdventureState) -> bool:
        return jnp.logical_or(state.dragon_yellow[5]==1,state.dragon_green[5]==1)

class AdventureRenderer(JAXGameRenderer):
    def __init__(self, consts: AdventureConstants = None):
        super().__init__(consts)
        self.consts = consts or AdventureConstants()
        self.config = render_utils.RendererConfig(
            game_dimensions=(250, 160),
            channels=3,
            #ownscale=(200, 128)
        )
        self.jr = render_utils.JaxRenderingUtils(self.config)

        # 1. Start from (possibly modded) asset config provided via constants
        final_asset_config = list(self.consts.ASSET_CONFIG)

        # 4. Bake assets once
        sprite_path = f"{os.path.dirname(os.path.abspath(__file__))}/sprites/adventure"
        (
            self.PALETTE,
            self.SHAPE_MASKS,
            self.BACKGROUND,
            self.COLOR_TO_ID,
            self.FLIP_OFFSETS
        ) = self.jr.load_and_setup_assets(final_asset_config, sprite_path)

    @partial(jax.jit, static_argnums=(0,))
    def render(self, state):
        #set bg color here
        raster = self.jr.create_object_raster(self.BACKGROUND)
        room_mask =self.SHAPE_MASKS["room_number"][state.player[2]]
        raster = self.jr.render_at(raster, 0, 0, room_mask)

        #set player color here
        player_mask = self.SHAPE_MASKS["player_colors"][state.player[2]]
        raster = self.jr.render_at(raster, state.player[0], state.player[1], player_mask)

        #dragons
        dragon_yellow_mask = self.SHAPE_MASKS["dragon_yellow"][state.dragon_yellow[3]]
        raster = jax.lax.cond(
            state.dragon_yellow[2]==state.player[2],
            lambda r : self.jr.render_at(raster, state.dragon_yellow[0], state.dragon_yellow[1], dragon_yellow_mask),
            lambda r : r,
            operand = raster,
        )
        dragon_green_mask = self.SHAPE_MASKS["dragon_green"][state.dragon_green[3]]
        raster = jax.lax.cond(
            state.dragon_green[2]==state.player[2],
            lambda r : self.jr.render_at(raster, state.dragon_green[0], state.dragon_green[1], dragon_green_mask),
            lambda r : r,
            operand = raster,
        )
        
        #keys
        key_yellow_mask = self.SHAPE_MASKS["key_yellow"]
        raster = jax.lax.cond(
            state.key_yellow[2]==state.player[2],
            lambda r : self.jr.render_at(raster, state.key_yellow[0], state.key_yellow[1], key_yellow_mask),
            lambda r : r,
            operand = raster,
        )
        key_black_mask = self.SHAPE_MASKS["key_black"]
        raster = jax.lax.cond(
            state.key_black[2]==state.player[2],
            lambda r : self.jr.render_at(raster, state.key_black[0], state.key_black[1], key_black_mask),
            lambda r : r,
            operand = raster,
        )

        #Gates
        gate_yellow_mask = self.SHAPE_MASKS["gate_state"][state.gate_yellow[0]]
        
        raster = jax.lax.cond(
            self.consts.YELLOW_GATE_POS[2]==state.player[2],
            lambda r : self.jr.render_at(raster, self.consts.YELLOW_GATE_POS[0], self.consts.YELLOW_GATE_POS[1], gate_yellow_mask),
            lambda r : r,
            operand = raster,
        )
        gate_black_mask = self.SHAPE_MASKS["gate_state"][state.gate_black[0]]
        raster = jax.lax.cond(
            self.consts.BLACK_GATE_POS[2]==state.player[2],
            lambda r : self.jr.render_at(raster, self.consts.BLACK_GATE_POS[0], self.consts.BLACK_GATE_POS[1], gate_black_mask),#ToDO
            lambda r : r,
            operand = raster,
        )
        

        #items
        sword_mask = self.SHAPE_MASKS["sword"]
        raster = jax.lax.cond(
            state.sword[2]==state.player[2],
            lambda r : self.jr.render_at(raster, state.sword[0], state.sword[1], sword_mask),
            lambda r : r,
            operand = raster,
        )
        bridge_mask = self.SHAPE_MASKS["bridge"]
        raster = jax.lax.cond(
            state.bridge[2]==state.player[2],
            lambda r : self.jr.render_at(raster, state.bridge[0], state.bridge[1], bridge_mask),
            lambda r : r,
            operand = raster,
        )
        magnet_mask = self.SHAPE_MASKS["magnet"]
        raster = jax.lax.cond(
            state.magnet[2]==state.player[2],
            lambda r : self.jr.render_at(raster, state.magnet[0], state.magnet[1], magnet_mask),
            lambda r : r,
            operand = raster,
        )

        #chalice
        chalice_mask = self.SHAPE_MASKS["chalice"][state.chalice[3]]
        raster = jax.lax.cond(
            state.chalice[2]==state.player[2],
            lambda r : self.jr.render_at(raster, state.chalice[0], state.chalice[1], chalice_mask),
            lambda r : r,
            operand = raster,
        )

        return self.jr.render_from_palette(raster, self.PALETTE)<|MERGE_RESOLUTION|>--- conflicted
+++ resolved
@@ -1151,9 +1151,6 @@
                                   )
         )
     
-<<<<<<< HEAD
-    def _item_pickup(self, state: AdventureState, action: chex.Array) -> AdventureState:
-=======
     def _gate_interaction(self, state: AdventureState) -> AdventureState:
         gate_yellow_open = state.gate_yellow[0]
         gate_black_open = state.gate_black[0]
@@ -1262,8 +1259,7 @@
             chalice=state.chalice
         )
     
-    def _item_pickup(self, state: AdventureState) -> AdventureState:
->>>>>>> 957d261a
+    def _item_pickup(self, state: AdventureState, action: chex.Array) -> AdventureState:
         
         def check_for_item(self:JaxAdventure, state: AdventureState, item_ID: int) -> bool:
             item_x, item_y, tile, item_width, item_height = jax.lax.switch(
@@ -1593,8 +1589,6 @@
             magnet=state.magnet,
             chalice=state.chalice
         )
-<<<<<<< HEAD
-=======
 
     def _magnet_step(self, state: AdventureState) -> AdventureState:
         magnet_x = state.magnet[0]
@@ -1674,7 +1668,7 @@
             magnet=state.magnet,
             chalice=jnp.array([chalice_x,chalice_y,state.chalice[2],state.chalice[3]]).astype(jnp.int32),
         )
->>>>>>> 957d261a
+    
     
     def reset(self, key: chex.PRNGKey = jax.random.PRNGKey(42)) -> Tuple[AdventureObservation, AdventureState]:
 
