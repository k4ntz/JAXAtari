from jax._src.pjit import JitWrapped
import os
from functools import partial
from typing import NamedTuple, Tuple
import jax
import jax.lax
import jax.numpy as jnp
import chex

import jaxatari.spaces as spaces
from jaxatari.renderers import JAXGameRenderer
from jaxatari.rendering import jax_rendering_utils as render_utils
from jaxatari.environment import JaxEnvironment, JAXAtariAction as Action

def _get_default_asset_config() -> tuple:
    """
    Returns the default declarative asset manifest for Adventure.
    Kept immutable (tuple of dicts) to fit NamedTuple defaults.
    """
    return (
<<<<<<< HEAD
        #all rooms in order
        {'name': 'bg_yellow_castle', 'type': 'background', 'file': 'Room_YellowCastle.npy'},
        {'name': 'bg_yellow', 'type': 'background', 'file': 'Room_Yellow.npy'},
        {'name': 'bg_green', 'type': 'background', 'file': 'Room_Green.npy'},
        {'name': 'bg_purple', 'type': 'background', 'file': 'Room_Purple.npy'},
        {'name': 'bg_pink', 'type': 'background', 'file': 'Room_Pink.npy'},
        {'name': 'bg_green_yellow', 'type': 'background', 'file': 'Room_Green_Yellow.npy'},
        {'name': 'bg_maze_1', 'type': 'background', 'file': 'Room_Maze_1.npy'},
        {'name': 'bg_maze_2', 'type': 'background', 'file': 'Room_Maze_2.npy'},
        {'name': 'bg_maze_3', 'type': 'background', 'file': 'Room_Maze_3.npy'},
        {'name': 'bg_maze_4', 'type': 'background', 'file': 'Room_Maze_4.npy'},
        {'name': 'bg_maze_5', 'type': 'background', 'file': 'Room_Maze_5.npy'}, # wrong sprite
        {'name': 'bg_black_castle', 'type': 'background', 'file': 'Room_Black_Castle.npy'},
        {'name': 'bg_ping_corridor', 'type': 'background', 'file': 'Room_Pink_Corridor.npy'},
        {'name': 'bg_magenta', 'type': 'background', 'file': 'Room_Magenta.npy'},
        #all player colors in order
        {'name': 'player_yellow', 'type': 'single', 'file': 'Player_Yellow.npy'},
        {'name': 'player_green', 'type': 'single', 'file': 'Player_Green.npy'},
        {'name': 'player_purple', 'type': 'single', 'file': 'Player_Purple.npy'},
        {'name': 'player_pink', 'type': 'single', 'file': 'Player_Pink.npy'},
        {'name': 'player_green_yellow', 'type': 'single', 'file': 'Player_Green_Yellow.npy'},
        {'name': 'player_blue', 'type': 'single', 'file': 'Player_Blue.npy'},
        {'name': 'player_black', 'type': 'single', 'file': 'Player_Black.npy'},
        {'name': 'player_magenta', 'type': 'single', 'file': 'Player_Magenta.npy'},
=======
        {'name': 'background', 'type': 'background', 'file': 'Room_YellowCastle.npy'},
        {'name': 'player', 'type': 'single', 'file': 'player.npy'},
        {'name': 'key_yellow', 'type': 'single', 'file': 'Key_yellow.npy'}
>>>>>>> c165ef95
    )


class AdventureConstants(NamedTuple):
    WIDTH: int = 160
    HEIGHT: int = 250
    
    # sset config baked into constants (immutable default) for asset overrides
    ASSET_CONFIG: tuple = _get_default_asset_config()


# immutable state container

class AdventureState(NamedTuple):
    player_x: chex.Array
    player_y:chex.Array
    key_yellow_x:chex.Array
    key_yellow_y:chex.Array
    step_counter: chex.Array


class EntityPosition(NamedTuple):
    x: jnp.ndarray
    y: jnp.ndarray
    width: jnp.ndarray
    height: jnp.ndarray


class AdventureObservation(NamedTuple):
    player: EntityPosition
    key_yellow: EntityPosition


class AdventureInfo(NamedTuple):
    time: jnp.ndarray


class JaxPong(JaxEnvironment[AdventureState, AdventureObservation, AdventureInfo, AdventureConstants]):
    def __init__(self, consts: AdventureConstants = None):
        consts = consts or AdventureConstants()
        super().__init__(consts)
        self.renderer = AdventureRenderer(self.consts)
        self.action_set = [
            Action.NOOP,
            Action.FIRE,
            Action.RIGHT,
            Action.LEFT,
            Action.UP,
            Action.DOWN,
        ]

    def _player_step(self, state: AdventureState, action: chex.Array) -> AdventureState:
        left = jnp.logical_or(action == Action.LEFT, action == Action.LEFTFIRE)
        right = jnp.logical_or(action == Action.RIGHT, action == Action.RIGHTFIRE)
        up = jnp.logical_or(action == Action.UP, action == Action.UPFIRE)
        down = jnp.logical_or(action == Action.DOWN, action == Action.DOWNFIRE)
        new_player_x = state.player_x
        new_player_x = jax.lax.cond(
            left,
            lambda x: x-1,
            lambda x: x,
            operand = new_player_x,
        )
        new_player_x = jax.lax.cond(
            right,
            lambda x: x+1,
            lambda x: x,
            operand = new_player_x,
        )

        new_player_y = state.player_y
        new_player_y = jax.lax.cond(
            down,
            lambda y: y+1,
            lambda y: y,
            operand = new_player_y,
        )
        new_player_y = jax.lax.cond(
            up,
            lambda y: y-1,
            lambda y: y,
            operand = new_player_y,
        )

        return AdventureState(
            player_x = new_player_x,
            player_y = new_player_y,
            key_yellow_x = state.key_yellow_x,
            key_yellow_y = state.key_yellow_y,
            step_counter = state.step_counter
        )

    
    @partial(jax.jit, static_argnums=(0,))
    def step(self, state: AdventureState, action: chex.Array) -> Tuple[AdventureObservation, AdventureState, float, bool, AdventureInfo]:
        previous_state = state
        state = self._player_step(state, action)

    
    def reset(self, key: chex.PRNGKey = jax.random.PRNGKey(42)) -> Tuple[AdventureObservation, AdventureState]:

        state = AdventureState(
            player_x=jnp.array(78).astype(jnp.int32),
            player_y=jnp.array(174).astype(jnp.int32),
            key_yellow_x=jnp.array(31).astype(jnp.int32),
            key_yellow_y=jnp.array(110).astype(jnp.int32),
            step_counter=jnp.array(0).astype(jnp.int32),
        )
        initial_obs = self._get_observation(state)

        return initial_obs, state

    @partial(jax.jit, static_argnums=(0,))
    def step(self, state: AdventureState, action: chex.Array) -> Tuple[AdventureObservation, AdventureState, float, bool, AdventureInfo]:
        # Split step key from state and keep a new key for the next state
        previous_state = state
        # Make per-step key available to helpers that may read state.key
        state = AdventureState(
            player_x = state.player_x,
            player_y=state.player_y,
            key_yellow_x = state.key_yellow_x,
            key_yellow_y = state.key_yellow_y,
            step_counter=state.step_counter,
        )
        state = self._player_step(state, action)


        done = self._get_done(state)
        env_reward = self._get_reward(previous_state, state)
        info = self._get_info(state)
        observation = self._get_observation(state)

        return observation, state, env_reward, done, info


    def render(self, state: AdventureState) -> jnp.ndarray:
        return self.renderer.render(state)

    def _get_observation(self, state: AdventureState):
        player = EntityPosition(
            x=state.player_x,
            y=state.player_y,
            width=4,
            height=8
        )
        key_yellow = EntityPosition(
            x=state.key_yellow_x,
            y=state.key_yellow_y,
            width=10,
            height=4
        )

        return AdventureObservation(
            player=player,
            key_yellow=key_yellow
        )

    @partial(jax.jit, static_argnums=(0,))
    def obs_to_flat_array(self, obs: AdventureObservation) -> jnp.ndarray:
           return jnp.concatenate([
               obs.player.x.flatten(),
               obs.player.y.flatten(),
               obs.player.height.flatten(),
               obs.player.width.flatten()
            ]
           )

    def action_space(self) -> spaces.Discrete:
        return spaces.Discrete(6)

    def observation_space(self) -> spaces:
        return spaces.Dict({
            "player": spaces.Dict({
                "x": spaces.Box(low=0, high=160, shape=(), dtype=jnp.int32),
                "y": spaces.Box(low=0, high=250, shape=(), dtype=jnp.int32),
                "width": spaces.Box(low=0, high=160, shape=(), dtype=jnp.int32),
                "height": spaces.Box(low=0, high=250, shape=(), dtype=jnp.int32),
            }),
            "key_yellow": spaces.Dict({
                "x": spaces.Box(low=0, high=160, shape=(), dtype=jnp.int32),
                "y": spaces.Box(low=0, high=250, shape=(), dtype=jnp.int32),
                "width": spaces.Box(low=0, high=160, shape=(), dtype=jnp.int32),
                "height": spaces.Box(low=0, high=250, shape=(), dtype=jnp.int32),
            }),
        })

    def image_space(self) -> spaces.Box:
        return spaces.Box(
            low=0,
            high=255,
            shape=(250, 160, 3),
            dtype=jnp.uint8
        )

    @partial(jax.jit, static_argnums=(0,))
    def _get_info(self, state: AdventureState, ) -> AdventureInfo:
        return AdventureInfo(time=state.step_counter)

    @partial(jax.jit, static_argnums=(0,))
    def _get_reward(self, previous_state: AdventureState, state: AdventureState):
        return 1

    @partial(jax.jit, static_argnums=(0,))
    def _get_done(self, state: AdventureState) -> bool:
        return 0

class AdventureRenderer(JAXGameRenderer):
    def __init__(self, consts: AdventureConstants = None):
        super().__init__(consts)
        self.consts = consts or AdventureConstants()
        self.config = render_utils.RendererConfig(
            game_dimensions=(250, 160),
            channels=3,
            #downscale=(84, 84)
        )
        self.jr = render_utils.JaxRenderingUtils(self.config)

        # 1. Start from (possibly modded) asset config provided via constants
        final_asset_config = list(self.consts.ASSET_CONFIG)

        # 4. Bake assets once
        sprite_path = f"{os.path.dirname(os.path.abspath(__file__))}/sprites/adventure"
        (
            self.PALETTE,
            self.SHAPE_MASKS,
            self.BACKGROUND,
            self.COLOR_TO_ID,
            self.FLIP_OFFSETS
        ) = self.jr.load_and_setup_assets(final_asset_config, sprite_path)

    @partial(jax.jit, static_argnums=(0,))
    def render(self, state):
        #set bg color here
        raster = self.jr.create_object_raster(self.BACKGROUND)

        #set player color here
        player_mask = self.SHAPE_MASKS["player_magenta"]
        raster = self.jr.render_at(raster, state.player_x, state.player_y, player_mask)

        key_yellow_mask = self.SHAPE_MASKS["key_yellow"]
        raster = self.jr.render_at(raster, state.key_yellow_x, state.key_yellow_y, key_yellow_mask)
        return self.jr.render_from_palette(raster, self.PALETTE)<|MERGE_RESOLUTION|>--- conflicted
+++ resolved
@@ -18,7 +18,6 @@
     Kept immutable (tuple of dicts) to fit NamedTuple defaults.
     """
     return (
-<<<<<<< HEAD
         #all rooms in order
         {'name': 'bg_yellow_castle', 'type': 'background', 'file': 'Room_YellowCastle.npy'},
         {'name': 'bg_yellow', 'type': 'background', 'file': 'Room_Yellow.npy'},
@@ -43,11 +42,7 @@
         {'name': 'player_blue', 'type': 'single', 'file': 'Player_Blue.npy'},
         {'name': 'player_black', 'type': 'single', 'file': 'Player_Black.npy'},
         {'name': 'player_magenta', 'type': 'single', 'file': 'Player_Magenta.npy'},
-=======
-        {'name': 'background', 'type': 'background', 'file': 'Room_YellowCastle.npy'},
-        {'name': 'player', 'type': 'single', 'file': 'player.npy'},
         {'name': 'key_yellow', 'type': 'single', 'file': 'Key_yellow.npy'}
->>>>>>> c165ef95
     )
 
 
