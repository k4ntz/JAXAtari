from jax._src.pjit import JitWrapped
import os
from functools import partial
from typing import NamedTuple, Tuple
import jax
import jax.lax
import jax.numpy as jnp
import chex

import jaxatari.spaces as spaces
from jaxatari.renderers import JAXGameRenderer
from jaxatari.rendering import jax_rendering_utils as render_utils
from jaxatari.environment import JaxEnvironment, JAXAtariAction as Action

def _get_default_asset_config() -> tuple:
    """
    Returns the default declarative asset manifest for Adventure.
    Kept immutable (tuple of dicts) to fit NamedTuple defaults.
    """
    return (
        #all rooms in order ToDo pt overview map into the readme?
        {'name': 'room_number', 'type': 'group', 'files': ['Room_1.npy', 
                                                           'Room_2.npy', 
                                                           'Room_3.npy', 
                                                           'Room_4.npy', 
                                                           'Room_5.npy', 
                                                           'Room_6.npy', 
                                                           'Room_7.npy', 
                                                           'Room_8.npy', 
                                                           'Room_9.npy', 
                                                           'Room_10.npy', 
                                                           'Room_11.npy', 
                                                           'Room_12.npy', 
                                                           'Room_13.npy', 
                                                           'Room_14.npy']},
        {'name': 'bg', 'type': 'background', 'file': 'Room_1.npy'},
        #Player in all the different colors
        {'name': 'player_colors', 'type': 'group', 'files': ["Player_Yellow.npy",
                                                             "Player_Yellow.npy", 
                                                             "Player_Green.npy",
                                                             "Player_Purple.npy",
                                                             "Player_Pink.npy",
                                                             "Player_Green_yellow.npy",
                                                             "Player_Blue.npy",
                                                             "Player_Blue.npy",
                                                             "Player_Blue.npy",
                                                             "Player_Blue.npy",
                                                             "Player_Blue.npy",
                                                             "Player_Black.npy",
                                                             "Player_Pink.npy",
                                                             "Player_Magenta.npy"]},
        #Dragons and their animations
        {'name': 'dragon_yellow', 'type': 'group', 'files': ['Dragon_yellow_neutral.npy',
                                                             'Dragon_yellow_attack.npy',
                                                             'Dragon_yellow_dead.npy']},
        {'name': 'dragon_green', 'type': 'group', 'files': ['Dragon_green_neutral.npy',
                                                             'Dragon_green_attack.npy',
                                                             'Dragon_green_dead.npy']},                                                     
        #Keys
        {'name': 'key_yellow', 'type': 'single', 'file': 'Key_yellow.npy'},
        {'name': 'key_black', 'type': 'single', 'file': 'Key_black.npy'},
        #Gate and its animation
        {'name': 'gate_state', 'type': 'group', 'files': ['Gate_closed.npy',
                                                          'Gate_opening_0.npy',
                                                          'Gate_opening_1.npy',
                                                          'Gate_opening_2.npy',
                                                          'Gate_opening_3.npy',
                                                          'Gate_opening_4.npy',
                                                          'Gate_open.npy']},
        #Items
        {'name': 'sword', 'type': 'single', 'file': 'Sword.npy'},
        {'name': 'bridge', 'type': 'single', 'file': 'Bridge.npy'},
        {'name': 'magnet', 'type': 'single', 'file': 'Magnet.npy'},
        #Chalice
        {'name': 'chalice', 'type': 'group', 'files': ['Chalice_Black.npy',
                                                       'Chalice_DarkBlue.npy',
                                                       'Chalice_Gray.npy',
                                                       'Chalice_Green.npy',
                                                       'Chalice_LightBlue.npy',
                                                       'Chalice_Pink.npy',
                                                       'Chalice_Purple.npy',
                                                       'Chalice_Red.npy',
                                                       'Chalice_Turquoise.npy',
                                                       'Chalice_Yellow.npy']},
    )


class AdventureConstants(NamedTuple):
    WIDTH: int = 160
    HEIGHT: int = 250
    # Wall coordinates the player cannot pass through
    LEFT_WALL_X: int = 8
    RIGHT_WALL_X: int = 148
    UPPER_WALL_Y: int = 43
    LOWER_WALL_Y: int = 199
    #special black borders to the left and right
    SPECIAL_WALL_LEFT: int = 12
    SPECIAL_WALL_RIGHT: int = 145
    # Path South and North to another Room, X-Coordinates that offer hole in the wall
    PATH_VERTICAL_LEFT: int = 60
    PATH_VERTICAL_RIGHT: int = 95
    # Path East and West, Y-Coordinates that offer hole in the wall
    PATH_HORIZONTAL_UP: int = 40
    PATH_HORIZONTAL_DOWN: int = 200
    # Castle Edges
    CASTLE_TOWER_LEFT_X: int = 35
    CASTLE_TOWER_RIGHT_X: int = 120
    CASTLE_BASE_LEFT_X: int = 45
    CASTLE_BASE_RIGHT_X: int = 113
    CASTLE_TOWER_CORNER_Y: int = 105
    CASTLE_BASE_CORNER_Y: int = 170

    #upper left corner is 0, 0
    PLAYER_SIZE: Tuple[int, int] = (4, 8)
    KEY_SIZE: Tuple[int, int] = (8, 6)
    DRAGON_SIZE: Tuple[int, int] = (8, 44)
    GATE_SIZE: Tuple[int, int] = (7, 32)
    SWORD_SIZE: Tuple[int, int] = (8, 10)
    BRIDGE_SIZE: Tuple[int, int] = (32, 48)
    MAGNET_SIZE: Tuple[int, int] = (8, 16)
    CHALICE_SIZE: Tuple[int, int] = (8, 18)
    EMPTY_HAND_ID: int = 0
    KEY_YELLOW_ID: int = 1
    KEY_BLACK_ID: int = 2
    SWORD_ID: int = 3
    BRIDGE_ID: int = 4
    MAGNET_ID: int = 5
    CHALICE_ID: int = 6
    #Spawn Locations of all Entities: (X, Y, Room/Tile)
    YELLOW_GATE_POS: Tuple[int, int, int] = (76, 140, 0)
    BLACK_GATE_POS: Tuple[int, int, int] = (76, 140, 11)
    PLAYER_SPAWN: Tuple[int, int, int] = (78, 174, 0)
    DRAGON_YELLOW_SPAWN: Tuple[int, int, int] = (80, 170, 5, 0)
    DRAGON_GREEN_SPAWN: Tuple[int, int, int] = (80, 130, 4, 0)
    KEY_YELLOW_SPAWN: Tuple[int, int, int] = (31, 110, 0)
    KEY_BLACK_SPAWN: Tuple[int, int, int] = (31, 100, 4)
    SWORD_SPAWN: Tuple[int, int, int] = (31,180,1)
    BRIDGE_SPAWN: Tuple[int, int, int] = (40,130,10)
    MAGNET_SPAWN: Tuple[int, int, int] = (120,180,12)
    CHALICE_SPAWN: Tuple[int, int, int] = (35,180,13)
    # sset config baked into constants (immutable default) for asset overrides
    ASSET_CONFIG: tuple = _get_default_asset_config()


# immutable state container

class AdventureState(NamedTuple):
    #step conter for performance indicator?
    step_counter: chex.Array
    #position player: x ,y ,tile , color, inventory
    player: chex.Array
    #positions dragons: x, y ,tile ,state
    dragon_yellow: chex.Array
    dragon_green: chex.Array
    #positions keys: x, y, tile
    key_yellow: chex.Array
    key_black: chex.Array
    #gates: state
    gate_yellow: chex.Array
    gate_black: chex.Array
    #position sword: x, y, tile
    sword: chex.Array
    #position bridge: x, y, tile
    bridge: chex.Array
    #position magnet: x, y, tile
    magnet: chex.Array
    #position chalice: x, y, tile, color
    chalice: chex.Array


class EntityPosition(NamedTuple):
    x: jnp.ndarray
    y: jnp.ndarray
    tile: jnp.ndarray
    width: jnp.ndarray
    height: jnp.ndarray
    state: jnp.ndarray


class AdventureObservation(NamedTuple):
    player: EntityPosition
    dragon_yellow: EntityPosition
    dragon_green: EntityPosition
    key_yellow: EntityPosition
    key_black: EntityPosition
    gate_yellow: EntityPosition
    gate_black: EntityPosition
    sword: EntityPosition
    bridge: EntityPosition
    magnet: EntityPosition
    chalice: EntityPosition


class AdventureInfo(NamedTuple):
    time: jnp.ndarray


class JaxAdventure(JaxEnvironment[AdventureState, AdventureObservation, AdventureInfo, AdventureConstants]):
    def __init__(self, consts: AdventureConstants = None):
        consts = consts or AdventureConstants()
        super().__init__(consts)
        self.renderer = AdventureRenderer(self.consts)
        self.action_set = [
            Action.NOOP,
            Action.FIRE,
            Action.RIGHT,
            Action.LEFT,
            Action.UP,
            Action.DOWN,
        ]

    def _check_for_wall(self, state: AdventureState, direction: int) -> bool:
        room = state.player[2]

        # direction 0: left, 1: right, 2: up, 3: down
        player_x = state.player[0]
        player_x = jax.lax.cond(
            direction == 0,
            lambda x: x-4,
            lambda x: x,
            operand = player_x,
        )
        player_x = jax.lax.cond(
            direction == 1,
            lambda x: x+4,
            lambda x: x,
            operand = player_x,
        )

        player_y = state.player[1]
        player_y = jax.lax.cond(
            direction == 2,
            lambda y: y-8,
            lambda y: y,
            operand = player_y,
        )
        player_y = jax.lax.cond(
            direction == 3,
            lambda y: y+8,
            lambda y: y,
            operand = player_y,
        )

        ### Left Wall with and without Path
        left_wall = self.consts.LEFT_WALL_X
        upper_edge = self.consts.PATH_HORIZONTAL_UP
        lower_edge = self.consts.PATH_HORIZONTAL_DOWN
        collision_left_wall = player_x >= left_wall
        collision_left_wall_path = jnp.logical_or(collision_left_wall, jnp.logical_and(player_y>=upper_edge, player_y<=lower_edge))
        collision_left_special = player_x >= self.consts.SPECIAL_WALL_LEFT

        ### Right Wall with and without Path
        right_wall = self.consts.RIGHT_WALL_X
        upper_edge = self.consts.PATH_HORIZONTAL_UP
        lower_edge = self.consts.PATH_HORIZONTAL_DOWN
        collision_right_wall = player_x <= right_wall
        collision_right_wall_path = jnp.logical_or(collision_right_wall, jnp.logical_and(player_y>=upper_edge, player_y<=lower_edge))
        collision_right_special = player_x <= self.consts.SPECIAL_WALL_RIGHT

        ### Upper Wall with and without Path
        upper_wall = self.consts.UPPER_WALL_Y
        edge_left = self.consts.PATH_VERTICAL_LEFT
        edge_right = self.consts.PATH_VERTICAL_RIGHT
        collision_upper_wall = player_y >= upper_wall
        collision_upper_wall_path = jnp.logical_or(collision_upper_wall, jnp.logical_and(player_x>=edge_left, player_x<=edge_right))

        ### Lower Wall with and without Path
        lower_wall = self.consts.LOWER_WALL_Y
        edge_left = self.consts.PATH_VERTICAL_LEFT
        edge_right = self.consts.PATH_VERTICAL_RIGHT
        collision_lower_wall = player_y <= lower_wall
        collision_lower_wall_path = jnp.logical_or(collision_lower_wall, jnp.logical_and(player_x>=edge_left, player_x<=edge_right))


        ## Rooms:
        room_1_clear = jnp.logical_or(
                jnp.logical_not(room == 0), #either it is not room 1 or
                jnp.logical_and(            #walls of the room are not being crossed
                    jnp.logical_and(
                    collision_left_wall,        
                    collision_right_wall        
                    ),
                    jnp.logical_and(
                    collision_upper_wall_path,  
                    collision_lower_wall_path   
                    )
                )
        )

        room_2_clear = jnp.logical_or(
                jnp.logical_not(room == 1), #either it is not room 1 or
                jnp.logical_and(            #walls of the room are not being crossed
                    jnp.logical_and(
                    collision_left_wall,        
                    collision_right_wall        
                    ),
                    jnp.logical_and(
                    collision_upper_wall,  
                    collision_lower_wall_path   
                    )
                )
        )

        room_3_clear = jnp.logical_or(
                jnp.logical_not(room == 2), #either it is not room 1 or
                jnp.logical_and(            #walls of the room are not being crossed
                    jnp.logical_and(
                    collision_left_wall_path,        
                    collision_right_wall_path        
                    ),
                    jnp.logical_and(
                    collision_upper_wall_path,  
                    collision_lower_wall   
                    )
                )
        )

        room_4_clear = jnp.logical_or(
                jnp.logical_not(room == 3), #either it is not room 1 or
                jnp.logical_and(            #walls of the room are not being crossed
                    jnp.logical_and(
                    collision_left_wall_path,        
                    collision_right_special        
                    ),
                    jnp.logical_and(
                    collision_upper_wall,  
                    collision_lower_wall_path   
                    )
                )
        )

        room_5_clear = jnp.logical_or(
                jnp.logical_not(room == 4), #either it is not room 1 or
                jnp.logical_and(            #walls of the room are not being crossed
                    jnp.logical_and(
                    collision_left_wall,        
                    collision_right_wall        
                    ),
                    jnp.logical_and(
                    collision_upper_wall_path,  
                    collision_lower_wall   
                    )
                )
        )

        room_6_clear = jnp.logical_or(
                jnp.logical_not(room == 5), #either it is not room 1 or
                jnp.logical_and(            #walls of the room are not being crossed
                    jnp.logical_and(
                    collision_left_special,        
                    collision_right_wall_path        
                    ),
                    jnp.logical_and(
                    collision_upper_wall_path,  
                    collision_lower_wall  
                    )
                )
        )

        room_7_clear = True
        room_8_clear = True
        room_9_clear = True
        room_10_clear = True
        room_11_clear = True

        room_12_clear = jnp.logical_or(
                jnp.logical_not(room == 11), #either it is not room 1 or
                jnp.logical_and(            #walls of the room are not being crossed
                    jnp.logical_and(
                    collision_left_wall,        
                    collision_right_wall        
                    ),
                    jnp.logical_and(
                    collision_upper_wall_path,  
                    collision_lower_wall_path 
                    )
                )
        )

        room_13_clear = jnp.logical_or(
                jnp.logical_not(room == 12), #either it is not room 1 or
                jnp.logical_and(            #walls of the room are not being crossed
                    jnp.logical_and(
                    collision_left_wall,        
                    collision_right_wall        
                    ),
                    jnp.logical_and(
                    collision_upper_wall_path,  
                    collision_lower_wall_path  
                    )
                )
        )

        room_14_clear = jnp.logical_or(
                jnp.logical_not(room == 13), #either it is not room 1 or
                jnp.logical_and(            #walls of the room are not being crossed
                    jnp.logical_and(
                    collision_left_wall,        
                    collision_right_wall        
                    ),
                    jnp.logical_and(
                    collision_upper_wall,  
                    collision_lower_wall_path  
                    )
                )
        )

        #Castle Collisions
        castle_tower_left = self.consts.CASTLE_TOWER_LEFT_X
        castle_tower_right = self.consts.CASTLE_TOWER_RIGHT_X
        castle_tower_height = self.consts.CASTLE_TOWER_CORNER_Y
        castle_base_left = self.consts.CASTLE_BASE_LEFT_X
        castle_base_right = self.consts.CASTLE_BASE_RIGHT_X
        castle_base_height = self.consts.CASTLE_BASE_CORNER_Y

        castle_towers_out = jnp.logical_or(player_x<=castle_tower_left, player_x>=castle_tower_right)
        castle_towers_in = jnp.logical_and(player_x>=edge_left, player_x<=edge_right)
        castle_towers = jnp.logical_or(player_y >= castle_tower_height, jnp.logical_or(castle_towers_in, castle_towers_out))

        castle_base_out = jnp.logical_or(player_x<=castle_base_left, player_x>=castle_base_right)
        castle_base_in = jnp.logical_and(player_x>=edge_left, player_x<=edge_right)
        castle_base = jnp.logical_or(player_y >= castle_base_height, jnp.logical_or(castle_base_in, castle_base_out))
        #castle_towers = player_y >= castle_tower_height
        #castle_towers = player_y >= castle_tower_height

        castle_collision = jnp.logical_or(
            jnp.logical_not(jnp.logical_or(room==0, room==11)), #either it is not a castle tile, or
            jnp.logical_and(castle_towers, castle_base)
        )

        room_1_and_2 = jnp.logical_and(room_1_clear, room_2_clear)
        room_3_and_4 = jnp.logical_and(room_3_clear, room_4_clear)
        room_1_to_4 = jnp.logical_and(room_1_and_2, room_3_and_4)
        room_5_and_6 = jnp.logical_and(room_5_clear, room_6_clear)
        room_7_and_8 = jnp.logical_and(room_7_clear, room_8_clear)
        room_5_to_8 = jnp.logical_and(room_5_and_6, room_7_and_8)
        room_9_and_10 = jnp.logical_and(room_9_clear, room_10_clear)
        room_11_and_12= jnp.logical_and(room_11_clear, room_12_clear)
        room_9_to_12 = jnp.logical_and(room_9_and_10, room_11_and_12)
        room_13_and_14 = jnp.logical_and(room_13_clear, room_14_clear)

        room_1_to_8 = jnp.logical_and(room_1_to_4,room_5_to_8)
        room_9_to_14 = jnp.logical_and(room_9_to_12, room_13_and_14)

        base_rooms = jnp.logical_and(room_1_to_8, room_9_to_14)

        return_bool = jnp.logical_and(base_rooms, castle_collision )# todo
        
        return return_bool

    def _player_step(self, state: AdventureState, action: chex.Array) -> AdventureState:
        left = jnp.logical_or(action == Action.LEFT, action == Action.LEFTFIRE)
        right = jnp.logical_or(action == Action.RIGHT, action == Action.RIGHTFIRE)
        up = jnp.logical_or(action == Action.UP, action == Action.UPFIRE)
        down = jnp.logical_or(action == Action.DOWN, action == Action.DOWNFIRE)

      

        #check for no wall before walking
        left_no_wall = jnp.logical_and(left,self._check_for_wall(state, 0))
        right_no_wall = jnp.logical_and(right,self._check_for_wall(state, 1))
        up_no_wall =  jnp.logical_and(up,self._check_for_wall(state, 2))
        down_no_wall =  jnp.logical_and(down,self._check_for_wall(state, 3))

        #chek for item
        #has_item = jax.lax.cond(
        #    pred=state.player[3]==self.consts.EMPTY_HAND_ID,
        #    true_fun=False,
        #    false_fun=True
        #)
        
        new_item_x = jax.lax.switch(
            state.player[3],
            [lambda:0,
             lambda:state.key_yellow[0],
             lambda:state.key_black[0],
             lambda:state.sword[0],
             lambda:state.bridge[0],
             lambda:state.magnet[0],
             lambda:state.chalice[0]
             ]
        )

        new_player_x = state.player[0]
        new_player_x, new_item_x = jax.lax.cond(
            left_no_wall,
            lambda y: (y[0]-4,y[1]-4),
            lambda y: y,
            operand = (new_player_x,new_item_x),
        )
        new_player_x, new_item_x = jax.lax.cond(
            right_no_wall,
            lambda y: (y[0]+4,y[1]+4),
            lambda y: y,
            operand = (new_player_x,new_item_x),
        )


        new_item_y = jax.lax.switch(
            state.player[3],
            [lambda:0,
             lambda:state.key_yellow[1],
             lambda:state.key_black[1],
             lambda:state.sword[1],
             lambda:state.bridge[1],
             lambda:state.magnet[1],
             lambda:state.chalice[1]
             ]
        )

        new_player_y = state.player[1]
        new_player_y, new_item_y = jax.lax.cond(
            down_no_wall,
            lambda y: (y[0]+8,y[1]+8),
            lambda y: y,
            operand = (new_player_y,new_item_y)
        )
        new_player_y, new_item_y = jax.lax.cond(
            up_no_wall,
            lambda y: (y[0]-8,y[1]-8),
            lambda y: y,
            operand = (new_player_y,new_item_y)
        )
        new_player_tile = state.player[2]
        new_player_y, new_player_tile = jax.lax.cond(
            new_player_y > 212,
            lambda _: (27, jax.lax.switch( new_player_tile, [lambda:2,lambda:0,lambda:0, 
                                                             lambda:4, lambda:0, lambda:0, 
                                                             lambda:5, lambda:8, lambda:0, 
                                                             lambda: 6, lambda:7, lambda:10, 
                                                             lambda:11, lambda:12])),
            lambda _: (new_player_y, new_player_tile),
            operand = None,
        )
        new_player_y, new_player_tile = jax.lax.cond(
            new_player_y < 27,
            lambda _: (212, jax.lax.switch( new_player_tile, [lambda:1,lambda:0,lambda:0, 
                                                              lambda:0, lambda:3, lambda:6, 
                                                              lambda:9, lambda:10, lambda:7, 
                                                              lambda: 0, lambda:11, lambda:12, 
                                                              lambda:13, lambda:0])),
            lambda _: (new_player_y, new_player_tile),
            operand = None,
        )
        new_player_x, new_player_tile = jax.lax.cond(
            new_player_x > 160,
            lambda _: (0, jax.lax.switch( new_player_tile, [lambda:0,lambda:0,lambda:3, 
                                                            lambda:0, lambda:0, lambda:2, 
                                                            lambda:7, lambda:6, lambda:10, 
                                                            lambda: 8, lambda:9, lambda:0, 
                                                            lambda:0, lambda:0])),
            lambda _: (new_player_x, new_player_tile),
            operand = None,
        )
        new_player_x, new_player_tile = jax.lax.cond(
            new_player_x < 0,
            lambda _: (160, jax.lax.switch( new_player_tile, [lambda:0,lambda:0,lambda:5, 
                                                              lambda:2, lambda:0, lambda:0, 
                                                              lambda:7, lambda:6, lambda:9, 
                                                              lambda: 10, lambda:8, lambda:0, 
                                                              lambda:0, lambda:0])),
            lambda _: (new_player_x, new_player_tile),
            operand = None,
        )

        return AdventureState(
            step_counter = state.step_counter,
            player = jnp.array([new_player_x,new_player_y,new_player_tile,state.player[3]]).astype(jnp.int32), #SEEMS NOT GOOD
            dragon_yellow = state.dragon_yellow,
            dragon_green = state.dragon_green,
            key_yellow = jax.lax.cond(state.player[3]==self.consts.KEY_YELLOW_ID,
                                      lambda op: jnp.array([op[0],op[1],op[2]]).astype(jnp.int32),
                                      lambda op: op[3],
                                      operand=(new_item_x,new_item_y,state.key_yellow[2],state.key_yellow),
                                      ),
            key_black= jax.lax.cond(state.player[3]==self.consts.KEY_BLACK_ID,
                                    lambda op: jnp.array([op[0],op[1],op[2]]).astype(jnp.int32),
                                    lambda op: op[3],
                                    operand=(new_item_x,new_item_y,state.key_black[2],state.key_black)
                                    ),
            gate_yellow=state.gate_yellow,
            gate_black=state.gate_black,
            sword= jax.lax.cond(state.player[3]==self.consts.SWORD_ID,
                                lambda op: jnp.array([op[0],op[1],op[2]]).astype(jnp.int32),
                                lambda op: op[3],
                                operand=(new_item_x,new_item_y,state.sword[2],state.sword)
                                ),
            bridge= jax.lax.cond(state.player[3]==self.consts.BRIDGE_ID,
                                 lambda op: jnp.array([op[0],op[1],op[2]]).astype(jnp.int32),
                                lambda op: op[3],
                                operand=(new_item_x,new_item_y,state.bridge[2],state.bridge)
                                ),
            magnet= jax.lax.cond(state.player[3]==self.consts.MAGNET_ID,
                                lambda op: jnp.array([op[0],op[1],op[2]]).astype(jnp.int32),
                                lambda op: op[3],
                                operand=(new_item_x,new_item_y,state.magnet[2],state.magnet)
                                ),
            chalice= jax.lax.cond(state.player[3]==self.consts.CHALICE_ID,
                                  lambda op: jnp.array([op[0],op[1],op[2],op[3]]).astype(jnp.int32),
                                  lambda op: op[4],
                                  operand=(new_item_x,new_item_y,state.chalice[2],state.chalice[3],state.chalice)
                                  )
        )
    """
    def _item_pickup(self, state: AdventureState) -> AdventureState:
        
        #ToDo if the player holds an item skip
        new_player_inventory = jax.lax.cond(
            state.player[3] != self.consts.EMPTY_HAND_ID,
            lambda op: op[3], 
            lambda _: None,
            operand=(state.player[0],state.player[1],state.player[2],state.player[3])
        )
        #ToDo check around the player, if there is an item

        #if yes pick it up

        return AdventureState(
            step_counter=state.step_counter,
            player = jnp.array([state.player[0],state.player[1],state.player[2],new_player_inventory]).astype(jnp.int32),
            dragon_yellow=state.dragon_yellow,
            dragon_green=state.dragon_green,
            key_yellow=state.key_yellow,
            key_black=state.key_black,
            gate_yellow=state.gate_yellow,
            gate_black=state.gate_black,
            sword=state.sword,
            bridge=state.bridge,
            magnet=state.magnet,
            chalice=state.chalice
        )
<<<<<<< HEAD
    """
    @partial(jax.jit, static_argnums=(0,))
    def step(self, state: AdventureState, action: chex.Array) -> Tuple[AdventureObservation, AdventureState, float, bool, AdventureInfo]:
        previous_state = state
        state = self._player_step(state, action)
=======

    def _dragon_step(self, state: AdventureState) -> AdventureState:
        direction_x = jnp.sign(state.player[0] - state.dragon_yellow[0])
        direction_y = jnp.sign(state.player[1]- state.dragon_yellow[1])
        dragon_yellow_x = state.dragon_yellow[0]
        dragon_yellow_y = state.dragon_yellow[1]
        dragon_yellow_x, dragon_yellow_y = jax.lax.cond(
            state.player[2]==state.dragon_yellow[2],
            lambda _: ((dragon_yellow_x + direction_x*2, dragon_yellow_y + direction_y*2)),
            lambda _: (dragon_yellow_x, dragon_yellow_y),
            operand  = None
        )
        direction_x = jnp.sign(state.player[0] - state.dragon_green[0])
        direction_y = jnp.sign(state.player[1]- state.dragon_green[1])
        dragon_green_x = state.dragon_green[0]
        dragon_green_y = state.dragon_green[1]
        dragon_green_x, dragon_green_y = jax.lax.cond(
            state.player[2]==state.dragon_green[2],
            lambda _: ((dragon_green_x + direction_x*2, dragon_green_y + direction_y*2)),
            lambda _: (dragon_green_x, dragon_green_y),
            operand  = None
        )


        return AdventureState(
            step_counter = state.step_counter,
            player = state.player,
            dragon_yellow = jnp.array([dragon_yellow_x,dragon_yellow_y,state.dragon_yellow[2]]).astype(jnp.int32),
            dragon_green = jnp.array([dragon_green_x,dragon_green_y,state.dragon_green[2]]).astype(jnp.int32),
            key_yellow=state.key_yellow,
            key_black=state.key_black,
            gate_yellow=state.gate_yellow,
            gate_black=state.gate_black,
            sword=state.sword,
            bridge=state.bridge,
            magnet=state.magnet,
            chalice=state.chalice
        )
>>>>>>> 2871032a

    
    def reset(self, key: chex.PRNGKey = jax.random.PRNGKey(42)) -> Tuple[AdventureObservation, AdventureState]:

        state = AdventureState(
            step_counter = jnp.array(0).astype(jnp.int32),
            #Player Spawn: x, y, tile, inventory
            player = jnp.array([self.consts.PLAYER_SPAWN[0],
                                self.consts.PLAYER_SPAWN[1],
                                self.consts.PLAYER_SPAWN[2],
                                self.consts.EMPTY_HAND_ID]).astype(jnp.int32),
            #Dragons: x, y ,tile ,state
            dragon_yellow = jnp.array([self.consts.DRAGON_YELLOW_SPAWN[0],
                                       self.consts.DRAGON_YELLOW_SPAWN[1],
                                       self.consts.DRAGON_YELLOW_SPAWN[2],
                                       self.consts.DRAGON_YELLOW_SPAWN[3]]).astype(jnp.int32), #ToDo
            dragon_green = jnp.array([self.consts.DRAGON_GREEN_SPAWN[0],
                                      self.consts.DRAGON_GREEN_SPAWN[1],
                                      self.consts.DRAGON_GREEN_SPAWN[2],
                                      self.consts.DRAGON_GREEN_SPAWN[3]]).astype(jnp.int32), #ToDo
            #Keys: x ,y, tile
            key_yellow = jnp.array([self.consts.KEY_YELLOW_SPAWN[0],
                                    self.consts.KEY_YELLOW_SPAWN[1],
                                    self.consts.KEY_YELLOW_SPAWN[2]]).astype(jnp.int32),
            key_black = jnp.array([self.consts.KEY_BLACK_SPAWN[0],
                                    self.consts.KEY_BLACK_SPAWN[1],
                                    self.consts.KEY_BLACK_SPAWN[2]]).astype(jnp.int32),
            #Gate: state
            gate_yellow=jnp.array([0]).astype(jnp.int32),
            gate_black=jnp.array([0]).astype(jnp.int32),
            #Items: x, y, tile
            sword = jnp.array([self.consts.SWORD_SPAWN[0],
                               self.consts.SWORD_SPAWN[1],
                               self.consts.SWORD_SPAWN[2]]).astype(jnp.int32), #ToDo
            bridge = jnp.array([self.consts.BRIDGE_SPAWN[0],
                               self.consts.BRIDGE_SPAWN[1],
                               self.consts.BRIDGE_SPAWN[2]]).astype(jnp.int32), #ToDo
            magnet= jnp.array([self.consts.MAGNET_SPAWN[0],
                               self.consts.MAGNET_SPAWN[1],
                               self.consts.MAGNET_SPAWN[2]]).astype(jnp.int32), #ToDo
            #Chalice: x, y, tile, color
            chalice = jnp.array([self.consts.CHALICE_SPAWN[0],
                                 self.consts.CHALICE_SPAWN[1],
                                 self.consts.CHALICE_SPAWN[2],7]).astype(jnp.int32), #ToDo
        )
        initial_obs = self._get_observation(state)

        return initial_obs, state

    @partial(jax.jit, static_argnums=(0,))
    def step(self, state: AdventureState, action: chex.Array) -> Tuple[AdventureObservation, AdventureState, float, bool, AdventureInfo]:
        # Split step key from state and keep a new key for the next state
        previous_state = state
        # Make per-step key available to helpers that may read state.key
        state = AdventureState(
            step_counter=state.step_counter,
            player=state.player,
            dragon_yellow=state.dragon_yellow,
            dragon_green=state.dragon_green,
            key_yellow=state.key_yellow,
            key_black=state.key_black,
            gate_yellow=state.gate_yellow,
            gate_black=state.gate_black,
            sword=state.sword,
            bridge=state.bridge,
            magnet=state.magnet,
            chalice=state.chalice
        )
        state = self._player_step(state, action)
        state = self._dragon_step(state)

        done = self._get_done(state)
        env_reward = self._get_reward(previous_state, state)
        info = self._get_info(state)
        observation = self._get_observation(state)

        return observation, state, env_reward, done, info


    def render(self, state: AdventureState) -> jnp.ndarray:
        return self.renderer.render(state)

    def _get_observation(self, state: AdventureState):
        player = EntityPosition(
            x=state.player[0],
            y=state.player[1],
            tile=state.player[2],
            width=self.consts.PLAYER_SIZE[0], 
            height=self.consts.PLAYER_SIZE[1], 
            state=state.player[4]
        )
        dragon_yellow = EntityPosition(
            x=state.dragon_yellow[0],
            y=state.dragon_yellow[1],
            tile=state.dragon_yellow[2],
            width=self.consts.DRAGON_SIZE[0], 
            height=self.consts.DRAGON_SIZE[1], 
            state=state.dragon_yellow[3]
        )
        dragon_green = EntityPosition(
            x=state.dragon_green[0],
            y=state.dragon_green[1],
            tile=state.dragon_green[2],
            width=self.consts.DRAGON_SIZE[0], 
            height=self.consts.DRAGON_SIZE[1], 
            state=state.dragon_green[3]
        )
        key_yellow = EntityPosition(
            x=state.key_yellow[0],
            y=state.key_yellow[1],
            tile=state.key_yellow[2],
            width=self.consts.KEY_SIZE[0], 
            height=self.consts.KEY_SIZE[1],
            state=0 #Key has no relevant state
        )
        key_black = EntityPosition(
            x=state.key_black[0],
            y=state.key_black[1],
            tile=state.key_black[2],
            width=self.consts.KEY_SIZE[0], 
            height=self.consts.KEY_SIZE[1],
            state=0 #Key has no relevant state
        )
        gate_yellow = EntityPosition(
            x=self.consts.YELLOW_GATE_POS[0],
            y=self.consts.YELLOW_GATE_POS[1],
            tile=self.consts.YELLOW_GATE_POS[2],
            width=self.consts.GATE_SIZE[0], 
            height=self.consts.GATE_SIZE[1], 
            state=state.gate_yellow[0]
        )
        gate_black = EntityPosition(
            x=self.consts.BLACK_GATE_POS[0],
            y=self.consts.BLACK_GATE_POS[1],
            tile=self.consts.BLACK_GATE_POS[2],
            width=self.consts.GATE_SIZE[0], 
            height=self.consts.GATE_SIZE[1], 
            state=state.gate_black[0]
        )
        sword = EntityPosition(
            x=state.sword[0],
            y=state.sword[1],
            tile=state.sword[2],
            width=self.consts.SWORD_SIZE[0], 
            height=self.consts.SWORD_SIZE[1], 
            state=0 #Sword has no relevant state
        )
        bridge = EntityPosition(
            x=state.bridge[0],
            y=state.bridge[1],
            tile=state.bridge[2],
            width=self.consts.BRIDGE_SIZE[0], 
            height=self.consts.BRIDGE_SIZE[1], 
            state=0 #Bridge has no relevant state
        )
        magnet = EntityPosition(
            x=state.magnet[0],
            y=state.magnet[1],
            tile=state.magnet[2],
            width=self.consts.MAGNET_SIZE[0], 
            height=self.consts.MAGNET_SIZE[1],
            state=0 #Magnet has no relevant state
        )
        chalice = EntityPosition(
            x=state.chalice[0],
            y=state.chalice[1],
            tile=state.chalice[2],
            width=self.consts.CHALICE_SIZE[0], 
            height=self.consts.CHALICE_SIZE[1],
            state=0 #Chalice has no relevant state
        )

        return AdventureObservation(
            player=player,
            dragon_yellow=dragon_yellow,
            dragon_green=dragon_green,
            key_yellow=key_yellow,
            key_black=key_black,
            gate_yellow=gate_yellow,
            gate_black=gate_black,
            sword=sword,
            bridge=bridge,
            magnet=magnet,
            chalice=chalice
        )

    @partial(jax.jit, static_argnums=(0,))
    def obs_to_flat_array(self, obs: AdventureObservation) -> jnp.ndarray:
           return jnp.concatenate([
               obs.player.x.flatten(),
               obs.player.y.flatten(),
               obs.player.height.flatten(),
               obs.player.width.flatten()
            ]
           )

    def action_space(self) -> spaces.Discrete:
        return spaces.Discrete(6)

    def observation_space(self) -> spaces:
        return spaces.Dict({
            "player": spaces.Dict({
                "x": spaces.Box(low=0, high=160, shape=(), dtype=jnp.int32),
                "y": spaces.Box(low=0, high=250, shape=(), dtype=jnp.int32),
                "width": spaces.Box(low=0, high=160, shape=(), dtype=jnp.int32),
                "height": spaces.Box(low=0, high=250, shape=(), dtype=jnp.int32),
            }),
            "key_yellow": spaces.Dict({
                "x": spaces.Box(low=0, high=160, shape=(), dtype=jnp.int32),
                "y": spaces.Box(low=0, high=250, shape=(), dtype=jnp.int32),
                "width": spaces.Box(low=0, high=160, shape=(), dtype=jnp.int32),
                "height": spaces.Box(low=0, high=250, shape=(), dtype=jnp.int32),
            }),

            #ToDo for the rest of the dragons, items etc..... ?
        })

    def image_space(self) -> spaces.Box:
        return spaces.Box(
            low=0,
            high=255,
            shape=(250, 160, 3),
            dtype=jnp.uint8
        )

    @partial(jax.jit, static_argnums=(0,))
    def _get_info(self, state: AdventureState, ) -> AdventureInfo:
        return AdventureInfo(time=state.step_counter)

    @partial(jax.jit, static_argnums=(0,))
    def _get_reward(self, previous_state: AdventureState, state: AdventureState):
        return 1

    @partial(jax.jit, static_argnums=(0,))
    def _get_done(self, state: AdventureState) -> bool:
        return 0

class AdventureRenderer(JAXGameRenderer):
    def __init__(self, consts: AdventureConstants = None):
        super().__init__(consts)
        self.consts = consts or AdventureConstants()
        self.config = render_utils.RendererConfig(
            game_dimensions=(250, 160),
            channels=3,
            #downscale=(200, 128)
        )
        self.jr = render_utils.JaxRenderingUtils(self.config)

        # 1. Start from (possibly modded) asset config provided via constants
        final_asset_config = list(self.consts.ASSET_CONFIG)

        # 4. Bake assets once
        sprite_path = f"{os.path.dirname(os.path.abspath(__file__))}/sprites/adventure"
        (
            self.PALETTE,
            self.SHAPE_MASKS,
            self.BACKGROUND,
            self.COLOR_TO_ID,
            self.FLIP_OFFSETS
        ) = self.jr.load_and_setup_assets(final_asset_config, sprite_path)

    @partial(jax.jit, static_argnums=(0,))
    def render(self, state):
        #set bg color here
        raster = self.jr.create_object_raster(self.BACKGROUND)
        room_mask =self.SHAPE_MASKS["room_number"][state.player[2]]
        raster = self.jr.render_at(raster, 0, 0, room_mask)

        #set player color here
        player_mask = self.SHAPE_MASKS["player_colors"][state.player[2]]
        raster = self.jr.render_at(raster, state.player[0], state.player[1], player_mask)

        #dragons
        dragon_yellow_mask = self.SHAPE_MASKS["dragon_yellow"][state.dragon_yellow[3]]
        raster = jax.lax.cond(
            state.dragon_yellow[2]==state.player[2],
            lambda r : self.jr.render_at(raster, state.dragon_yellow[0], state.dragon_yellow[1], dragon_yellow_mask),
            lambda r : r,
            operand = raster,
        )
        dragon_green_mask = self.SHAPE_MASKS["dragon_green"][state.dragon_green[3]]
        raster = jax.lax.cond(
            state.dragon_green[2]==state.player[2],
            lambda r : self.jr.render_at(raster, state.dragon_green[0], state.dragon_green[1], dragon_green_mask),
            lambda r : r,
            operand = raster,
        )
        
        #keys
        key_yellow_mask = self.SHAPE_MASKS["key_yellow"]
        raster = jax.lax.cond(
            state.key_yellow[2]==state.player[2],
            lambda r : self.jr.render_at(raster, state.key_yellow[0], state.key_yellow[1], key_yellow_mask),
            lambda r : r,
            operand = raster,
        )
        key_black_mask = self.SHAPE_MASKS["key_black"]
        raster = jax.lax.cond(
            state.key_black[2]==state.player[2],
            lambda r : self.jr.render_at(raster, state.key_black[0], state.key_black[1], key_black_mask),
            lambda r : r,
            operand = raster,
        )

        #Gates
        gate_yellow_mask = self.SHAPE_MASKS["gate_state"][state.gate_yellow[0]]
        
        raster = jax.lax.cond(
            self.consts.YELLOW_GATE_POS[2]==state.player[2],
            lambda r : self.jr.render_at(raster, self.consts.YELLOW_GATE_POS[0], self.consts.YELLOW_GATE_POS[1], gate_yellow_mask),
            lambda r : r,
            operand = raster,
        )
        gate_black_mask = self.SHAPE_MASKS["gate_state"][state.gate_black[0]]
        raster = jax.lax.cond(
            self.consts.BLACK_GATE_POS[2]==state.player[2],
            lambda r : self.jr.render_at(raster, self.consts.BLACK_GATE_POS[0], self.consts.BLACK_GATE_POS[1], gate_black_mask),#ToDO
            lambda r : r,
            operand = raster,
        )
        

        #items
        sword_mask = self.SHAPE_MASKS["sword"]
        raster = jax.lax.cond(
            state.sword[2]==state.player[2],
            lambda r : self.jr.render_at(raster, state.sword[0], state.sword[1], sword_mask),
            lambda r : r,
            operand = raster,
        )
        bridge_mask = self.SHAPE_MASKS["bridge"]
        raster = jax.lax.cond(
            state.bridge[2]==state.player[2],
            lambda r : self.jr.render_at(raster, state.bridge[0], state.bridge[1], bridge_mask),
            lambda r : r,
            operand = raster,
        )
        magnet_mask = self.SHAPE_MASKS["magnet"]
        raster = jax.lax.cond(
            state.magnet[2]==state.player[2],
            lambda r : self.jr.render_at(raster, state.magnet[0], state.magnet[1], magnet_mask),
            lambda r : r,
            operand = raster,
        )

        #chalice
        chalice_mask = self.SHAPE_MASKS["chalice"][state.chalice[3]]
        raster = jax.lax.cond(
            state.chalice[2]==state.player[2],
            lambda r : self.jr.render_at(raster, state.chalice[0], state.chalice[1], chalice_mask),
            lambda r : r,
            operand = raster,
        )

        return self.jr.render_from_palette(raster, self.PALETTE)<|MERGE_RESOLUTION|>--- conflicted
+++ resolved
@@ -629,13 +629,7 @@
             magnet=state.magnet,
             chalice=state.chalice
         )
-<<<<<<< HEAD
-    """
-    @partial(jax.jit, static_argnums=(0,))
-    def step(self, state: AdventureState, action: chex.Array) -> Tuple[AdventureObservation, AdventureState, float, bool, AdventureInfo]:
-        previous_state = state
-        state = self._player_step(state, action)
-=======
+        """
 
     def _dragon_step(self, state: AdventureState) -> AdventureState:
         direction_x = jnp.sign(state.player[0] - state.dragon_yellow[0])
@@ -674,7 +668,11 @@
             magnet=state.magnet,
             chalice=state.chalice
         )
->>>>>>> 2871032a
+    
+    @partial(jax.jit, static_argnums=(0,))
+    def step(self, state: AdventureState, action: chex.Array) -> Tuple[AdventureObservation, AdventureState, float, bool, AdventureInfo]:
+        previous_state = state
+        state = self._player_step(state, action)
 
     
     def reset(self, key: chex.PRNGKey = jax.random.PRNGKey(42)) -> Tuple[AdventureObservation, AdventureState]:
