--- conflicted
+++ resolved
@@ -2332,15 +2332,6 @@
             "hammer_can_destroy_enemy": spaces.Box(low=0, high=1, shape=(), dtype=jnp.int32),
 
             # Barrels
-<<<<<<< HEAD
-            "barrels": spaces.Dict({
-                "x": spaces.Box(low=0, high=210, shape=(MAX_BARRELS,), dtype=jnp.int32),
-                "y": spaces.Box(low=0, high=160, shape=(MAX_BARRELS, ), dtype=jnp.int32),    
-                "width": spaces.Box(low=0, high=160, shape=(MAX_BARRELS, ), dtype=jnp.int32),
-                "height": spaces.Box(low=0, high=210, shape=(MAX_BARRELS, ), dtype=jnp.int32),
-            }),
-            "barrel_mask": spaces.Box(low=0, high=1, shape=(MAX_BARRELS,), dtype=jnp.int32),
-=======
             # "barrels": spaces.Dict({
             #     "x": spaces.Box(low=0, high=210, shape=(MAX_BARRELS,), dtype=jnp.int32),
             #     "y": spaces.Box(low=0, high=160, shape=(MAX_BARRELS, ), dtype=jnp.int32),    
@@ -2348,7 +2339,6 @@
             #     "height": spaces.Box(low=0, high=210, shape=(MAX_BARRELS, ), dtype=jnp.int32),
             # }),
             # "barrel_mask": spaces.Box(low=0, high=1, shape=(MAX_BARRELS,), dtype=jnp.int32),
->>>>>>> cdbd119a
 
             # # Fire
             # "fires": spaces.Dict({
