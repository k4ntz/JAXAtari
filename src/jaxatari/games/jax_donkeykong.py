import os
from functools import partial
from typing import NamedTuple, Tuple
import jax.lax

import jax.numpy as jnp
import chex
import pygame

import jaxatari.spaces as spaces
from jaxatari.renderers import JAXGameRenderer
from jaxatari.rendering import jax_rendering_utils as aj
from jaxatari.environment import JaxEnvironment, JAXAtariAction as Action


class DonkeyKongConstants(NamedTuple):
    # Screen dimensions
    WIDTH: int = 160
    HEIGHT: int = 210
    WINDOW_WIDTH: int = 160 * 3
    WINDOW_HEIGHT: int = 210 * 3

    # Frame rate
    FRAME_RATE: int = 30 # if more frame rate is provided, one needs to change the game behaviour

    # Donkey Kong position
    # Donkey Kong actually does nothing in game - only change sprites
    DONKEYKONG_X: int = 33
    DONKEYKONG_Y: int = 14

    # Girlfriend position - only single image of girlfriend
    GIRLFRIEND_X: int = 62
    GIRLFRIEND_Y: int = 17

    # Life Bar positions
    LEVEL_1_LIFE_BAR_1_Y: int = 116
    LEVEL_1_LIFE_BAR_2_Y: int = 124
    LEVEL_2_LIFE_BAR_1_Y: int = 112
    LEVEL_2_LIFE_BAR_2_Y: int = 120
    LIFE_BAR_X: int = 23

    # Hammer default position
    LEVEL_1_HAMMER_X: int = 68
    LEVEL_1_HAMMER_Y: int = 39
    LEVEL_1_HAMMER_SWING_X = 75
    LEVEL_2_HAMMER_X: int = 68
    LEVEL_2_HAMMER_Y: int = 78

    # Hammer Carry Duration
    HAMMER_MAX_CARRY_DURATION = 654  # maximal carry duration
    HAMMER_SWING_DURATION = 8        # if mario takes the hammer, swing up and down at each 8th frame

    # Hammer Hit Boxes
    HAMMER_HIT_BOX_X = 7
    HAMMER_HIT_BOX_Y = 4
    HAMMER_SWING_HIT_BOX_X = 6
    HAMMER_SWING_HIT_BOX_Y = 6

    # Trap positions
    TRAP_LEFT_Y: int = 52
    TRAP_RIGHT_Y: int = 104
    TRAP_FLOOR_2_X: int = 144
    TRAP_FLOOR_3_X: int = 116
    TRAP_FLOOR_4_X: int = 88
    TRAP_FLOOR_5_X: int = 60
    TRAP_WIDTH: int = 4

    # Digits position - for Game Score
    DIGIT_Y: int = 7
    FIRST_DIGIT_X: int = 96
    DISTANCE_DIGIT_X: int = 8
    NUMBER_OF_DIGITS_FOR_GAME_SCORE: int = 6
    NUMBER_OF_DIGITS_FOR_TIMER_SCORE: int = 4

    # Mario movement and physics
    LEVEL_1_MARIO_START_X = jnp.float32(176.0)
    LEVEL_1_MARIO_START_Y = jnp.float32(45.0)
    LEVEL_2_MARIO_START_X = jnp.float32(155.0)
    LEVEL_2_MARIO_START_Y = jnp.float32(32.0)
    MARIO_JUMPING_HEIGHT = jnp.float32(5.0)
    MARIO_JUMPING_FRAME_DURATION: int = 33
    MARIO_MOVING_SPEED = jnp.float32(0.335)  # pixels per frame
    MARIO_WALKING_ANIMATION_CHANGE_DURATION: int = 5
    MARIO_CLIMBING_SPEED = jnp.float32(0.333)
    MARIO_CLIMBING_ANIMATION_CHANGE_DURATION: int = 12

    # Game freeze duration if mario got hit by enemy
    GAME_FREEZE_DURATION = 70

    # If mario reaches that height on the ladder, game round is cleared
    LEVEL_1_GOAL_X = 40

    # Mario sprite indexes
    MARIO_WALK_SPRITE_0: int = 0
    MARIO_WALK_SPRITE_1: int = 1
    MARIO_WALK_SPRITE_2: int = 2
    MARIO_WALK_SPRITE_3: int = 3

    # Donkey Kong Sprite
    DONKEY_KONG_SPRITE_0: int = 0
    DONKEY_KONG_SPRITE_1: int = 1

    # Mario climbing sprite indexes
    MARIO_CLIMB_SPRITE_0: int = 0
    MARIO_CLIMB_SPRITE_1: int = 1

    # Barrel positions and sprites
    BARREL_START_X: int = 52
    BARREL_START_Y: int = 34
    BARREL_SPRITE_FALL: int = 0
    BARREL_SPRITE_RIGHT: int = 1
    BARREL_SPRITE_LEFT: int = 2

    # Barrel rolling probability
    BASE_PROBABILITY_BARREL_ROLLING_A_LADDER_DOWN_ROUND_1 = jnp.float32(0.14)
    BASE_PROBABILITY_BARREL_ROLLING_A_LADDER_DOWN_ROUND_2 = jnp.float32(0.36)
    BASE_PROBABILITY_BARREL_ROLLING_A_LADDER_DOWN_ROUND_3 = jnp.float32(0.34)
    BASE_PROBABILITY_BARREL_ROLLING_A_LADDER_DOWN_ROUND_4 = jnp.float32(0.34)
    BASE_PROBABILITY_BARREL_ROLLING_A_LADDER_DOWN_ROUND_5 = jnp.float32(0.5)
    BARREL_MOVING_SPEED: int = 1 # moving 1 pixel per frame

    # Hit boxes
    MARIO_HIT_BOX_X: int = 15
    MARIO_HIT_BOX_Y: int = 7
    BARREL_HIT_BOX_X: int = 8
    BARREL_HIT_BOX_Y: int = 8
    FIRE_HIT_BOX_X: int = 8
    FIRE_HIT_BOX_Y: int = 8

    # Fire
    FIRE_MOVING_SPEED = jnp.float32(0.49)
    FIRE_START_Y: int = 60
    FIRE_CHANGING_DIRECTION_PROB = jnp.float32(0.008)

    STAGE_2_FIRE_CHANGING_DIRECTION_DEFAULT_PROB = jnp.float32(0.0)
    STAGE_3_FIRE_CHANGING_DIRECTION_DEFAULT_PROB = jnp.float32(0.17)
    STAGE_4_FIRE_CHANGING_DIRECTION_DEFAULT_PROB = jnp.float32(0.0)
    STAGE_5_FIRE_CHANGING_DIRECTION_DEFAULT_PROB = jnp.float32(0.21)

    STAGE_2_FIRE_CHANGING_DIRECTION_INC_PROB = jnp.float32(0.008)
    STAGE_3_FIRE_CHANGING_DIRECTION_INC_PROB = jnp.float32(0.061)
    STAGE_4_FIRE_CHANGING_DIRECTION_INC_PROB = jnp.float32(0.011)
    STAGE_5_FIRE_CHANGING_DIRECTION_INC_PROB = jnp.float32(0.049)

    # Movement directions
    MOVING_UP: int = 0
    MOVING_RIGHT: int = 1
    MOVING_DOWN: int = 2
    MOVING_LEFT: int = 3

    # Bar start/end positions -- Level 1
    BAR_LEFT_Y: int = 32
    BAR_RIGHT_Y: int = 120
    BAR_1_LEFT_X: int = 193
    BAR_1_RIGHT_X: int = 193
    BAR_2_LEFT_X: int = 165 
    BAR_2_RIGHT_X: int = 172
    BAR_3_LEFT_X: int = 144
    BAR_3_RIGHT_X: int = 137
    BAR_4_LEFT_X: int = 109
    BAR_4_RIGHT_X: int = 116
    BAR_5_LEFT_X: int = 88
    BAR_5_RIGHT_X: int = 81
    BAR_6_LEFT_X: int = 60
    BAR_6_RIGHT_X: int = 60
    BAR_7_LEFT_X: int = 34
    BAR_7_RIGHT_X: int = 34

    # Bar start/end positions -- Level 2
    LEVEL_2_BAR_LEFT_Y: int = 32
    LEVEL_2_BAR_RIGHT_Y: int = 127
    LEVEL_2_BAR_1_LEFT_X: int = 172
    LEVEL_2_BAR_1_RIGHT_X: int = 172
    LEVEL_2_BAR_2_LEFT_X: int = 144
    LEVEL_2_BAR_2_RIGHT_X: int = 144
    LEVEL_2_BAR_3_LEFT_X: int = 116
    LEVEL_2_BAR_3_RIGHT_X: int = 116
    LEVEL_2_BAR_4_LEFT_X: int = 88
    LEVEL_2_BAR_4_RIGHT_X: int = 88
    LEVEL_2_BAR_5_LEFT_X: int = 60
    LEVEL_2_BAR_5_RIGHT_X: int = 60

    # Ladder
    LADDER_WIDTH: int = 4

    # Barrel spawn timing
    SPAWN_STEP_COUNTER_BARREL: int = 236

    # Scores added if mario doing following things:
    SCORE_FOR_JUMPING_OVER_ENEMY = 100
    SCORE_FOR_TRIGGERING_TRAP = 100
    SCORE_FOR_DESTROYING_BARREL = 800
    SCORE_FOR_DESTROYING_FIRE = 800
    SCORE_FOR_REACHING_GOAL_LEVEL_1 = 4100
    SCORE_FOR_REACHING_GOAL_LEVEL_2 = 3500 

    TIMER_REDUTION_DURATION = 128 # at every 128st frame, the timer will be reduced by 100, starting from 5000 "points"
    TIMER_REDUTION_AMOUNT = 100

    # Observation
    MAX_BARRELS = 4
    MAX_FIRES = 4
    MAX_TRAPS = 8
    MAX_LADDERS = 16
    
# To prevent Mario to walk outside the game spaces, set invisible wall on the left and right side of each stage
# stage means not level = 1 or 2, rather the bars on which Mario will walk during game play
class invisible_wall_each_stage(NamedTuple):
    stage: chex.Array
    left_end: chex.Array
    right_end: chex.Array

# Ladder - climbable -> some ladders are not supposed to be climbed by Mario, but barrel can roll down at those
class Ladder(NamedTuple):
    stage: chex.Array
    climbable: chex.Array
    start_x: chex.Array
    start_y: chex.Array
    end_x: chex.Array
    end_y: chex.Array

# Barrels - Level 1 Enemy
class BarrelPosition(NamedTuple):
    barrel_x: chex.Array
    barrel_y: chex.Array
    sprite: chex.Array
    moving_direction: chex.Array
    stage: chex.Array
    reached_the_end: chex.Array

# Fire - Level 2 enemy
class FirePosition(NamedTuple):
    fire_x: chex.Array
    fire_y: chex.Array
    moving_direction: chex.Array
    stage: chex.Array
    destroyed: chex.Array
    change_direction_prob: chex.Array # every fire has onw propability to change its direction

# Traps - Level 2 enemy or to Mario reaching goal
class TrapPosition(NamedTuple):
    trap_x: chex.Array
    trap_y: chex.Array
    stage: chex.Array
    triggered: chex.Array
    fall_protection: chex.Array # variable for protecting mario for the first instance after he triggers a trap; prevent mario to fall instantly

class DonkeyKongState(NamedTuple):
    game_started: chex.Array
    level: chex.Array
    game_timer: chex.Array  # needed basically to calculate the remaining time for the game
    game_remaining_time: chex.Array # if 0 Mario loses a life
    step_counter: chex.Array

    game_score: chex.Array
    game_round: chex.Array
    
    mario_x: chex.Array
    mario_y: chex.Array  
    mario_jumping: chex.Array   # jumping on spot
    mario_jumping_wide: chex.Array # jumping to left or right - Action.LEFTFIRE, Action.RIGHTFIRE
    mario_jumping_over_enemy: chex.Array
    mario_climbing: chex.Array
    start_frame_when_mario_jumped: chex.Array # variable to help calculating the frame time at which Mario can jump and reset his jump
    mario_view_direction: chex.Array
    mario_walk_frame_counter: chex.Array
    mario_climb_frame_counter: chex.Array
    mario_walk_sprite: chex.Array
    mario_climb_sprite: chex.Array
    mario_stage: chex.Array
    mario_life_counter: chex.Array

    mario_climbing_delay: chex.Array # variable needed especially for level 2 to prevent mario climbing all ladder from bottom to top without give the player the possibility to go right or left or jump

    mario_got_hit: chex.Array  # game should freeze if mario got hit by an enemy or the time is over
    game_freeze_start: chex.Array  # mario got hit, start frame
    mario_reached_goal: chex.Array

    barrels: BarrelPosition
    barrels_change_direction_prob: chex.Array
    fires: FirePosition
    traps: TrapPosition
    ladders: Ladder
    invisible_wall_each_stage: invisible_wall_each_stage
    random_key: chex.Array
    frames_since_last_barrel_spawn: chex.Array # some frames must be waited until next barrel can spawn

    hammer_x: chex.Array
    hammer_y: chex.Array
    hammer_can_hit: chex.Array
    hammer_taken: chex.Array
    hammer_carry_time: chex.Array
    hammer_usage_expired: chex.Array # only once per game round, hammer can be used
    block_jumping_and_climbing: chex.Array

    donkey_kong_sprite: chex.Array

class EntityPosition(NamedTuple):
    x: jnp.ndarray
    y: jnp.ndarray
    width: jnp.ndarray
    height: jnp.ndarray

class EntityPositionTrap(NamedTuple):
    x: jnp.ndarray
    y: jnp.ndarray
    width: jnp.ndarray
    triggered: jnp.ndarray

class EntityPositionLadder(NamedTuple):
    start_x: jnp.ndarray
    start_y: jnp.ndarray
    end_x: jnp.ndarray
    end_y: jnp.ndarray
    width: jnp.ndarray
    

class DonkeyKongObservation(NamedTuple):
    # Scores / Timer
    total_score: jnp.ndarray
    time_remaining: jnp.ndarray
    mario_lives: jnp.ndarray
    goal_reached: jnp.ndarray
    level: jnp.ndarray

    # Player / Mario Position
    mario_position: EntityPosition # [x, y]
    mario_view_direction: jnp.ndarray # left and right
    mario_jumping: jnp.ndarray
    mario_climbing: jnp.ndarray
    
    # Hammer
    hammer_position: EntityPosition
    hammer_can_destroy_enemy: jnp.ndarray

    # Enemy
    barrels: EntityPosition
    barrel_mask: jnp.ndarray # 0 = inactive barrels, 1 = active barrels
    fires: EntityPosition
    fire_mask: jnp.ndarray  

    # Traps
    traps: EntityPositionTrap

    # Ladders
    ladders: EntityPositionLadder
    ladder_mask: jnp.ndarray # 0 for some ladders for level 1 which are no ladders, its only a place holder because JAX needs consistent array sizes
                            # ladder_mask do NOT implie if those ladders are climbable or not

class DonkeyKongInfo(NamedTuple):
    time: jnp.ndarray
    all_rewards: chex.Array

class JaxDonkeyKong(JaxEnvironment[DonkeyKongState, DonkeyKongObservation, DonkeyKongInfo, DonkeyKongConstants]):
    def __init__(self, consts: DonkeyKongConstants = None, reward_funcs: list[callable]=None):
        consts = consts or DonkeyKongConstants()
        super().__init__(consts)
        self.renderer = DonkeyKongRenderer(self.consts)
        self.frame_stack_size = 4
        if reward_funcs is not None:
            reward_funcs = tuple(reward_funcs)
        self.reward_funcs = reward_funcs
        self.action_set = [
            Action.NOOP,
            Action.FIRE,
            Action.RIGHT,
            Action.LEFT,
            Action.UP,
            Action.DOWN,
            Action.RIGHTFIRE,
            Action.LEFTFIRE,
        ]
        self.obs_size = 0

    # Bars as lienar functions - given y position of anything (can be Mario, Barrel, Fire) and the stage, it calculates the corresponding x position
    # That function is needed because some bars on level 1 are crooked
    def bar_linear_equation(self, stage, y, level=1):
        y_1, y_2 = jax.lax.cond(
            level==1,
            lambda _: (self.consts.BAR_LEFT_Y, self.consts.BAR_RIGHT_Y),
            lambda _: (self.consts.LEVEL_2_BAR_LEFT_Y, self.consts.LEVEL_2_BAR_RIGHT_Y),
            operand=None
        )

        # Bar position are measured by pixel for every single stage
        x_1_values = jax.lax.cond(
            level==1,
            lambda _: [self.consts.BAR_1_LEFT_X, self.consts.BAR_2_LEFT_X, self.consts.BAR_3_LEFT_X, self.consts.BAR_4_LEFT_X, self.consts.BAR_5_LEFT_X, self.consts.BAR_6_LEFT_X, self.consts.BAR_7_LEFT_X],
            lambda _: [self.consts.LEVEL_2_BAR_1_LEFT_X, self.consts.LEVEL_2_BAR_2_LEFT_X, self.consts.LEVEL_2_BAR_3_LEFT_X, self.consts.LEVEL_2_BAR_4_LEFT_X, self.consts.LEVEL_2_BAR_5_LEFT_X, self.consts.LEVEL_2_BAR_5_LEFT_X, self.consts.LEVEL_2_BAR_5_LEFT_X],
            operand=None
        )
        x_2_values = jax.lax.cond(
            level==1,
            lambda _: [self.consts.BAR_1_RIGHT_X, self.consts.BAR_2_RIGHT_X, self.consts.BAR_3_RIGHT_X, self.consts.BAR_4_RIGHT_X, self.consts.BAR_5_RIGHT_X, self.consts.BAR_6_RIGHT_X, self.consts.BAR_7_RIGHT_X],
            lambda _: [self.consts.LEVEL_2_BAR_1_RIGHT_X, self.consts.LEVEL_2_BAR_2_RIGHT_X, self.consts.LEVEL_2_BAR_3_RIGHT_X, self.consts.LEVEL_2_BAR_4_RIGHT_X, self.consts.LEVEL_2_BAR_5_RIGHT_X, self.consts.LEVEL_2_BAR_5_RIGHT_X, self.consts.LEVEL_2_BAR_5_RIGHT_X],
            operand=None
        )

        index = stage - 1
        branches = [lambda _, v=val: jnp.array(v) for val in x_1_values]
        x_1 = jax.lax.switch(index, branches, operand=None)
        branches = [lambda _, v=val: jnp.array(v) for val in x_2_values]
        x_2 = jax.lax.switch(index, branches, operand=None)

        m = ((x_2 - x_1) / (y_2 - y_1)).astype(jnp.float32)
        b = (x_1 - m * y_1).astype(jnp.float32)

        x = (m * y + b).astype(jnp.float32)
        return x

    @partial(jax.jit, static_argnums=(0,))
    def init_ladders_for_level(self, level: int) -> Ladder:
        # Ladder positions for level 1  --- the last 3 ladders are dummy ladders which do not exist in the real game
        # this is needed because jax needs same size of array for the Ladders to compile correctly
        Ladder_level_1 = Ladder(
            stage=jnp.array([6, 5, 5, 4, 4, 4, 3, 3, 3, 2, 2, 1, 1,                                                     -1, -1, -1], dtype=jnp.int32),
            climbable=jnp.array([True, False, True, True, True, False, False, True, True, True, True, False, True,      False, False, False]),
            start_x=jnp.array([59, 77, 74, 102, 104, 106, 134, 132, 130, 158, 161, 185, 185,                            -1, -1, -1], dtype=jnp.int32),
            start_y=jnp.array([76, 74, 106, 46, 66, 98, 62, 86, 106, 46, 78, 70, 106,                                   -1, -1, -1], dtype=jnp.int32),
            end_x=jnp.array([34, 53, 53, 79, 78, 76, 104, 106, 108, 135, 133, 161, 164,                                 -1, -1, -1], dtype=jnp.int32),
            end_y=jnp.array([76, 74, 106, 46, 66, 98, 62, 86, 106, 46, 78, 70, 106,                                     -1, -1, -1], dtype=jnp.int32),
        )

        # Ladder positions for level 2
        Ladder_level_2 = Ladder(
            stage=jnp.array([4, 4, 4, 4, 3, 3, 3, 3, 2, 2, 2, 2, 1, 1, 1, 1], dtype=jnp.int32),
            climbable=jnp.array([True, True, True, True, True, True, True, True, True, True, True, True, True, True, True, True]),
            start_x=jnp.array([171, 171, 171, 171, 143, 143, 143, 143, 115, 115, 115, 115, 87, 87, 87, 87], dtype=jnp.int32),
            start_y=jnp.array([40, 60, 96, 116, 40, 60, 96, 116, 40, 60, 96, 116, 40, 60, 96, 116], dtype=jnp.int32),
            end_x=jnp.array([143, 143, 143, 143, 115, 115, 115, 155, 87, 87, 87, 87, 59, 59, 59, 59], dtype=jnp.int32),
            end_y=jnp.array([40, 60, 96, 116, 40, 60, 96, 116, 40, 60, 96, 116, 40, 60, 96, 116], dtype=jnp.int32),
        )

        return jax.lax.cond(
            level == 1,
            lambda _: Ladder_level_1,
            lambda _: Ladder_level_2,
            operand=None
        )

    @partial(jax.jit, static_argnums=(0,))
    def init_invisible_wall_for_level(self, level: int) -> invisible_wall_each_stage:
        # Set invisible wall depending of level
        invisible_wall_level_1 = invisible_wall_each_stage(
            stage=jnp.array([6, 5, 4, 3, 2, 1], dtype=jnp.int32),
            left_end=jnp.array([32, 37, 32, 37, 32, 37], dtype=jnp.int32),
            right_end=jnp.array([113, 120, 113, 120, 113, 120], dtype=jnp.int32),
        )
        # level 2
        invisible_wall_level_2 = invisible_wall_each_stage(
            stage=jnp.array([6, 5, 4, 3, 2, 1], dtype=jnp.int32),
            left_end=jnp.array([32, 32, 32, 32, 32, 32], dtype=jnp.int32),
            right_end=jnp.array([120, 120, 120, 120, 120, 120], dtype=jnp.int32),
        )

        return jax.lax.cond(
            level == 1,
            lambda _: invisible_wall_level_1,
            lambda _: invisible_wall_level_2,
            operand=None
        )


    # calculate if there is a collision between two object (e.g. mario and barrel)
    @staticmethod
    @jax.jit
    def _collision_between_two_objects(
        obj_a_x, obj_a_y, hit_box_a_x, hit_box_a_y,
        obj_b_x, obj_b_y, hit_box_b_x, hit_box_b_y
    ):
        a_top    = obj_a_x
        a_bottom = obj_a_x + hit_box_a_x
        a_left   = obj_a_y
        a_right  = obj_a_y + hit_box_a_y

        b_top    = obj_b_x
        b_bottom = obj_b_x + hit_box_b_x
        b_left   = obj_b_y
        b_right  = obj_b_y + hit_box_b_y

        return (
            (a_left < b_right) &
            (a_right > b_left) &
            (a_top < b_bottom) &
            (a_bottom > b_top)
        )

    # enemy step
    # level 1 --> Barrels rolling down
    # level 2 --> Fire moving left to right and vice versa + Traps
    @partial(jax.jit, static_argnums=(0,))
    def _enemy_step(self, state):

        level_1_state = self._barrel_step(state)
        level_2_state = self._fire_step(state)
        level_2_state = self._trap_step(level_2_state)

        return jax.lax.cond(
            state.level == 1,
            lambda _: level_1_state,
            lambda _: level_2_state,
            operand=None
        )

    # Level 2 enemy step
    # Fire enemy
    @partial(jax.jit, static_argnums=(0,))
    def _fire_step(self, state):
        # somehow in the original game: fires are not spanwning simultaneously, but after frame by frame
        # will affect the game only in the first 3-4 frames
        # just set the variable "destroyed" to True and rendering will create the raster properly
        def spawn_new_fires(state):
            destroyed = jax.lax.cond(
                jnp.logical_and(state.fires.destroyed[0] == False, jnp.logical_and(state.fires.destroyed[1], jnp.logical_and(state.fires.destroyed[2], state.fires.destroyed[3]))),
                lambda _: state.fires.destroyed.at[1].set(False),
                lambda _: jax.lax.cond(
                    jnp.logical_and(state.fires.destroyed[0] == False, jnp.logical_and(state.fires.destroyed[1] == False, jnp.logical_and(state.fires.destroyed[2], state.fires.destroyed[3]))),
                    lambda _: state.fires.destroyed.at[2].set(False),
                    lambda _: jax.lax.cond(
                        jnp.logical_and(state.fires.destroyed[0] == False, jnp.logical_and(state.fires.destroyed[1] == False, jnp.logical_and(state.fires.destroyed[2] == False, state.fires.destroyed[3]))),
                        lambda _: state.fires.destroyed.at[3].set(False),
                        lambda _: state.fires.destroyed,
                        operand=None
                    ),
                    operand=None
                ),
                operand=None 
            )
            fires = state.fires._replace(destroyed=destroyed)
            new_state = state._replace(fires=fires)
            return new_state
        new_state = spawn_new_fires(state)

        # implement moving of fires
        # simple: because it moves from right to left or vise versa
        # move fire in the given direction (variable moving_direction)
        def fire_move(state):
            # for loop implements movement for each fire
            def each_fire_movement(i, state):
                # movement can only be towards right or left
                new_fire_y = jax.lax.cond(
                    state.fires.moving_direction[i] == self.consts.MOVING_RIGHT,
                    lambda _: state.fires.fire_y[i] + self.consts.FIRE_MOVING_SPEED,
                    lambda _: state.fires.fire_y[i] - self.consts.FIRE_MOVING_SPEED,
                    operand=None
                )
                fire_y = state.fires.fire_y.at[i].set(new_fire_y)
                fires = state.fires._replace(fire_y = fire_y)
                new_state = state._replace(fires=fires)
                fire_can_move = jnp.logical_not(state.fires.destroyed[i])
                return jax.lax.cond(
                    fire_can_move,
                    lambda _: new_state,
                    lambda _: state,
                    operand=None
                )
            new_state = jax.lax.fori_loop(0, len(state.fires.fire_x), each_fire_movement, state)

            # fires can move only if the is not in freeze mode, so state.mario_reached_goal == False, state.mario_got_hit == False 
            return jax.lax.cond(
                jnp.logical_and(state.mario_reached_goal == False, state.mario_got_hit == False),
                lambda _: new_state,
                lambda _: state,
                operand=None
            )
        new_state = fire_move(new_state)

        # implement the change of moving direction of the fires
        # function dows not implement the actual movement
        # changing the direction is based on a propability
        def change_moving_direction_fire(state):
            def change_direction_for_each_fire(i, state):
                prob_per_sec = state.fires.change_direction_prob[i] # prob of change PER Sec
                direction_change_prob = 1.0 - (1.0 - prob_per_sec) ** (1.0 / self.consts.FRAME_RATE) # basic prop to change direction PER FRAME
                fire_y, moving_direction = jax.lax.cond(
                    state.fires.moving_direction[i] == self.consts.MOVING_RIGHT,
                    lambda _: (state.fires.fire_y[i] + self.consts.FIRE_MOVING_SPEED, state.fires.moving_direction.at[i].set(self.consts.MOVING_LEFT)),
                    lambda _: (state.fires.fire_y[i] - self.consts.FIRE_MOVING_SPEED, state.fires.moving_direction.at[i].set(self.consts.MOVING_RIGHT)),
                    operand=None
                )

                # check if fire is already at the invisible wall on right or left side, if so prop = 1.0
                direction_change_prob = jax.lax.cond(
                    state.invisible_wall_each_stage.left_end[0] >= fire_y,
                    lambda _: 1.0,
                    lambda _: direction_change_prob,
                    operand=None
                )
                direction_change_prob = jax.lax.cond(
                    state.invisible_wall_each_stage.right_end[0] <= fire_y,
                    lambda _: 1.0,
                    lambda _: direction_change_prob,
                    operand=None
                )

                # check if fire must change the direction if traps are triggered, so it can not move over it
                # also prop = 1.0 if a fire reached a triggered trap, because it can not fly over it
                def check_for_each_trap(j, has_to_change_dir):
                    fire_flying_over_trap = (
                        (state.traps.stage[j] == state.fires.stage[i])
                        & (state.fires.fire_y[i] <= state.traps.trap_y[j])
                        & ((state.fires.fire_y[i] + self.consts.FIRE_HIT_BOX_Y) >= (state.traps.trap_y[j] + self.consts.TRAP_WIDTH))
                    ) 
                    change_in_dir = jnp.logical_and(fire_flying_over_trap, state.traps.triggered[j])
                    return jax.lax.cond(
                        change_in_dir,
                        lambda _: True,
                        lambda _: has_to_change_dir,
                        operand=None
                    )
                has_to_change_dir = jax.lax.fori_loop(0, len(state.traps.trap_x), check_for_each_trap, False)
                direction_change_prob = jax.lax.cond(
                    has_to_change_dir,
                    lambda _: 1.0,
                    lambda _: direction_change_prob,
                    operand=None
                )

                # use the propability to change the direction
                # if a fire forced to change his direction --> direction_change_prob == 1.0
                def should_change(key, direction_change_prob) -> bool:
                    rnd = jax.random.uniform(key, shape=())
                    return rnd < direction_change_prob
                key = jax.random.PRNGKey(jnp.round(state.fires.fire_x[i]).astype(jnp.int32) + jnp.round(state.fires.fire_y[i]).astype(jnp.int32) + state.fires.stage[i] + state.step_counter)
                change_direction = should_change(key, direction_change_prob)

                # new_state with opposite moving direction
                fires = state.fires._replace(moving_direction=moving_direction)
                new_state = state._replace(fires=fires)
                return jax.lax.cond(
                    change_direction,
                    lambda _: new_state,
                    lambda _: state,
                    operand=None
                )
            new_state = jax.lax.fori_loop(0, len(state.fires.fire_y), change_direction_for_each_fire, state)
            return new_state
        new_state = change_moving_direction_fire(new_state)
        return new_state

    # Level 2 enemy step
    # Traps 
    @partial(jax.jit, static_argnums=(0,))
    def _trap_step(self, state):
        new_state = state
        # variable triggered will be set to True if Mario is directly over a trap
        # it does not check if Mario falls into the trap and resetting the game --> look check_if_mario_can_fall_trap
        def check_for_each_trap_if_triggered(i, state):
            # prepare new state, where the i-th trap is triggered
            triggered = state.traps.triggered.at[i].set(True)
            fall_protection = jax.lax.cond(
                state.traps.triggered[i] == False,
                lambda _: state.traps.fall_protection.at[i].set(state.mario_view_direction),
                lambda _: state.traps.fall_protection,
                operand=None
            )
            traps = state.traps._replace(triggered=triggered, fall_protection=fall_protection)
            new_state = state._replace(traps=traps)

            # check if really the i-th trap is triggered
            trap_is_triggered = (
                (state.traps.stage[i] == state.mario_stage)
                & (state.mario_y <= state.traps.trap_y[i])
                & ((state.mario_y + self.consts.MARIO_HIT_BOX_Y) >= (state.traps.trap_y[i] + self.consts.TRAP_WIDTH))
            )

            # update game score if trap is triggered for the first time
            # player can gain score points 
            game_score = state.game_score + self.consts.SCORE_FOR_TRIGGERING_TRAP
            new_state = jax.lax.cond(
                state.traps.triggered[i] == False,
                lambda _: new_state._replace(game_score=game_score),
                lambda _: new_state,
                operand=None
            )

            return jax.lax.cond(
                trap_is_triggered,
                lambda _: new_state,
                lambda _: state,
                operand=None
            )
        new_state = jax.lax.fori_loop(0, len(new_state.traps.trap_x), check_for_each_trap_if_triggered, new_state)

        # function implements the case if Mario falling into a trap or not
        def check_if_mario_can_fall_trap(i, state):
            mario_walking_over_trap = (
                (state.traps.stage[i] == state.mario_stage)
                & (state.mario_y <= state.traps.trap_y[i])
                & ((state.mario_y + self.consts.MARIO_HIT_BOX_Y) >= (state.traps.trap_y[i] + self.consts.TRAP_WIDTH))
            )

            # if Mario is in jumping state --> no fall into trap
            mario_jumping = jnp.logical_or(state.mario_jumping, state.mario_jumping_wide)

            # this variable is needed to protect player/mario to instantly fall into the trap
            # in the original game, if a trap is triggered, Mario could not fall instantly. Only when he is moving in other direction or walking over the trap in the second time
            mario_protected = state.traps.fall_protection[i] == state.mario_view_direction

            # if mario does not walk over trap --> no more protection for that trap --> reset fall_protection to -1
            fall_protection = state.traps.fall_protection.at[i].set(-1)
            traps = state.traps._replace(fall_protection=fall_protection)
            state_fall_protection_reset = state._replace(traps=traps)

            # if mario is not protected anymore (mario_protected) and he is not jumping --> mario_got_hit = True --> reset game round
            game_freeze_start = jax.lax.cond(
                state.mario_got_hit == False,
                lambda _: state.step_counter,
                lambda _: state.game_freeze_start,
                operand=None
            )
            state_mario_falls = state._replace(
                mario_got_hit = True,
                game_freeze_start = game_freeze_start,
            )

            return jax.lax.cond(
                mario_walking_over_trap == False,
                lambda _: state_fall_protection_reset,
                lambda _: jax.lax.cond(
                    jnp.logical_and(mario_protected == False, mario_jumping == False),
                    lambda _: state_mario_falls,
                    lambda _: state,
                    operand=None
                ),
                operand=None
            )
        new_state = jax.lax.fori_loop(0, len(new_state.traps.trap_x), check_if_mario_can_fall_trap, new_state)

        # check if all traps are triggered --> if so player succefully cleared the level 2 
        # set mario_reached_goal = True to indicated other function to reset the level to level 1.
        def check_all_traps_triggered(state):
            all_traps_triggered = jnp.all(state.traps.triggered)
            game_freeze_start = jax.lax.cond(
                jnp.logical_and(state.mario_reached_goal == False, all_traps_triggered == True),
                lambda _: state.step_counter,
                lambda _: state.game_freeze_start,
                operand=None
            )
            new_state = state._replace(
                mario_reached_goal = all_traps_triggered,
                game_freeze_start = game_freeze_start,
            )
            return new_state
        new_state = check_all_traps_triggered(new_state)

        return new_state


    # Level 1 enemy step
    # Barrel enemy
    @partial(jax.jit, static_argnums=(0,))
    def _barrel_step(self, state):
        step_counter = state.step_counter
        
        # pick other sprite for animation after 8 frames --> for animation
        should_pick_next_sprite = step_counter % 8 == 0
        
        new_state = state
        # calculate new position of barrels
        def update_single_barrel(x, y, direction, sprite, stage, reached_the_end):
            ladders = state.ladders

            # change sprite animation
            def flip_sprite(sprite):
                return jax.lax.cond(
                    sprite == self.consts.BARREL_SPRITE_RIGHT,
                    lambda _: self.consts.BARREL_SPRITE_LEFT,
                    lambda _: self.consts.BARREL_SPRITE_RIGHT,
                    operand=None
                )
            
            sprite = jax.lax.cond(
                jnp.logical_and(should_pick_next_sprite, direction != self.consts.MOVING_DOWN),
                lambda _: flip_sprite(sprite),
                lambda _: sprite,
                operand=None
            )

            # change x position if the barrel is still falling
            # if barrel is landed on the down stage, change the moving direction
            # barrels have variable direction which indicate if the barrels are rolling or falling
            # this function calculate the new x position if barrel is falling
            def change_x_if_barrel_is_falling(x, y, direction, sprite, stage):
                new_x = x + 2

                bar_x = jnp.round(self.bar_linear_equation(stage, y) - self.consts.BARREL_HIT_BOX_X).astype(int)
                # change the dirction to left or right (rolling) if barrel reached the next down stage/bar
                new_direction = jax.lax.cond(
                    new_x >= bar_x,
                    lambda _: jax.lax.cond(
                        stage % 2 == 0,
                        lambda _: self.consts.MOVING_RIGHT,
                        lambda _: self.consts.MOVING_LEFT,
                        operand=None
                    ),
                    lambda _: direction,
                    operand=None
                )
                new_sprite = jax.lax.cond(
                    new_x >= bar_x,
                    lambda _: self.consts.BARREL_SPRITE_RIGHT,
                    lambda _: sprite,
                    operand=None
                )

                return jax.lax.cond(
                    jnp.logical_and(jnp.logical_and(direction == self.consts.MOVING_DOWN, state.mario_got_hit == False), state.mario_reached_goal == False),
                    lambda _: (new_x, y, new_direction, new_sprite, stage),
                    lambda _: (x, y, direction, sprite, stage),
                    operand=None
                )
            x, y, direction, sprite, stage = change_x_if_barrel_is_falling(x, y, direction, sprite, stage)

            # change position
            # check if barrel can fall (ladder or end of bar)
            def check_if_barrel_will_fall(x, y, direction, sprite, stage):
                prob_barrel_rolls_down_a_ladder = state.barrels_change_direction_prob
                curr_stage = stage - 1

                # check if there is an another barrel directly under that stage
                # if so this barrel should not fall
                # prob -> 0.0 %
                def check_for_blocking_barrels(i, value):
                    blocking = curr_stage == state.barrels.stage[i]
                    return jax.lax.cond(
                        blocking,
                        lambda _: True,
                        lambda _: value,
                        operand=None
                    )
                
                # need a prop. of falling
                # it is 1.0 if surely the barrel reaches the end of a bar/stage
                # it can also fall at a ladder, but only with some constante propability and if there is no another barrel on below stage
                another_barrel_blocking_from_falling = jax.lax.fori_loop(0, len(state.barrels.barrel_x), check_for_blocking_barrels, False)
                prob_barrel_rolls_down_a_ladder = jax.lax.cond(
                    another_barrel_blocking_from_falling,
                    lambda _: 0.0,
                    lambda _: prob_barrel_rolls_down_a_ladder,
                    operand=None
                )
                
                # check first if barrel is positioned on top of a ladder
                mask = jnp.logical_and(ladders.stage == curr_stage, ladders.end_y == y)
                barrel_is_on_ladder = jnp.any(mask)
                key = jax.random.PRNGKey(jnp.round(x).astype(jnp.int32) + jnp.round(y).astype(jnp.int32) + stage + state.step_counter)
                roll_down_prob = jax.random.bernoulli(key, prob_barrel_rolls_down_a_ladder)

                new_direction = self.consts.MOVING_DOWN
                new_sprite = self.consts.BARREL_SPRITE_FALL
                new_x = x + 1
                new_stage = stage - 1

                # check secondly if barrel is positioned at the end of a bar
                bar_y = jax.lax.cond(
                    stage % 2 == 0,
                    lambda _: self.consts.BAR_RIGHT_Y,
                    lambda _: self.consts.BAR_LEFT_Y,
                    operand=None
                )
                new_direction_2 = self.consts.MOVING_DOWN
                new_stage_2 = stage - 1
                barrel_is_over_the_bar = jax.lax.cond(
                    stage % 2 == 0,
                    lambda _: jax.lax.cond(
                        y >= self.consts.BAR_RIGHT_Y,
                        lambda _: True,
                        lambda _: False,
                        operand=None
                    ),
                    lambda _: jax.lax.cond(
                        y <= self.consts.BAR_LEFT_Y,
                        lambda _: True,
                        lambda _: False,
                        operand=None
                    ),
                    operand=None
                )

                return jax.lax.cond(
                    jnp.logical_and(barrel_is_on_ladder, jnp.logical_and(direction != self.consts.MOVING_DOWN, jnp.logical_and(roll_down_prob, jnp.logical_and(state.mario_got_hit == False, state.mario_reached_goal == False)))),
                    lambda _: (new_x, y, new_direction, new_sprite, new_stage),
                    lambda _: jax.lax.cond(
                        barrel_is_over_the_bar,
                        lambda _: (x, y, new_direction_2, sprite, new_stage_2),
                        lambda _: (x, y, direction, sprite, stage),
                        operand=None
                    ),
                    operand=None
                )
            x, y, direction, sprite, stage = check_if_barrel_will_fall(x, y, direction, sprite, stage)

            # change y (x) positions when barrel is rolling on bar
            # function uses the bar_linear_equation function to calculate the proper height
            def barrel_rolling_on_a_bar(x, y, direction, sprite, stage):
                new_y = jax.lax.cond(
                    direction == self.consts.MOVING_RIGHT,
                    lambda _: y + self.consts.BARREL_MOVING_SPEED,
                    lambda _: y - self.consts.BARREL_MOVING_SPEED,
                    operand=None
                )
                new_x = jnp.round(self.bar_linear_equation(stage, new_y) - self.consts.BARREL_HIT_BOX_X).astype(int)
                return jax.lax.cond(
                    jnp.logical_and(jnp.logical_and(direction != self.consts.MOVING_DOWN, state.mario_got_hit == False), state.mario_reached_goal == False),
                    lambda _: (new_x, new_y, direction, sprite, stage),
                    lambda _: (x, y, direction, sprite, stage),
                    operand=None
                )
            x, y, direction, sprite, stage = barrel_rolling_on_a_bar(x, y, direction, sprite, stage)

            # mark x = y = -1 as a barrel reaches the end
            # marking them as -1 indicated the renderer to not render barrel into raster
            def mark_barrel_if_reached_end(x, y, direction, sprite, stage, reached_the_end):
                return jax.lax.cond(
                    jnp.logical_and(stage == 1, y <= self.consts.BAR_LEFT_Y),
                    lambda _: (-1, -1, direction, sprite, stage, True),
                    lambda _: (x, y, direction, sprite, stage, reached_the_end),
                    operand=None
                )
            x, y, direction, sprite, stage, reached_the_end = mark_barrel_if_reached_end(x, y, direction, sprite, stage, reached_the_end)

            return jax.lax.cond(
                reached_the_end == False,
                lambda _: (x, y, direction, sprite, stage, reached_the_end),
                lambda _: (-1, -1, direction, sprite, stage, reached_the_end),
                operand=None
            )
        update_all_barrels = jax.vmap(update_single_barrel) # all 4 barrels will execute function update_all_barrels

        # update barrels into new state
        barrels = new_state.barrels
        new_barrel_x, new_barrel_y, new_barrel_moving_direction, new_sprite, new_stage, new_reached_the_end = update_all_barrels(
            barrels.barrel_x, barrels.barrel_y, barrels.moving_direction, barrels.sprite, barrels.stage, barrels.reached_the_end
        )
        barrels = barrels._replace(
            barrel_x = new_barrel_x,
            barrel_y = new_barrel_y,
            moving_direction = new_barrel_moving_direction,
            sprite = new_sprite,
            stage=new_stage,
            reached_the_end=new_reached_the_end
        )
        new_state = new_state._replace(
            barrels=barrels
        )

        # new random key
        key, subkey = jax.random.split(state.random_key)
        new_state = new_state._replace(random_key=key)

        # Skip every second frame
        should_move = step_counter % 2 == 0

        # spawn a new barrel if possible
        # max 4 barrels
        # there is a constante time until next barrel can spawn
        def spawn_new_barrel(state):
            barrels = state.barrels

            # check if there are less than 4 barrels in game right here because max barrels in Donkey Kong is 4.
            def is_max_number_of_barrels_reached(i, idx):
                changable_idx = i
                return jax.lax.cond(
                    jnp.logical_and(idx == -1, barrels.reached_the_end[i] == True),
                    lambda _: changable_idx,
                    lambda _: idx,
                    operand=None
                )
            idx = jax.lax.fori_loop(0, len(barrels), is_max_number_of_barrels_reached, -1)
            # if idx != -1 means a new barrel can be theoretically spawn
            # we only now need to check if there is enough space between the new barrel and the earlier barrel
            def update_barrels(barrels, idx):
                return BarrelPosition(
                    barrel_x=barrels.barrel_x.at[idx].set(self.consts.BARREL_START_X),
                    barrel_y=barrels.barrel_y.at[idx].set(self.consts.BARREL_START_Y),
                    sprite=barrels.sprite.at[idx].set(self.consts.BARREL_SPRITE_RIGHT),
                    moving_direction=barrels.moving_direction.at[idx].set(self.consts.MOVING_RIGHT),
                    stage=barrels.stage.at[idx].set(6),
                    reached_the_end=barrels.reached_the_end.at[idx].set(False),
                )
            new_barrels = jax.lax.cond(
                idx != -1,
                lambda _: update_barrels(barrels, idx),
                lambda _: barrels,
                operand=None
            )

            new_state = state._replace(
                barrels=new_barrels,
                frames_since_last_barrel_spawn=1,
            )

            return jax.lax.cond(
                jnp.logical_and(state.frames_since_last_barrel_spawn >= self.consts.SPAWN_STEP_COUNTER_BARREL, jnp.logical_and(idx != -1, jnp.logical_and(state.mario_got_hit == False, state.mario_reached_goal == False))),
                lambda _: new_state,
                lambda _: state,
                operand=None
            )
        new_state = spawn_new_barrel(new_state)

        # return either new position or old position because of frame skip/ step counter
        return jax.lax.cond(
            should_move, lambda _: new_state, lambda _: state, operand=None
        )


    @partial(jax.jit, static_argnums=(0,))
    def _mario_step(self, state, action: chex.Array):    
        # there are multiple action which mario/player can execute

        # Jumping with Action.FIRE --> actually on the spot, there is a second function where Mario can jump wise (Action.LEFT/RIGHTFIRE)
        # several things needs to be considered --> While mario is jumping --> Action.FIRE does nothing
        # Mario is climbing --> Action.FIRE does nothing
        # Game is freezes (enemy hit or goal reached) --> Action.FIRE dows nothing
        def jumping_on_spot(state):
            new_state = state

            # Action.FIRE
            start_frame_when_mario_jumped = state.step_counter
            mario_jumping = True
            mario_x = state.mario_x - self.consts.MARIO_JUMPING_HEIGHT
            new_state = new_state._replace(
                start_frame_when_mario_jumped=start_frame_when_mario_jumped,
                mario_jumping=mario_jumping,
                mario_x=mario_x.astype(jnp.float32),
            )

            return jax.lax.cond(
                jnp.logical_and(action == Action.FIRE, jnp.logical_and(jnp.logical_and(jnp.logical_and(state.mario_climbing == False, state.mario_jumping == False), state.mario_jumping_wide == False), jnp.logical_and(state.block_jumping_and_climbing == False, state.mario_reached_goal == False))),
                lambda _: new_state,
                lambda _: state,
                operand=None
            )
        new_state = jumping_on_spot(state)

        # Jumping wide with Action.LEFTFIRE and Action.RIGHTFIRE
        # Very similar to jumping_on_spot, some prerequisites have to be considered
        def jumping_right(state):
            new_state_start_jumping = state._replace(
                start_frame_when_mario_jumped = state.step_counter,
                mario_jumping_wide = True,
                mario_view_direction = self.consts.MOVING_RIGHT,
                mario_x = (state.mario_x - self.consts.MARIO_JUMPING_HEIGHT).astype(jnp.float32),
                mario_y = (state.mario_y + self.consts.MARIO_MOVING_SPEED).astype(jnp.float32)
            )
            new_mario_x = jnp.round(self.bar_linear_equation(state.mario_stage, state.mario_y, state.level) - self.consts.MARIO_HIT_BOX_X) - 2
            new_state_already_jumping = state._replace(
                mario_y = (state.mario_y + self.consts.MARIO_MOVING_SPEED).astype(jnp.float32),
                mario_x = (new_mario_x - self.consts.MARIO_JUMPING_HEIGHT).astype(jnp.float32),
            )
            return jax.lax.cond(
                jnp.logical_and(action == Action.RIGHTFIRE, jnp.logical_and(jnp.logical_and(jnp.logical_and(state.mario_climbing == False, state.mario_jumping_wide == False), state.mario_jumping == False), jnp.logical_and(state.block_jumping_and_climbing == False, state.mario_reached_goal == False))),
                lambda _: new_state_start_jumping,
                lambda _: jax.lax.cond(
                    jnp.logical_and(state.mario_jumping_wide == True, state.mario_view_direction == self.consts.MOVING_RIGHT),
                    lambda _: new_state_already_jumping,
                    lambda _: state,
                    operand=None
                ),
                operand=None
            )
        new_state = jumping_right(new_state)

        # basically the same thing only for jumping to left
        def jumping_left(state):
            new_state_start_jumping = state._replace(
                start_frame_when_mario_jumped = state.step_counter,
                mario_jumping_wide = True,
                mario_view_direction = self.consts.MOVING_LEFT,
                mario_x = (state.mario_x - self.consts.MARIO_JUMPING_HEIGHT).astype(jnp.float32),
                mario_y = (state.mario_y - self.consts.MARIO_MOVING_SPEED).astype(jnp.float32)
            )
            new_mario_x = jnp.round(self.bar_linear_equation(state.mario_stage, state.mario_y, state.level) - self.consts.MARIO_HIT_BOX_X) - 2
            new_state_already_jumping = state._replace(
                mario_y = (state.mario_y - self.consts.MARIO_MOVING_SPEED).astype(jnp.float32),
                mario_x = (new_mario_x - self.consts.MARIO_JUMPING_HEIGHT).astype(jnp.float32),
            )
            return jax.lax.cond(
                jnp.logical_and(action == Action.LEFTFIRE, jnp.logical_and(jnp.logical_and(jnp.logical_and(jnp.logical_and(state.mario_climbing == False, state.mario_jumping_wide == False), state.mario_jumping == False), state.block_jumping_and_climbing == False), state.mario_reached_goal == False)),
                lambda _: new_state_start_jumping,
                lambda _: jax.lax.cond(
                    jnp.logical_and(state.mario_jumping_wide == True, state.mario_view_direction == self.consts.MOVING_LEFT),
                    lambda _: new_state_already_jumping,
                    lambda _: state,
                    operand=None
                ),
                operand=None
            )
        new_state = jumping_left(new_state)

        # if mario can jump successfully over an enemy --> player gets 100 additional point, therefore one has to check Mario is jumping over an enemy
        def check_mario_jumping_over_enemy(state):
            new_state = state._replace(
                mario_jumping_over_enemy = True,
            )
            mario_jumping_over_enemy = False
            mario_x = state.mario_x + self.consts.MARIO_HIT_BOX_X

            # check if Mario jumping over an enemy by set on x position of mario again to ground and check for collision
            # Here for each barrel
            def check_collision_for_each_barrel(idx, hit):
                mario_got_hit = JaxDonkeyKong._collision_between_two_objects(mario_x, state.mario_y, self.consts.MARIO_HIT_BOX_X, self.consts.MARIO_HIT_BOX_Y,
                                                                        state.barrels.barrel_x[idx], state.barrels.barrel_y[idx], self.consts.BARREL_HIT_BOX_X, self.consts.BARREL_HIT_BOX_Y)
                
                return jax.lax.cond(
                    mario_got_hit,
                    lambda _: True,
                    lambda _: hit,
                    operand=None
                )
            mario_jumping_over_enemy = jax.lax.fori_loop(0, len(state.barrels.barrel_x), check_collision_for_each_barrel, False)

            # same for every fire
            def check_collision_for_each_fire(idx, hit):
                mario_got_hit = JaxDonkeyKong._collision_between_two_objects(mario_x, state.mario_y, self.consts.MARIO_HIT_BOX_X, self.consts.MARIO_HIT_BOX_Y,
                                                                        state.fires.fire_x[idx], state.fires.fire_y[idx], self.consts.FIRE_HIT_BOX_X, self.consts.FIRE_HIT_BOX_Y)
                
                return jax.lax.cond(
                    mario_got_hit,
                    lambda _: True,
                    lambda _: hit,
                    operand=None
                )
            mario_jumping_over_enemy = jax.lax.fori_loop(0, len(state.fires.fire_x), check_collision_for_each_fire, mario_jumping_over_enemy)

            mario_is_jumping = jnp.logical_or(state.mario_jumping, state.mario_jumping_wide)
            return jax.lax.cond(
                jnp.logical_and(mario_jumping_over_enemy, mario_is_jumping),
                lambda _: new_state,
                lambda _: state,
                operand=None
            )
        new_state = check_mario_jumping_over_enemy(new_state)

        # mario climbing ladder
        # precondition, mario is already climbing --> function for STARTING climbing below
        def mario_climbing(state):
            # normal climbing upwards
            new_state_climbing_upwards = jax.lax.cond(
                state.mario_climb_frame_counter % self.consts.MARIO_CLIMBING_ANIMATION_CHANGE_DURATION == 0,
                lambda _: jax.lax.cond(
                    state.mario_climb_sprite == self.consts.MARIO_CLIMB_SPRITE_0,
                    lambda _: state._replace(
                        mario_x=(state.mario_x - self.consts.MARIO_CLIMBING_SPEED).astype(jnp.float32),
                        mario_climb_frame_counter= state.mario_climb_frame_counter + 1,
                        mario_climb_sprite=self.consts.MARIO_CLIMB_SPRITE_1,
                        donkey_kong_sprite=self.consts.DONKEY_KONG_SPRITE_0,
                    ),
                    lambda _: state._replace(
                        mario_x=(state.mario_x - self.consts.MARIO_CLIMBING_SPEED).astype(jnp.float32),
                        mario_climb_frame_counter= state.mario_climb_frame_counter + 1,
                        mario_climb_sprite=self.consts.MARIO_CLIMB_SPRITE_0,
                        donkey_kong_sprite=self.consts.DONKEY_KONG_SPRITE_1,
                    ),
                    operand=None
                ),
                lambda _: state._replace(
                    mario_x=(state.mario_x - self.consts.MARIO_CLIMBING_SPEED).astype(jnp.float32),
                    mario_climb_frame_counter= state.mario_climb_frame_counter + 1,
                ),
                operand=None
            )

            # check if mario finished climbing / reached the end of a ladder
            reached_top = new_state_climbing_upwards.mario_x <= jnp.round(self.bar_linear_equation(new_state_climbing_upwards.mario_stage + 1, new_state_climbing_upwards.mario_y, state.level) - self.consts.MARIO_HIT_BOX_X).astype(int)
            new_state_climbing_upwards = jax.lax.cond(
                reached_top,
                lambda _: state._replace(
                    mario_x = (state.mario_x - 2).astype(jnp.float32),
                    mario_climb_frame_counter= 0,
                    mario_view_direction = self.consts.MOVING_RIGHT,
                    mario_climbing = False,
                    mario_stage = state.mario_stage + 1,
                    mario_walk_frame_counter = 0,
                    mario_walk_sprite = self.consts.MARIO_WALK_SPRITE_0,
                    mario_climbing_delay = True,
                ),
                lambda _: new_state_climbing_upwards,
                operand=None
            )

            # normal climbing downwards
            new_state_climbing_downwards = jax.lax.cond(
                state.mario_climb_frame_counter % self.consts.MARIO_CLIMBING_ANIMATION_CHANGE_DURATION == 0,
                lambda _: jax.lax.cond(
                    state.mario_climb_sprite == self.consts.MARIO_CLIMB_SPRITE_0,
                    lambda _: state._replace(
                        mario_x=(state.mario_x + self.consts.MARIO_CLIMBING_SPEED).astype(jnp.float32),
                        mario_climb_frame_counter= state.mario_climb_frame_counter + 1,
                        mario_climb_sprite=self.consts.MARIO_CLIMB_SPRITE_1,
                        donkey_kong_sprite=self.consts.DONKEY_KONG_SPRITE_0,
                    ),
                    lambda _: state._replace(
                        mario_x=(state.mario_x + self.consts.MARIO_CLIMBING_SPEED).astype(jnp.float32),
                        mario_climb_frame_counter= state.mario_climb_frame_counter + 1,
                        mario_climb_sprite=self.consts.MARIO_CLIMB_SPRITE_0,
                        donkey_kong_sprite=self.consts.DONKEY_KONG_SPRITE_1,
                    ),
                    operand=None
                ),
                lambda _: state._replace(
                    mario_x=(state.mario_x + self.consts.MARIO_CLIMBING_SPEED).astype(jnp.float32),
                    mario_climb_frame_counter= state.mario_climb_frame_counter + 1,
                ),
                operand=None
            )

            # check if mario finished climbing / reached the start of a ladder
            reached_bottom = new_state_climbing_downwards.mario_x >= jnp.round(self.bar_linear_equation(new_state_climbing_downwards.mario_stage, new_state_climbing_downwards.mario_y, state.level) - self.consts.MARIO_HIT_BOX_X).astype(int)
            new_state_climbing_downwards = jax.lax.cond(
                reached_bottom,
                lambda _: state._replace(
                    mario_x = (state.mario_x - 2).astype(jnp.float32),
                    mario_climb_frame_counter= 0,
                    mario_view_direction = self.consts.MOVING_RIGHT,
                    mario_climbing = False,
                    mario_walk_frame_counter = 0,
                    mario_walk_sprite = self.consts.MARIO_WALK_SPRITE_0,
                    mario_climbing_delay = True,
                ),
                lambda _: new_state_climbing_downwards,
                operand=None
            )

            return jax.lax.cond(
                jnp.logical_and(jnp.logical_and(jnp.logical_and(jnp.logical_and(jnp.logical_and(state.mario_climbing == True, state.mario_jumping == False), state.mario_jumping_wide == False), action == Action.UP), state.block_jumping_and_climbing == False), state.mario_reached_goal == False),
                lambda _: new_state_climbing_upwards,
                lambda _: jax.lax.cond(
                    jnp.logical_and(jnp.logical_and(jnp.logical_and(jnp.logical_and(jnp.logical_and(state.mario_climbing == True, state.mario_jumping == False), state.mario_jumping_wide == False), action == Action.DOWN), state.block_jumping_and_climbing == False), state.mario_reached_goal == False),
                    lambda _: new_state_climbing_downwards,
                    lambda _: state,
                    operand=None
                ),
                operand=None
            )
        new_state = mario_climbing(new_state)

        # mario starts climbs ladder
        def mario_starts_climbing(state):
            new_state_climbing_upwards = state._replace(
                mario_view_direction=self.consts.MOVING_UP,
                mario_x=(state.mario_x + 1).astype(jnp.float32),
                mario_climbing=True,
                mario_climb_frame_counter=0,
            )
            new_state_climbing_downwards = state._replace(
                mario_view_direction=self.consts.MOVING_UP,
                mario_stage = state.mario_stage - 1,
                mario_x=(state.mario_x + 3).astype(jnp.float32),
                mario_climbing=True,
                mario_climb_frame_counter=0,
            )
            ladders = state.ladders # be careful, ladder is not the actual ladder positions but where barrel interact with the ladders

            # there ladders which can not be climbed, so check for it
            def look_for_valid_ladder_to_climb(i, value):
                mario_can_climb = value[0]
                mario_stage = value[1]
                current_ladder_climbable = (
                    (mario_stage == ladders.stage[i])
                    & (jnp.int32(jnp.round(state.mario_y) + 1) <= ladders.start_y[i]+1)
                    & ((jnp.int32(jnp.round(state.mario_y)) + self.consts.MARIO_HIT_BOX_Y - 1) >= (ladders.start_y[i]+1 + self.consts.LADDER_WIDTH))
                    & (ladders.climbable[i])
                )

                return jax.lax.cond(
                    mario_can_climb,
                    lambda _: (True, mario_stage),
                    lambda _: (current_ladder_climbable, mario_stage),
                    operand=None
                )
            mario_can_climb_upwards = jax.lax.fori_loop(0, len(ladders.stage), look_for_valid_ladder_to_climb, (False, state.mario_stage))[0]  
            mario_can_climb_downwards = jax.lax.fori_loop(0, len(ladders.stage), look_for_valid_ladder_to_climb, (False, state.mario_stage - 1))[0]        
            
            return jax.lax.cond(
                jnp.logical_and(jnp.logical_and(jnp.logical_and(jnp.logical_and(jnp.logical_and(jnp.logical_and(jnp.logical_and(mario_can_climb_upwards, state.mario_climbing == False), state.mario_jumping == False), state.mario_jumping_wide == False), action == Action.UP), state.block_jumping_and_climbing == False), state.mario_reached_goal == False), state.mario_climbing_delay == False),
                lambda _: new_state_climbing_upwards,
                lambda _: jax.lax.cond(
                    jnp.logical_and(jnp.logical_and(jnp.logical_and(jnp.logical_and(jnp.logical_and(jnp.logical_and(jnp.logical_and(mario_can_climb_downwards, state.mario_climbing == False), state.mario_jumping == False), state.mario_jumping_wide == False), action == Action.DOWN), state.block_jumping_and_climbing == False), state.mario_reached_goal == False), state.mario_climbing_delay == False),
                    lambda _: new_state_climbing_downwards,
                    lambda _: state,
                    operand=None
                ),
                operand=None
            )
        new_state = mario_starts_climbing(new_state)

        # change mario position in x direction if Action.right is chosen
        def mario_walking_to_right(state):
            last_mario_move_was_not_moving_to_right = state.mario_view_direction != self.consts.MOVING_RIGHT
            new_mario_x = jnp.round(self.bar_linear_equation(state.mario_stage, state.mario_y, state.level) - self.consts.MARIO_HIT_BOX_X).astype(jnp.float32) - 2
            
            # only difference here between two state
            # if last_mario_move_was_not_moving_to_right=True mario_walk_frame_counter = 0 --> this is needed to animate Mario sprites
            new_state = jax.lax.cond(
                last_mario_move_was_not_moving_to_right,
                lambda _: state._replace(
                    mario_x = (new_mario_x).astype(jnp.float32),
                    mario_y=(state.mario_y + self.consts.MARIO_MOVING_SPEED).astype(jnp.float32),
                    mario_view_direction=self.consts.MOVING_RIGHT,
                    mario_walk_frame_counter=0,
                    mario_climbing_delay = False,
                ),
                lambda _:state._replace(
                    mario_x = (new_mario_x).astype(jnp.float32),
                    mario_y=(state.mario_y + self.consts.MARIO_MOVING_SPEED).astype(jnp.float32),
                    mario_view_direction=self.consts.MOVING_RIGHT,
                    mario_walk_frame_counter=state.mario_walk_frame_counter + 1,
                    mario_climbing_delay = False,
                ),
                operand=None
            )

            # there are 3 Mario walking sprites, it has be choose one properly
            next_mario_walk_sprite = jax.lax.cond(
                state.mario_walk_sprite == self.consts.MARIO_WALK_SPRITE_0,
                lambda _: self.consts.MARIO_WALK_SPRITE_1,
                lambda _: jax.lax.cond(
                    state.mario_walk_sprite == self.consts.MARIO_WALK_SPRITE_1,
                    lambda _: self.consts.MARIO_WALK_SPRITE_2,
                    lambda _: jax.lax.cond(
                        state.mario_walk_sprite == self.consts.MARIO_WALK_SPRITE_2,
                        lambda _: self.consts.MARIO_WALK_SPRITE_3,
                        lambda _: self.consts.MARIO_WALK_SPRITE_0,
                        operand=None
                    ),
                    operand=None
                ),
                operand=None
            )
            change_sprite = state.mario_walk_frame_counter == self.consts.MARIO_WALKING_ANIMATION_CHANGE_DURATION
            new_state = jax.lax.cond(
                change_sprite == True,
                lambda _: new_state._replace(
                    mario_walk_frame_counter = 0,
                    mario_walk_sprite = next_mario_walk_sprite,
                ),
                lambda _: new_state,
                operand=None
            )

            # change donkey kong sprite
            new_state = new_state._replace(
                donkey_kong_sprite = self.consts.DONKEY_KONG_SPRITE_0,
            )
            return jax.lax.cond(
                jnp.logical_and(jnp.logical_and(jnp.logical_and(jnp.logical_and(state.mario_climbing == False, state.mario_jumping == False), state.mario_jumping_wide == False), action == Action.RIGHT), state.mario_reached_goal == False),
                lambda _: new_state,
                lambda _: state,
                operand=None
            )
        new_state = mario_walking_to_right(new_state)

        # similar function as mario_walking_to_right
        def mario_walking_to_left(state):
            last_mario_move_was_not_moving_to_left = state.mario_view_direction != self.consts.MOVING_LEFT
            new_mario_x = jnp.round(self.bar_linear_equation(state.mario_stage, state.mario_y, state.level) - self.consts.MARIO_HIT_BOX_X) - 2
            new_state = jax.lax.cond(
                last_mario_move_was_not_moving_to_left,
                lambda _:  state._replace(
                    mario_x = new_mario_x.astype(jnp.float32),
                    mario_y=(state.mario_y - self.consts.MARIO_MOVING_SPEED).astype(jnp.float32),
                    mario_view_direction=self.consts.MOVING_LEFT,
                    mario_walk_frame_counter=0,
                    mario_climbing_delay = False,
                ),
                lambda _:state._replace(
                    mario_x = new_mario_x.astype(jnp.float32),
                    mario_y=(state.mario_y - self.consts.MARIO_MOVING_SPEED).astype(jnp.float32),
                    mario_view_direction=self.consts.MOVING_LEFT,
                    mario_walk_frame_counter=state.mario_walk_frame_counter + 1,
                    mario_climbing_delay = False,
                ),
                operand=None
            )

            next_mario_walk_sprite = jax.lax.cond(
                state.mario_walk_sprite == self.consts.MARIO_WALK_SPRITE_0,
                lambda _: self.consts.MARIO_WALK_SPRITE_1,
                lambda _: jax.lax.cond(
                    state.mario_walk_sprite == self.consts.MARIO_WALK_SPRITE_1,
                    lambda _: self.consts.MARIO_WALK_SPRITE_2,
                    lambda _: jax.lax.cond(
                        state.mario_walk_sprite == self.consts.MARIO_WALK_SPRITE_2,
                        lambda _: self.consts.MARIO_WALK_SPRITE_3,
                        lambda _: self.consts.MARIO_WALK_SPRITE_0,
                        operand=None
                    ),
                    operand=None
                ),
                operand=None
            )
            change_sprite = state.mario_walk_frame_counter == self.consts.MARIO_WALKING_ANIMATION_CHANGE_DURATION
            new_state = jax.lax.cond(
                change_sprite == True,
                lambda _: new_state._replace(
                    mario_walk_frame_counter = 0,
                    mario_walk_sprite = next_mario_walk_sprite,
                ),
                lambda _: new_state,
                operand=None
            )

            # change donkey kong sprite
            new_state = new_state._replace(
                donkey_kong_sprite = self.consts.DONKEY_KONG_SPRITE_1,
            )
            return jax.lax.cond(
                jnp.logical_and(jnp.logical_and(jnp.logical_and(jnp.logical_and(state.mario_climbing == False, state.mario_jumping == False), state.mario_jumping_wide == False), action == Action.LEFT), state.mario_reached_goal == False),
                lambda _: new_state,
                lambda _: state,
                operand=None
            )
        new_state = mario_walking_to_left(new_state)

        # every level and each stage have a minimum and maximum position where Mario can stand --> invisble Walls
        # set Mario position to minimum or maximum if he reaches the invisible wall
        def mario_walking_into_invisible_wall(state):
            def look_for_invisible_wall_of_given_stage(i, hit):
                wall_hit = True
                wall_hit &= state.invisible_wall_each_stage.stage[i] == state.mario_stage
                mario_reaches_invisible_wall = jnp.logical_or(state.invisible_wall_each_stage.right_end[i] < state.mario_y, state.invisible_wall_each_stage.left_end[i] > state.mario_y) 
                wall_hit &= mario_reaches_invisible_wall
                return jax.lax.cond(
                    wall_hit,
                    lambda _: True,
                    lambda _: hit,
                    operand=None
                )
            hit = jax.lax.fori_loop(0, len(state.invisible_wall_each_stage.stage), look_for_invisible_wall_of_given_stage, False)

            new_state_right_wall = state._replace(
                mario_walk_sprite = self.consts.MARIO_WALK_SPRITE_0,
                mario_y = (state.mario_y - self.consts.MARIO_MOVING_SPEED).astype(jnp.float32)
            )

            new_state_left_wall = state._replace(
                mario_walk_sprite = self.consts.MARIO_WALK_SPRITE_0,
                mario_y = (state.mario_y + self.consts.MARIO_MOVING_SPEED).astype(jnp.float32)
            )

            return jax.lax.cond(
                hit,
                lambda _: jax.lax.cond(
                    state.mario_view_direction == self.consts.MOVING_RIGHT,
                    lambda _: new_state_right_wall,
                    lambda _: new_state_left_wall,
                    operand=None
                ),
                lambda _: state,
                operand=None
            )
        new_state = mario_walking_into_invisible_wall(new_state)


        # Check if mario is hitted by barrel/fire
        def mario_enemy_collision(state):
            # checking for barrels
            def check_collision_for_each_barrel(idx, state):
                mario_got_hit = JaxDonkeyKong._collision_between_two_objects(state.mario_x, state.mario_y, self.consts.MARIO_HIT_BOX_X, self.consts.MARIO_HIT_BOX_Y,
                                                                        state.barrels.barrel_x[idx], state.barrels.barrel_y[idx], self.consts.BARREL_HIT_BOX_X, self.consts.BARREL_HIT_BOX_Y)
                mario_got_hit &= jnp.logical_not(state.barrels.reached_the_end[idx])
                mario_got_hit &= jnp.logical_not(jnp.logical_or(state.mario_jumping, state.mario_jumping_wide))
                game_freeze_start = jax.lax.cond(
                    state.mario_got_hit,
                    lambda _: state.game_freeze_start,
                    lambda _: state.step_counter,
                    operand=None
                )
                new_state = state._replace(
                    mario_got_hit = True,
                    game_freeze_start = game_freeze_start,
                )
                return jax.lax.cond(
                    mario_got_hit,
                    lambda _: new_state,
                    lambda _: state,
                    operand=None
                )
            # checking for fires
            def check_collision_for_each_fire(idx, state):
                mario_got_hit = JaxDonkeyKong._collision_between_two_objects(state.mario_x, state.mario_y, self.consts.MARIO_HIT_BOX_X, self.consts.MARIO_HIT_BOX_Y,
                                                                        state.fires.fire_x[idx], state.fires.fire_y[idx], self.consts.FIRE_HIT_BOX_X, self.consts.FIRE_HIT_BOX_Y)
                mario_got_hit &= jnp.logical_not(state.fires.destroyed[idx])
                mario_got_hit &= jnp.logical_not(jnp.logical_or(state.mario_jumping, state.mario_jumping_wide))
                game_freeze_start = jax.lax.cond(
                    state.mario_got_hit,
                    lambda _: state.game_freeze_start,
                    lambda _: state.step_counter,
                    operand=None
                )
                new_state = state._replace(
                    mario_got_hit = True,
                    game_freeze_start = game_freeze_start,
                )
                return jax.lax.cond(
                    mario_got_hit,
                    lambda _: new_state,
                    lambda _: state,
                    operand=None
                )
            new_state = jax.lax.cond(
                state.level == 1,
                lambda _: jax.lax.fori_loop(0, len(state.barrels.barrel_x), check_collision_for_each_barrel, state),
                lambda _: jax.lax.fori_loop(0, len(state.fires.fire_x), check_collision_for_each_fire, state),
                operand=None
            )
            return new_state
        new_state = mario_enemy_collision(new_state)

        # reset jumping after a certain time
        def reset_jumping(state):
            # new x position of mario because the function implements the "landing" of mario on to the ground
            new_mario_x = jnp.round(self.bar_linear_equation(state.mario_stage, state.mario_y, state.level) - self.consts.MARIO_HIT_BOX_X) - 2
            new_state = state._replace(
                mario_jumping = False,
                mario_jumping_wide = False,
                mario_x = new_mario_x.astype(jnp.float32),
                mario_climbing_delay = False,
            )

            # update the score here if mario jumped over an enemy
            # if state.mario_jumping_over_enemy is set True --> mario jumped over an enemy, gives the player additional 100 score
            # CAREFUL: one step before, it was checked if there is a collision between mario and enemy
            game_score = jax.lax.cond(
                jnp.logical_and(state.mario_jumping_over_enemy == True, state.mario_got_hit == False),
                lambda _: state.game_score + self.consts.SCORE_FOR_JUMPING_OVER_ENEMY,
                lambda _: state.game_score,
                operand=None
            )
            new_state = new_state._replace(
                game_score=game_score,
                mario_jumping_over_enemy=False, # reset the variable 
            )

            return jax.lax.cond(
                jnp.logical_and(state.step_counter - state.start_frame_when_mario_jumped >= self.consts.MARIO_JUMPING_FRAME_DURATION, jnp.logical_or(state.mario_jumping == True, state.mario_jumping_wide == True)),
                lambda _: new_state,
                lambda _: state,
                operand=None
            )
        new_state = reset_jumping(new_state)

        # check if mario reached the goal -- only for level 1 climbing the ladder, for level 2 there is an another goal to be reached
        def mario_reached_goal(state):
            reached_goal = state.mario_x <= self.consts.LEVEL_1_GOAL_X
            reached_goal &= state.mario_climbing
            reached_goal &= jnp.logical_not(state.mario_reached_goal) # false if already reached the goal
            new_state = state._replace(
                game_freeze_start = state.step_counter,
                mario_reached_goal = True,
            )
            return jax.lax.cond(
                reached_goal,
                lambda _: new_state,
                lambda _: state,
                operand=None
            )
        new_state = mario_reached_goal(new_state)

        # after mario reached the goal or hit by an enemy --> reset the level, calculate score
        def reset_round_after_success_or_collision(state):
            # first reset the game state
            # and change only some variable to implement either a succefull or Mario lose state
            ladders = self.init_ladders_for_level(level=1)
            invisible_wall_each_stage = self.init_invisible_wall_for_level(level=1)
            new_state = DonkeyKongState(
                game_started = False,
                level = 1,
                step_counter=jnp.array(1).astype(jnp.int32),
                game_timer = 1,
                game_remaining_time = 5000,
                frames_since_last_barrel_spawn=jnp.array(0).astype(jnp.int32),

                mario_climbing_delay = False,

                game_score = state.game_score,
                game_round = state.game_round,

                mario_x=self.consts.LEVEL_1_MARIO_START_X,
                mario_y=self.consts.LEVEL_1_MARIO_START_Y,
                mario_jumping=False,
                mario_jumping_wide=False,
                mario_jumping_over_enemy=False,
                mario_climbing=False,
                start_frame_when_mario_jumped=-1,
                mario_view_direction=self.consts.MOVING_RIGHT,
                mario_walk_frame_counter=0,
                mario_climb_frame_counter=0,
                mario_walk_sprite=self.consts.MARIO_WALK_SPRITE_0,
                mario_climb_sprite=self.consts.MARIO_CLIMB_SPRITE_0,
                mario_stage=1,
                mario_life_counter = 2,
                mario_got_hit = False,
                game_freeze_start = -1,
                mario_reached_goal = False,

                donkey_kong_sprite = self.consts.DONKEY_KONG_SPRITE_0,

                barrels = BarrelPosition(
                    barrel_x = jnp.array([-1, -1, -1, -1]).astype(jnp.int32),
                    barrel_y = jnp.array([-1, -1, -1, -1]).astype(jnp.int32), 
                    sprite = jnp.array([self.consts.BARREL_SPRITE_RIGHT, self.consts.BARREL_SPRITE_RIGHT, self.consts.BARREL_SPRITE_RIGHT, self.consts.BARREL_SPRITE_RIGHT]).astype(jnp.int32),
                    moving_direction = jnp.array([self.consts.MOVING_RIGHT, self.consts.MOVING_RIGHT, self.consts.MOVING_RIGHT, self.consts.MOVING_RIGHT]).astype(jnp.int32),
                    stage = jnp.array([6, 6, 6, 6]).astype(jnp.int32),
                    reached_the_end=jnp.array([True, True, True, True]).astype(bool)
                ),
                barrels_change_direction_prob = state.barrels_change_direction_prob,

                fires = FirePosition(
                    fire_x = jnp.array([-1., -1., -1., -1.]).astype(jnp.float32),
                    fire_y = jnp.array([-1., -1., -1., -1.]).astype(jnp.float32),
                    moving_direction = jnp.array([self.consts.MOVING_RIGHT, self.consts.MOVING_LEFT, self.consts.MOVING_RIGHT, self.consts.MOVING_LEFT]).astype(jnp.int32),
                    stage = jnp.array([5, 4, 3, 2]).astype(jnp.int32),
                    destroyed=jnp.array([True, True, True, True]).astype(bool),
                    change_direction_prob=state.fires.change_direction_prob,
                ),

                traps = TrapPosition(
                    trap_x = jnp.array([self.consts.TRAP_FLOOR_5_X, self.consts.TRAP_FLOOR_4_X, self.consts.TRAP_FLOOR_3_X, self.consts.TRAP_FLOOR_2_X, self.consts.TRAP_FLOOR_5_X, self.consts.TRAP_FLOOR_4_X, self.consts.TRAP_FLOOR_3_X, self.consts.TRAP_FLOOR_2_X]).astype(jnp.int32),
                    trap_y = jnp.array([self.consts.TRAP_LEFT_Y, self.consts.TRAP_LEFT_Y, self.consts.TRAP_LEFT_Y, self.consts.TRAP_LEFT_Y, self.consts.TRAP_RIGHT_Y, self.consts.TRAP_RIGHT_Y, self.consts.TRAP_RIGHT_Y, self.consts.TRAP_RIGHT_Y]).astype(jnp.int32),
                    stage = jnp.array([5, 4, 3, 2, 5, 4, 3, 2]).astype(jnp.int32),
                    triggered = jnp.array([False, False, False, False, False, False, False, False]).astype(bool),
                    fall_protection = jnp.array([-1, -1, -1, -1, -1, -1, -1, -1]).astype(jnp.int32), # -1 indicates no protection, otherwise safe the view direction of mario; e.g. : if mario triggers a trap looking right, he is protected while he is moving right. But if he turns left, protection is instantly gone
                ),

                ladders=ladders,
                invisible_wall_each_stage=invisible_wall_each_stage,
                random_key = state.random_key,

                hammer_x = self.consts.LEVEL_1_HAMMER_X,
                hammer_y = self.consts.LEVEL_1_HAMMER_Y,
                hammer_can_hit = False,
                hammer_taken = False,
                hammer_carry_time = 0,
                block_jumping_and_climbing = False,
                hammer_usage_expired = False,
            )

            ladder = self.init_ladders_for_level(state.level)
            invisible_wall = self.init_invisible_wall_for_level(state.level)
            mario_x, mario_y, hammer_x, hammer_y = jax.lax.cond(
                state.level == 1,
                lambda _: (self.consts.LEVEL_1_MARIO_START_X, self.consts.LEVEL_1_MARIO_START_Y, self.consts.LEVEL_1_HAMMER_X, self.consts.LEVEL_1_HAMMER_Y),
                lambda _: (self.consts.LEVEL_2_MARIO_START_X, self.consts.LEVEL_2_MARIO_START_Y, self.consts.LEVEL_2_HAMMER_X, self.consts.LEVEL_2_HAMMER_Y),
                operand=None
            )
            # new_state_life_loose --> Mario got hit by an enemy, Mario's life counter decrement
            new_state_life_loose = new_state._replace(
                mario_life_counter = state.mario_life_counter - 1,
                level = state.level,
                ladders = ladder,
                invisible_wall_each_stage = invisible_wall,
                mario_x = mario_x.astype(jnp.float32),
                mario_y = mario_y.astype(jnp.float32),
                hammer_x = hammer_x,
                hammer_y = hammer_y,
            )
            level = jax.lax.cond(
                state.level == 1,
                lambda _: 2,
                lambda _: 1,
                operand=None
            )


            ladder = self.init_ladders_for_level(level)
            invisible_wall = self.init_invisible_wall_for_level(level)
            mario_x, mario_y, hammer_x, hammer_y = jax.lax.cond(
                level == 1,
                lambda _: (self.consts.LEVEL_1_MARIO_START_X, self.consts.LEVEL_1_MARIO_START_Y, self.consts.LEVEL_1_HAMMER_X, self.consts.LEVEL_1_HAMMER_Y),
                lambda _: (self.consts.LEVEL_2_MARIO_START_X, self.consts.LEVEL_2_MARIO_START_Y, self.consts.LEVEL_2_HAMMER_X, self.consts.LEVEL_2_HAMMER_Y),
                operand=None
            )
            game_score = jax.lax.cond(
                state.level == 1,
                lambda _: new_state.game_score + self.consts.SCORE_FOR_REACHING_GOAL_LEVEL_1,
                lambda _: new_state.game_score + self.consts.SCORE_FOR_REACHING_GOAL_LEVEL_2,
                operand=None
            )
            # new_state_clear_level --> Mario reached the next level state
            def update_enemy_probability(game_round):
                # change the prob fpr barrel falling the ladder correspoding to the given game round
                barrels_change_direction_prob = jax.lax.cond(
                    game_round == 2,
                    lambda _: self.consts.BASE_PROBABILITY_BARREL_ROLLING_A_LADDER_DOWN_ROUND_2,
                    lambda _: jax.lax.cond(
                        game_round == 3,
                        lambda _: self.consts.BASE_PROBABILITY_BARREL_ROLLING_A_LADDER_DOWN_ROUND_3,
                        lambda _: jax.lax.cond(
                            game_round >= 4,
                            lambda _: self.consts.BASE_PROBABILITY_BARREL_ROLLING_A_LADDER_DOWN_ROUND_4,
                            lambda _: self.consts.BASE_PROBABILITY_BARREL_ROLLING_A_LADDER_DOWN_ROUND_1,
                            operand=None
                        ),
                        operand=None
                    ),
                    operand=None
                )

                fires_change_direction_prob = jax.lax.cond(
                    game_round == 1,
                    lambda _: jnp.array([self.consts.STAGE_5_FIRE_CHANGING_DIRECTION_DEFAULT_PROB, self.consts.STAGE_4_FIRE_CHANGING_DIRECTION_DEFAULT_PROB, self.consts.STAGE_3_FIRE_CHANGING_DIRECTION_DEFAULT_PROB, self.consts.STAGE_2_FIRE_CHANGING_DIRECTION_DEFAULT_PROB]),
                    lambda _: jnp.array([self.consts.STAGE_5_FIRE_CHANGING_DIRECTION_DEFAULT_PROB + self.consts.STAGE_5_FIRE_CHANGING_DIRECTION_INC_PROB * game_round, self.consts.STAGE_4_FIRE_CHANGING_DIRECTION_DEFAULT_PROB + self.consts.STAGE_4_FIRE_CHANGING_DIRECTION_INC_PROB * game_round, self.consts.STAGE_3_FIRE_CHANGING_DIRECTION_DEFAULT_PROB + self.consts.STAGE_3_FIRE_CHANGING_DIRECTION_INC_PROB * game_round, self.consts.STAGE_2_FIRE_CHANGING_DIRECTION_DEFAULT_PROB + self.consts.STAGE_2_FIRE_CHANGING_DIRECTION_INC_PROB * game_round]),
                    operand=None
                )

                return barrels_change_direction_prob, fires_change_direction_prob

            game_round = jax.lax.cond(
                state.level == 2,
                lambda _: state.game_round + 1,
                lambda _: state.game_round,
                operand=None
            )
            barrels_change_direction_prob, fires_change_direction_prob = update_enemy_probability(game_round)
            fires = new_state.fires._replace(change_direction_prob = fires_change_direction_prob)
            new_state_clear_level = new_state._replace(
                level=level,
                ladders=ladder,
                invisible_wall_each_stage=invisible_wall,
                mario_x = mario_x.astype(jnp.float32),
                mario_y = mario_y.astype(jnp.float32),
                hammer_x = hammer_x,
                hammer_y = hammer_y,
                game_score = game_score,
                game_round = game_round,
                mario_life_counter = state.mario_life_counter,
                barrels_change_direction_prob=barrels_change_direction_prob,
                fires = fires,
            )            

            game_freeze_over = self.consts.GAME_FREEZE_DURATION < (state.step_counter - state.game_freeze_start)

            return jax.lax.cond(
                jnp.logical_and(game_freeze_over, state.mario_got_hit),
                lambda _: (new_state_life_loose, True),
                lambda _: jax.lax.cond(
                    jnp.logical_and(game_freeze_over, state.mario_reached_goal == True),
                    lambda _: (new_state_clear_level, True),
                    lambda _: (state, False),
                    operand=None
                ),
                operand=None
            )    
        new_state, game_can_be_resetted = reset_round_after_success_or_collision(new_state)    

        return jax.lax.cond(
            jnp.logical_and(state.mario_got_hit, game_can_be_resetted == False),
            lambda _: state,
            lambda _: jax.lax.cond(
                jnp.logical_and(state.mario_reached_goal, game_can_be_resetted == False),
                lambda _: state,
                lambda _: new_state,
                operand=None
            ),
            operand=None
        )
    
    @partial(jax.jit, static_argnums=(0,))
    def _hammer_step(self, state, action: chex.Array):
        # calculate the position of the hammer if active
        def calculate_hammer_pos_relative_to_mario(state):
            new_state_mario_views_right_swing = state._replace(
                hammer_x = self.consts.LEVEL_1_HAMMER_SWING_X,
                hammer_y = (state.mario_y + self.consts.MARIO_HIT_BOX_Y + 1).astype(jnp.int32),
            )
            new_state_mario_views_right_no_swing = state._replace(
                hammer_x = self.consts.LEVEL_1_HAMMER_X,
                hammer_y = (state.mario_y + self.consts.MARIO_HIT_BOX_Y + 1).astype(jnp.int32),
            )

            new_state_mario_jumping_right_swing = state._replace(
                hammer_x = self.consts.LEVEL_1_HAMMER_SWING_X,
                hammer_y = (state.mario_y + self.consts.MARIO_HIT_BOX_Y + 1).astype(jnp.int32),
            )
            new_state_mario_jumping_right_no_swing = state._replace(
                hammer_x = self.consts.LEVEL_1_HAMMER_X,
                hammer_y = (state.mario_y + self.consts.MARIO_HIT_BOX_Y + 1).astype(jnp.int32),
            )

            new_state_mario_views_left_swing = state._replace(
                hammer_x = self.consts.LEVEL_1_HAMMER_SWING_X,
                hammer_y = (state.mario_y - self.consts.HAMMER_SWING_HIT_BOX_Y).astype(jnp.int32),
            )
            new_state_mario_views_left_no_swing = state._replace(
                hammer_x = self.consts.LEVEL_1_HAMMER_X,
                hammer_y = (state.mario_y - self.consts.HAMMER_HIT_BOX_Y).astype(jnp.int32),
            )

            new_state_mario_jumping_left_swing = state._replace(
                hammer_x = self.consts.LEVEL_1_HAMMER_SWING_X,
                hammer_y = (state.mario_y - self.consts.HAMMER_SWING_HIT_BOX_Y).astype(jnp.int32),
            )
            new_state_mario_jumping_left_no_swing = state._replace(
                hammer_x = self.consts.LEVEL_1_HAMMER_X,
                hammer_y = (state.mario_y - self.consts.HAMMER_HIT_BOX_Y).astype(jnp.int32),
            )


            mario_is_jumping = jnp.logical_or(state.mario_jumping, state.mario_jumping_wide)

            new_state = state
            new_state = jax.lax.cond(
                jnp.logical_and(new_state.mario_view_direction == self.consts.MOVING_RIGHT, jnp.logical_and(mario_is_jumping, new_state.hammer_can_hit)),
                lambda _: new_state_mario_jumping_right_swing,
                lambda _: new_state,
                operand=None
            )
            new_state = jax.lax.cond(
                jnp.logical_and(new_state.mario_view_direction == self.consts.MOVING_RIGHT, jnp.logical_and(mario_is_jumping, jnp.logical_not(new_state.hammer_can_hit))),
                lambda _: new_state_mario_jumping_right_no_swing,
                lambda _: new_state,
                operand=None
            )
            new_state = jax.lax.cond(
                jnp.logical_and(new_state.mario_view_direction == self.consts.MOVING_RIGHT, jnp.logical_and(jnp.logical_not(mario_is_jumping), new_state.hammer_can_hit)),
                lambda _: new_state_mario_views_right_swing,
                lambda _: new_state,
                operand=None
            )
            new_state = jax.lax.cond(
                jnp.logical_and(new_state.mario_view_direction == self.consts.MOVING_RIGHT, jnp.logical_and(jnp.logical_not(mario_is_jumping), jnp.logical_not(new_state.hammer_can_hit))),
                lambda _: new_state_mario_views_right_no_swing,
                lambda _: new_state,
                operand=None
            )
            new_state = jax.lax.cond(
                jnp.logical_and(new_state.mario_view_direction == self.consts.MOVING_LEFT, jnp.logical_and(mario_is_jumping, new_state.hammer_can_hit)),
                lambda _: new_state_mario_jumping_left_swing,
                lambda _: new_state,
                operand=None
            )
            new_state = jax.lax.cond(
                jnp.logical_and(new_state.mario_view_direction == self.consts.MOVING_LEFT, jnp.logical_and(mario_is_jumping, jnp.logical_not(new_state.hammer_can_hit))),
                lambda _: new_state_mario_jumping_left_no_swing,
                lambda _: new_state,
                operand=None
            )
            new_state = jax.lax.cond(
                jnp.logical_and(new_state.mario_view_direction == self.consts.MOVING_LEFT, jnp.logical_and(jnp.logical_not(mario_is_jumping), new_state.hammer_can_hit)),
                lambda _: new_state_mario_views_left_swing,
                lambda _: new_state,
                operand=None
            )
            new_state = jax.lax.cond(
                jnp.logical_and(new_state.mario_view_direction == self.consts.MOVING_LEFT, jnp.logical_and(jnp.logical_not(mario_is_jumping), jnp.logical_not(new_state.hammer_can_hit))),
                lambda _: new_state_mario_views_left_no_swing,
                lambda _: new_state,
                operand=None
            )
            return new_state

        # mario can take the hammer by jumping and if they collide
        def hammer_is_taken_by_mario(state):
            new_state = state._replace(
                hammer_taken = True,
                hammer_can_hit = True,
                hammer_carry_time = -1,
                block_jumping_and_climbing = True,
            )

            # if there is a collision between the hammer and Mario -> Hammer can be taken
            collision_mario_hammer = JaxDonkeyKong._collision_between_two_objects(state.mario_x, state.mario_y, self.consts.MARIO_HIT_BOX_X, self.consts.MARIO_HIT_BOX_Y, 
                                                                                state.hammer_x, state.hammer_y, self.consts.HAMMER_HIT_BOX_X, self.consts.HAMMER_HIT_BOX_Y)

            new_state = calculate_hammer_pos_relative_to_mario(new_state)

            # Original game: Mario can only take the hammer if he reached the hammer by jumping --> Jumping = True
            mario_is_jumping = jnp.logical_or(state.mario_jumping, state.mario_jumping_wide)
            return jax.lax.cond(
                jnp.logical_and(state.hammer_taken == False, jnp.logical_and(collision_mario_hammer, mario_is_jumping)),
                lambda _: new_state,
                lambda _: state,
                operand=None
            )
        new_state = hammer_is_taken_by_mario(state)

        # Hammer swings have swing time/duration
        def hammer_swing(state):
            # Hammer has Swing duration to change sprites and only during the swing, hammer is able to destroy barrel
            hammer_carry_time, hammer_can_hit = jax.lax.cond(
                (state.hammer_carry_time + 1) % self.consts.HAMMER_SWING_DURATION == 0,
                lambda _: (state.hammer_carry_time + 1, jnp.logical_not(state.hammer_can_hit)),
                lambda _: (state.hammer_carry_time + 1, state.hammer_can_hit),
                operand=None
            )         
            # Hammer lasts for self.consts.HAMMER_MAX_CARRY_DURATION
            hammer_can_hit, block_jumping_and_climbing, hammer_usage_expired = jax.lax.cond(
                state.hammer_carry_time >= self.consts.HAMMER_MAX_CARRY_DURATION,
                lambda _: (False, False, True),
                lambda _: (hammer_can_hit, state.block_jumping_and_climbing, state.hammer_usage_expired),
                operand=None
            )
            new_state = state._replace(
                hammer_carry_time = hammer_carry_time,
                hammer_can_hit = hammer_can_hit,
                block_jumping_and_climbing = block_jumping_and_climbing,
                hammer_usage_expired = hammer_usage_expired,
            ) 
            new_state = calculate_hammer_pos_relative_to_mario(new_state)
            return jax.lax.cond(
                state.hammer_taken,
                lambda _: new_state,
                lambda _: state,
                operand=None
            )
        new_state = hammer_swing(new_state)


        # Check if hammer hits barrel; if so, barrel will be "destroyed"
        def hammer_barrel_collision(state):
            def check_collision_for_each_barrel(barrel_idx, state):
                # collision checks for valid collision
                collision = JaxDonkeyKong._collision_between_two_objects( state.barrels.barrel_x[barrel_idx], state.barrels.barrel_y[barrel_idx], self.consts.BARREL_HIT_BOX_X, self.consts.BARREL_HIT_BOX_Y,
                                                            state.hammer_x, state.hammer_y, self.consts.HAMMER_SWING_HIT_BOX_X, self.consts.HAMMER_SWING_HIT_BOX_Y)
                collision &= state.hammer_can_hit
                collision &= jnp.logical_not(state.barrels.reached_the_end[barrel_idx])

                # if collision, mark the barrel as destroyed and increase the game score
                barrels = state.barrels
                new_state = state._replace(
                    barrels = BarrelPosition(
                        barrel_x=barrels.barrel_x.at[barrel_idx].set(-1),
                        barrel_y=barrels.barrel_y.at[barrel_idx].set(-1),
                        sprite=barrels.sprite.at[barrel_idx].set(self.consts.BARREL_SPRITE_RIGHT),
                        moving_direction=barrels.moving_direction.at[barrel_idx].set(self.consts.MOVING_RIGHT),
                        stage=barrels.stage.at[barrel_idx].set(6),
                        reached_the_end=barrels.reached_the_end.at[barrel_idx].set(True),
                    ),
                    game_score = state.game_score + self.consts.SCORE_FOR_DESTROYING_BARREL,
                )

                return jax.lax.cond(
                    collision,
                    lambda _: new_state,
                    lambda _: state,
                    operand=None
                )
            new_state = jax.lax.fori_loop(0, len(state.barrels.barrel_x), check_collision_for_each_barrel, state)
            return new_state
        new_state = hammer_barrel_collision(new_state)

        # Check if hammer hits fire on stage 4; if so, fire will be "destroyed"
        # in donkeyKong Level 2: only fire on stage 4 can be destroyed
        def hammer_fire_stage_4_collision(state):
            stage_4_fire_idx = 1
            collision = JaxDonkeyKong._collision_between_two_objects( state.fires.fire_x[stage_4_fire_idx], state.fires.fire_y[stage_4_fire_idx], self.consts.FIRE_HIT_BOX_X, self.consts.FIRE_HIT_BOX_Y,
                                                            state.hammer_x, state.hammer_y, self.consts.HAMMER_SWING_HIT_BOX_X, self.consts.HAMMER_SWING_HIT_BOX_Y)
            collision &= state.hammer_can_hit
            collision &= jnp.logical_not(state.fires.destroyed[stage_4_fire_idx])

            destroyed = state.fires.destroyed.at[stage_4_fire_idx].set(True)
            fires = state.fires._replace(destroyed=destroyed)
            new_state = state._replace(fires=fires, game_score = state.game_score + self.consts.SCORE_FOR_DESTROYING_FIRE)

            return jax.lax.cond(
                collision,
                lambda _: new_state,
                lambda _: state,
                operand=None
            )
        new_state = hammer_fire_stage_4_collision(new_state)

        return new_state


    def reset(self, key = [0,0]) -> Tuple[DonkeyKongObservation, DonkeyKongState]:
        """
        Resets the game state to the initial state.
        Returns the initial state and the reward (i.e. 0)
        """
        ladders = self.init_ladders_for_level(level=1)
        invisible_wall_each_stage = self.init_invisible_wall_for_level(level=1)
        state = DonkeyKongState(
            game_started = False,
            level = 1,
            step_counter=jnp.array(1).astype(jnp.int32),
            game_timer = 1,
            game_remaining_time = 5000,
            frames_since_last_barrel_spawn=jnp.array(0).astype(jnp.int32),

            mario_climbing_delay = False,

            game_score = 0,
            game_round = 1,

            mario_x=self.consts.LEVEL_1_MARIO_START_X,
            mario_y=self.consts.LEVEL_1_MARIO_START_Y,
            mario_jumping=False,
            mario_jumping_wide=False,
            mario_jumping_over_enemy=False,
            mario_climbing=False,
            start_frame_when_mario_jumped=-1,
            mario_view_direction=self.consts.MOVING_RIGHT,
            mario_walk_frame_counter=0,
            mario_climb_frame_counter=0,
            mario_walk_sprite=self.consts.MARIO_WALK_SPRITE_0,
            mario_climb_sprite=self.consts.MARIO_CLIMB_SPRITE_0,
            mario_stage=1,
            mario_life_counter = 2,
            mario_got_hit = False,
            game_freeze_start = -1,
            mario_reached_goal = False,

            donkey_kong_sprite = self.consts.DONKEY_KONG_SPRITE_0,

            barrels = BarrelPosition(
                barrel_x = jnp.array([-1, -1, -1, -1]).astype(jnp.int32),
                barrel_y = jnp.array([-1, -1, -1, -1]).astype(jnp.int32), 
                sprite = jnp.array([self.consts.BARREL_SPRITE_RIGHT, self.consts.BARREL_SPRITE_RIGHT, self.consts.BARREL_SPRITE_RIGHT, self.consts.BARREL_SPRITE_RIGHT]).astype(jnp.int32),
                moving_direction = jnp.array([self.consts.MOVING_RIGHT, self.consts.MOVING_RIGHT, self.consts.MOVING_RIGHT, self.consts.MOVING_RIGHT]).astype(jnp.int32),
                stage = jnp.array([6, 6, 6, 6]).astype(jnp.int32),
                reached_the_end=jnp.array([True, True, True, True]).astype(bool)
            ),
            barrels_change_direction_prob = self.consts.BASE_PROBABILITY_BARREL_ROLLING_A_LADDER_DOWN_ROUND_1,

            fires = FirePosition(
                fire_x = jnp.array([-1., -1., -1., -1.]).astype(jnp.float32),
                fire_y = jnp.array([-1., -1., -1., -1.]).astype(jnp.float32),
                moving_direction = jnp.array([self.consts.MOVING_RIGHT, self.consts.MOVING_LEFT, self.consts.MOVING_RIGHT, self.consts.MOVING_LEFT]).astype(jnp.int32),
                stage = jnp.array([5, 4, 3, 2]).astype(jnp.int32),
                destroyed=jnp.array([True, True, True, True]).astype(bool),
                change_direction_prob=jnp.array([self.consts.STAGE_5_FIRE_CHANGING_DIRECTION_DEFAULT_PROB, self.consts.STAGE_4_FIRE_CHANGING_DIRECTION_DEFAULT_PROB, self.consts.STAGE_3_FIRE_CHANGING_DIRECTION_DEFAULT_PROB, self.consts.STAGE_2_FIRE_CHANGING_DIRECTION_DEFAULT_PROB])
            ),

            traps = TrapPosition(
                trap_x = jnp.array([self.consts.TRAP_FLOOR_5_X, self.consts.TRAP_FLOOR_4_X, self.consts.TRAP_FLOOR_3_X, self.consts.TRAP_FLOOR_2_X, self.consts.TRAP_FLOOR_5_X, self.consts.TRAP_FLOOR_4_X, self.consts.TRAP_FLOOR_3_X, self.consts.TRAP_FLOOR_2_X]).astype(jnp.int32),
                trap_y = jnp.array([self.consts.TRAP_LEFT_Y, self.consts.TRAP_LEFT_Y, self.consts.TRAP_LEFT_Y, self.consts.TRAP_LEFT_Y, self.consts.TRAP_RIGHT_Y, self.consts.TRAP_RIGHT_Y, self.consts.TRAP_RIGHT_Y, self.consts.TRAP_RIGHT_Y]).astype(jnp.int32),
                stage = jnp.array([5, 4, 3, 2, 5, 4, 3, 2]).astype(jnp.int32),
                triggered = jnp.array([False, False, False, False, False, False, False, False]).astype(bool),
                fall_protection = jnp.array([-1, -1, -1, -1, -1, -1, -1, -1]).astype(jnp.int32), # -1 indicates no protection, otherwise safe the view direction of mario; e.g. : if mario triggers a trap looking right, he is protected while he is moving right. But if he turns left, protection is instantly gone
            ),

            ladders=ladders,
            invisible_wall_each_stage=invisible_wall_each_stage,
            random_key = jax.random.PRNGKey(key[0]),

            hammer_x = self.consts.LEVEL_1_HAMMER_X,
            hammer_y = self.consts.LEVEL_1_HAMMER_Y,
            hammer_can_hit = False,
            hammer_taken = False,
            hammer_carry_time = 0,
            block_jumping_and_climbing = False,
            hammer_usage_expired = False,
        )
        initial_obs = self._get_observation(state)

        return initial_obs, state

    @partial(jax.jit, static_argnums=(0,))
    def step(self, state: DonkeyKongState, action: chex.Array) -> Tuple[DonkeyKongObservation, DonkeyKongState, float, bool, DonkeyKongInfo]:
        # First search for colision
        new_state = state

        # If there is no colision: game will continue
        # enemy_step --> maybe later write a enemy_step function which calls eighter barrel_step oder fire_step
        new_state = self._enemy_step(new_state)

        # mario step / player step
        new_state = self._mario_step(new_state, action)

        # hammer step
        new_state = self._hammer_step(new_state, action)

        # increase timer / frame counter
        game_remaining_time = jax.lax.cond(
            new_state.game_timer % self.consts.TIMER_REDUTION_DURATION == 0,
            lambda _: new_state.game_remaining_time - self.consts.TIMER_REDUTION_AMOUNT,
            lambda _: new_state.game_remaining_time,
            operand=None
        )
        mario_got_hit, game_freeze_start = jax.lax.cond(
            jnp.logical_and(new_state.game_remaining_time == 0, new_state.mario_got_hit == False),
            lambda _: (True, new_state.step_counter),
            lambda _: (new_state.mario_got_hit, new_state.game_freeze_start),
            operand=None
        )
        new_state = new_state._replace(
            step_counter=new_state.step_counter+1,
            frames_since_last_barrel_spawn=new_state.frames_since_last_barrel_spawn+1,
            game_remaining_time=game_remaining_time,
            game_timer=new_state.game_timer+1,
            mario_got_hit = mario_got_hit,
            game_freeze_start=game_freeze_start,
        )
        
        # Check if game was even started --> with human_action FIRE
        def start_game():
            started_state_level_1 = state._replace(
                game_started = True,
                barrels = BarrelPosition(
                    barrel_x = jnp.array([self.consts.BARREL_START_X, -1, -1, -1]).astype(jnp.int32),
                    barrel_y = jnp.array([self.consts.BARREL_START_Y, -1, -1, -1]).astype(jnp.int32), 
                    sprite = jnp.array([self.consts.BARREL_SPRITE_RIGHT, self.consts.BARREL_SPRITE_RIGHT, self.consts.BARREL_SPRITE_RIGHT, self.consts.BARREL_SPRITE_RIGHT]).astype(jnp.int32),
                    moving_direction = jnp.array([self.consts.MOVING_RIGHT, self.consts.MOVING_RIGHT, self.consts.MOVING_RIGHT, self.consts.MOVING_RIGHT]).astype(jnp.int32),
                    stage = jnp.array([6, 6, 6, 6]).astype(jnp.int32),
                    reached_the_end=jnp.array([False, True, True, True]).astype(bool)
                ),
            )
            started_state_level_2 = state._replace(
                game_started = True,
                fires = FirePosition(
                    fire_x = jnp.array([self.bar_linear_equation(5, self.consts.FIRE_START_Y, 2) - self.consts.FIRE_HIT_BOX_X, self.bar_linear_equation(4, self.consts.FIRE_START_Y, 2) - self.consts.FIRE_HIT_BOX_X, self.bar_linear_equation(3, self.consts.FIRE_START_Y, 2) - self.consts.FIRE_HIT_BOX_X, self.bar_linear_equation(2, self.consts.FIRE_START_Y, 2) - self.consts.FIRE_HIT_BOX_X]).astype(jnp.float32),
                    fire_y = jnp.array([self.consts.FIRE_START_Y, self.consts.FIRE_START_Y, self.consts.FIRE_START_Y, self.consts.FIRE_START_Y]).astype(jnp.float32),
                    moving_direction = jnp.array([self.consts.MOVING_RIGHT, self.consts.MOVING_LEFT, self.consts.MOVING_RIGHT, self.consts.MOVING_LEFT]).astype(jnp.int32),
                    stage = jnp.array([5, 4, 3, 2]).astype(jnp.int32),
                    destroyed=jnp.array([False, True, True, True]).astype(bool),
                    change_direction_prob = state.fires.change_direction_prob,
                )
            )
            return jax.lax.cond(
                jnp.logical_or(action == Action.FIRE, jnp.logical_or(action == Action.RIGHTFIRE, action == Action.LEFTFIRE)),
                lambda _: jax.lax.cond(
                    state.level == 1,
                    lambda _: started_state_level_1,
                    lambda _: started_state_level_2,
                    operand=None
                ),
                lambda _: state,
                operand=None
            )
        new_state = jax.lax.cond(
            state.game_started == False,
            lambda _: start_game(),
            lambda _: new_state,
            operand=None
        )

        done = self._get_done(new_state)
        env_reward = self._get_reward(state, new_state)
        all_rewards = self._get_all_reward(state, new_state)
        info = self._get_info(new_state, all_rewards)
        observation = self._get_observation(new_state)
        return observation, new_state, env_reward, done, info

    
    @partial(jax.jit, static_argnums=(0,))
    def _get_observation(self, state: DonkeyKongState):
        mario_position = EntityPosition(
            x = jnp.round(state.mario_x).astype(jnp.int32),
            y = jnp.round(state.mario_y).astype(jnp.int32),
            width = self.consts.MARIO_HIT_BOX_Y,
            height = self.consts.MARIO_HIT_BOX_X
        )
        mario_jumping = jnp.logical_or(state.mario_jumping, state.mario_jumping_wide)
        hammer_position = EntityPosition(
            x = state.hammer_x,
            y = state.hammer_y,
            width = self.consts.HAMMER_HIT_BOX_Y,
            height = self.consts.HAMMER_HIT_BOX_X,
        )
        nums_barrels = state.barrels.barrel_x.shape[0]
        barrels = EntityPosition(
            x = state.barrels.barrel_x,
            y = state.barrels.barrel_y,
            width = jnp.full((nums_barrels,), self.consts.BARREL_HIT_BOX_Y),
            height = jnp.full((nums_barrels,), self.consts.BARREL_HIT_BOX_X),
        )
        barrel_mask = jnp.where(state.barrels.reached_the_end, 0, 1)
        nums_fires = state.fires.fire_x.shape[0]
        fires = EntityPosition(
            x = state.fires.fire_x,
            y = state.fires.fire_y,
            width = jnp.full((nums_fires,), self.consts.FIRE_HIT_BOX_Y),
            height = jnp.full((nums_fires,), self.consts.FIRE_HIT_BOX_X),
        )
        fire_mask = jnp.where(state.fires.destroyed, 0, 1)
        nums_traps = state.traps.trap_x.shape[0]
        traps = EntityPositionTrap(
            x = state.traps.trap_x,
            y = state.traps.trap_y,
            width = jnp.full((nums_traps,), self.consts.TRAP_WIDTH),
            triggered = state.traps.triggered,
        )
        nums_ladders = state.ladders.start_x.shape[0]
        ladders = EntityPositionLadder(
            start_x = state.ladders.start_x,
            start_y = state.ladders.start_y,
            end_x = state.ladders.end_x,
            end_y = state.ladders.end_y,
            width = jnp.full((nums_ladders,), self.consts.LADDER_WIDTH),
        )
        ladder_mask = jnp.where(state.ladders.start_x != -1, 1, 0)
        
        return DonkeyKongObservation(
            total_score = state.game_score,
            time_remaining = state.game_remaining_time,
            mario_lives = state.mario_life_counter, 
            goal_reached = state.mario_reached_goal,
            level = state.level,
            mario_position = mario_position,
            mario_view_direction = state.mario_view_direction,
            mario_jumping = mario_jumping,
            mario_climbing = state.mario_climbing,
            hammer_position = hammer_position,
            hammer_can_destroy_enemy = state.hammer_can_hit,
            barrels = barrels,
            barrel_mask = barrel_mask,
            fires = fires,
            fire_mask = fire_mask,
            traps = traps,
            ladders = ladders,
            ladder_mask = ladder_mask,
        )

    def render(self, state: DonkeyKongState) -> jnp.ndarray:
        return self.renderer.render(state)

    @partial(jax.jit, static_argnums=(0,))
    def obs_to_flat_array(self, obs: DonkeyKongObservation) -> jnp.ndarray:
        return jnp.concatenate([
            # --- Meta ---
            obs.total_score.flatten(),
            obs.time_remaining.flatten(),
            obs.mario_lives.flatten(),
            obs.goal_reached.flatten(),
            obs.level.flatten(),

            # --- Mario ---
            obs.mario_position.x.flatten(),
            obs.mario_position.y.flatten(),
            obs.mario_position.width.flatten(),
            obs.mario_position.height.flatten(),
            obs.mario_view_direction.flatten(),
            obs.mario_jumping.flatten(),
            obs.mario_climbing.flatten(),

            # --- Hammer ---
            obs.hammer_position.x.flatten(),
            obs.hammer_position.y.flatten(),
            obs.hammer_position.width.flatten(),
            obs.hammer_position.height.flatten(),
            obs.hammer_can_destroy_enemy.flatten(),

            # --- Barrels ---
<<<<<<< HEAD
            obs.barrels.x,
            obs.barrels.y,
            obs.barrels.width,
            obs.barrels.height,
            obs.barrel_mask,

            # --- Fires ---
            obs.fires.x.flatten(),
            obs.fires.y.flatten(),
            obs.fires.width.flatten(),
            obs.fires.height.flatten(),
            obs.fire_mask.flatten(),

            # --- Traps ---
            obs.traps.x.flatten(),
            obs.traps.y.flatten(),
            obs.traps.width.flatten(),
            obs.traps.triggered.flatten(),

            # --- Ladders ---
            obs.ladders.start_x.flatten(),
            obs.ladders.start_y.flatten(),
            obs.ladders.end_x.flatten(),
            obs.ladders.end_y.flatten(),
            obs.ladders.width.flatten(),
            obs.ladder_mask.flatten(),
=======
            # obs.barrels.x.flatten(),
            # obs.barrels.y.flatten(),
            # obs.barrels.width.flatten(),
            # obs.barrels.height.flatten(),
            # obs.barrel_mask.flatten(),

            # # --- Fires ---
            # obs.fires.x.flatten(),
            # obs.fires.y.flatten(),
            # obs.fires.width.flatten(),
            # obs.fires.height.flatten(),
            # obs.fire_mask.flatten(),

            # # --- Traps ---
            # obs.traps.x.flatten(),
            # obs.traps.y.flatten(),
            # obs.traps.width.flatten(),
            # obs.traps.triggered.flatten(),

            # # --- Ladders ---
            # obs.ladders.start_x.flatten(),
            # obs.ladders.start_y.flatten(),
            # obs.ladders.end_x.flatten(),
            # obs.ladders.end_y.flatten(),
            # obs.ladders.width.flatten(),
            # obs.ladder_mask.flatten(),
>>>>>>> 9d69e6b2
        ])

    def action_space(self) -> spaces.Discrete:
        return spaces.Discrete(8)

    def observation_space(self) -> spaces.Box:
        MAX_BARRELS = self.consts.MAX_BARRELS
        MAX_FIRES = self.consts.MAX_FIRES
        MAX_TRAPS = self.consts.MAX_TRAPS
        MAX_LADDERS = self.consts.MAX_LADDERS
        
        return spaces.Dict({
            "total_score": spaces.Box(low=0, high=1e6, shape=(), dtype=jnp.int32),
            "time_remaining": spaces.Box(low=0, high=9999, shape=(), dtype=jnp.int32),
            "mario_lives": spaces.Box(low=0, high=2, shape=(), dtype=jnp.int32),
            "goal_reached": spaces.Box(low=0, high=1, shape=(), dtype=jnp.int32),
            "level": spaces.Discrete(2), 

            # Mario
            "mario_position": spaces.Dict({
                "x": spaces.Box(low=0, high=210, shape=(), dtype=jnp.int32),
                "y": spaces.Box(low=0, high=160, shape=(), dtype=jnp.int32),    
                "width": spaces.Box(low=0, high=160, shape=(), dtype=jnp.int32),
                "height": spaces.Box(low=0, high=210, shape=(), dtype=jnp.int32),
            }),
            "mario_view_direction": spaces.Box(low=-1, high=1, shape=(), dtype=jnp.int32),
            "mario_jumping": spaces.Box(low=0, high=1, shape=(), dtype=jnp.int32),
            "mario_climbing": spaces.Box(low=0, high=1, shape=(), dtype=jnp.int32),

            # Hammer
            "hammer_position": spaces.Dict({
                "x": spaces.Box(low=0, high=210, shape=(), dtype=jnp.int32),
                "y": spaces.Box(low=0, high=160, shape=(), dtype=jnp.int32),    
                "width": spaces.Box(low=0, high=160, shape=(), dtype=jnp.int32),
                "height": spaces.Box(low=0, high=210, shape=(), dtype=jnp.int32),
            }),
            "hammer_can_destroy_enemy": spaces.Box(low=0, high=1, shape=(), dtype=jnp.int32),

            # Barrels
            # "barrels": spaces.Dict({
            #     "x": spaces.Box(low=0, high=210, shape=(MAX_BARRELS,), dtype=jnp.int32),
            #     "y": spaces.Box(low=0, high=160, shape=(MAX_BARRELS, ), dtype=jnp.int32),    
            #     "width": spaces.Box(low=0, high=160, shape=(MAX_BARRELS, ), dtype=jnp.int32),
            #     "height": spaces.Box(low=0, high=210, shape=(MAX_BARRELS, ), dtype=jnp.int32),
            # }),
            # "barrel_mask": spaces.Box(low=0, high=1, shape=(MAX_BARRELS,), dtype=jnp.int32),

            # # Fire
            # "fires": spaces.Dict({
            #     "x": spaces.Box(low=0, high=210, shape=(MAX_FIRES,), dtype=jnp.int32),
            #     "y": spaces.Box(low=0, high=160, shape=(MAX_FIRES, ), dtype=jnp.int32),    
            #     "width": spaces.Box(low=0, high=160, shape=(MAX_FIRES, ), dtype=jnp.int32),
            #     "height": spaces.Box(low=0, high=210, shape=(MAX_FIRES, ), dtype=jnp.int32),
            # }),
            # "fire_mask": spaces.Box(low=0, high=1, shape=(MAX_BARRELS,), dtype=jnp.int32),

            # # Traps
            # "traps": spaces.Dict({
            #     "x": spaces.Box(low=0, high=210, shape=(MAX_TRAPS,), dtype=jnp.int32),
            #     "y": spaces.Box(low=0, high=160, shape=(MAX_TRAPS,), dtype=jnp.int32),
            #     "width": spaces.Box(low=0, high=160, shape=(MAX_TRAPS,), dtype=jnp.int32),
            #     "triggered": spaces.Box(low=0, high=1, shape=(MAX_TRAPS,), dtype=jnp.int32),
            # }),

            # # Ladders
            # "ladders": spaces.Dict({
            #     "start_x": spaces.Box(low=0, high=210, shape=(MAX_LADDERS,), dtype=jnp.int32),
            #     "start_y": spaces.Box(low=0, high=160, shape=(MAX_LADDERS,), dtype=jnp.int32),
            #     "end_x": spaces.Box(low=0, high=210, shape=(MAX_LADDERS,), dtype=jnp.int32),
            #     "end_y": spaces.Box(low=0, high=160, shape=(MAX_LADDERS,), dtype=jnp.int32),
            #     "width": spaces.Box(low=0, high=160, shape=(MAX_LADDERS,), dtype=jnp.int32),
            # }),
            # "ladder_mask": spaces.Box(low=0, high=1, shape=(MAX_LADDERS,), dtype=jnp.int32),
        })

    def image_space(self) -> spaces.Box:
        return spaces.Box(
            low=0,
            high=255,
            shape=(210, 160, 3),
            dtype=jnp.uint8
        )

    @partial(jax.jit, static_argnums=(0,))
    def _get_info(self, state: DonkeyKongState, all_rewards: chex.Array = None) -> DonkeyKongInfo:
        return DonkeyKongInfo(time=state.step_counter, all_rewards=all_rewards)

    @partial(jax.jit, static_argnums=(0,))
    def _get_reward(self, previous_state: DonkeyKongState, state: DonkeyKongState):
        return state.game_score - previous_state.game_score

    @partial(jax.jit, static_argnums=(0,))
    def _get_all_reward(self, previous_state: DonkeyKongState, state: DonkeyKongState):
        if self.reward_funcs is None:
            return jnp.zeros(1)
        rewards = jnp.array(
            [reward_func(previous_state, state) for reward_func in self.reward_funcs]
        )
        return rewards

    @partial(jax.jit, static_argnums=(0,))
    def _get_done(self, state) -> bool:
        return state.mario_life_counter < 0


class DonkeyKongRenderer(JAXGameRenderer):
    """JAX-based Pong game renderer, optimized with JIT compilation."""

    def __init__(self, consts: DonkeyKongConstants = None):
        super().__init__()
        self.consts = consts or DonkeyKongConstants()
        (
            self.SPRITES_BG,
            self.SPRITES_DONKEYKONG,
            self.SPRITE_GIRLFRIEND,
            self.SPRITES_BARREL,
            self.SPRITES_LIFEBAR,
            self.SPRITES_MARIO_STANDING,
            self.SPRITES_MARIO_JUMPING,
            self.SPRITES_MARIO_WALKING_1,
            self.SPRITES_MARIO_WALKING_2,
            self.SPRITES_MARIO_CLIMBING,
            self.SPRITES_HAMMER_UP,
            self.SPRITES_HAMMER_DOWN,
            self.SPRITE_FIRE,
            self.SPRITE_DROP_PIT,
            self.SPRITES_BLUE_DIGITS,
            self.SPRITES_YELLOW_DIGITS,
        ) = self.load_sprites()

    
    def load_sprites(self):
        """Load all sprites required for Pong rendering."""
        MODULE_DIR = os.path.dirname(os.path.abspath(__file__))

        # Load sprites
        bg_level_1 = aj.loadFrame(os.path.join(MODULE_DIR, "sprites/donkeyKong/donkeyKong_background_level_1.npy"), transpose=False)
        bg_level_2 = aj.loadFrame(os.path.join(MODULE_DIR, "sprites/donkeyKong/donkeyKong_background_level_2.npy"), transpose=False)

        donkeyKong_pose_1 = aj.loadFrame(os.path.join(MODULE_DIR, "sprites/donkeyKong/donkeyKong1.npy"), transpose=False)
        donkeyKong_pose_2 = aj.loadFrame(os.path.join(MODULE_DIR, "sprites/donkeyKong/donkeyKong2.npy"), transpose=False)

        girlfriend = aj.loadFrame(os.path.join(MODULE_DIR, "sprites/donkeyKong/girlfriend.npy"), transpose=False)

        level_1_life_bar = aj.loadFrame(os.path.join(MODULE_DIR, "sprites/donkeyKong/level_1_life_bar.npy"), transpose=False)
        level_2_life_bar = aj.loadFrame(os.path.join(MODULE_DIR, "sprites/donkeyKong/level_2_life_bar.npy"), transpose=False)

        mario_standing_right = aj.loadFrame(os.path.join(MODULE_DIR, "sprites/donkeyKong/mario_standing_right.npy"), transpose=False)
        mario_standing_left = aj.loadFrame(os.path.join(MODULE_DIR, "sprites/donkeyKong/mario_standing_left.npy"), transpose=False)
        mario_jumping_right = aj.loadFrame(os.path.join(MODULE_DIR, "sprites/donkeyKong/mario_jumping_right.npy"), transpose=False)
        mario_jumping_left = aj.loadFrame(os.path.join(MODULE_DIR, "sprites/donkeyKong/mario_jumping_left.npy"), transpose=False)
        mario_walking_1_right = aj.loadFrame(os.path.join(MODULE_DIR, "sprites/donkeyKong/mario_walking_1_right.npy"), transpose=False)
        mario_walking_1_left = aj.loadFrame(os.path.join(MODULE_DIR, "sprites/donkeyKong/mario_walking_1_left.npy"), transpose=False)
        mario_walking_2_right = aj.loadFrame(os.path.join(MODULE_DIR, "sprites/donkeyKong/mario_walking_2_right.npy"), transpose=False)
        mario_walking_2_left = aj.loadFrame(os.path.join(MODULE_DIR, "sprites/donkeyKong/mario_walking_2_left.npy"), transpose=False)
        mario_climbing_right = aj.loadFrame(os.path.join(MODULE_DIR, "sprites/donkeyKong/mario_climbing_right.npy"), transpose=False)
        mario_climbing_left = aj.loadFrame(os.path.join(MODULE_DIR, "sprites/donkeyKong/mario_climbing_left.npy"), transpose=False)

        hammer_up_level_1 = aj.loadFrame(os.path.join(MODULE_DIR, "sprites/donkeyKong/hammer_up_level_1.npy"), transpose=False)
        hammer_up_level_2 = aj.loadFrame(os.path.join(MODULE_DIR, "sprites/donkeyKong/hammer_up_level_2.npy"), transpose=False)
        hammer_down_right_level_1 = aj.loadFrame(os.path.join(MODULE_DIR, "sprites/donkeyKong/hammer_down_right_level_1.npy"), transpose=False)
        hammer_down_left_level_1 = aj.loadFrame(os.path.join(MODULE_DIR, "sprites/donkeyKong/hammer_down_left_level_1.npy"), transpose=False)
        hammer_down_right_level_2 = aj.loadFrame(os.path.join(MODULE_DIR, "sprites/donkeyKong/hammer_down_right_level_2.npy"), transpose=False)
        hammer_down_left_level_2 = aj.loadFrame(os.path.join(MODULE_DIR, "sprites/donkeyKong/hammer_down_left_level_2.npy"), transpose=False)

        fire = aj.loadFrame(os.path.join(MODULE_DIR, "sprites/donkeyKong/fire.npy"), transpose=False)

        drop_pit = aj.loadFrame(os.path.join(MODULE_DIR, "sprites/donkeyKong/drop_pit.npy"), transpose=False)

        # Convert all sprites to the expected format (add frame dimension)
        SPRITES_BG = jnp.stack([bg_level_1, bg_level_2], axis=0)
        SPRITES_DONKEYKONG = jnp.stack([donkeyKong_pose_1, donkeyKong_pose_2], axis=0)
        SPRITE_GIRLFRIEND = jnp.expand_dims(girlfriend, axis=0)
        SPRITES_LIFEBAR = jnp.stack([level_1_life_bar, level_2_life_bar], axis=0)
        SPRITES_MARIO_STANDING = jnp.stack([mario_standing_right, mario_standing_left], axis=0)
        SPRITES_MARIO_JUMPING = jnp.stack([mario_jumping_right, mario_jumping_left], axis=0)
        SPRITES_MARIO_WALKING_1 = jnp.stack([mario_walking_1_right, mario_walking_1_left], axis=0)
        SPRITES_MARIO_WALKING_2 = jnp.stack([mario_walking_2_right, mario_walking_2_left], axis=0)
        SPRITES_MARIO_CLIMBING = jnp.stack([mario_climbing_right, mario_climbing_left], axis=0)
        SPRITES_HAMMER_UP = jnp.stack([hammer_up_level_1, hammer_up_level_2], axis=0)
        SPRITES_HAMMER_DOWN = jnp.stack([hammer_down_right_level_1, hammer_down_left_level_1, hammer_down_right_level_2, hammer_down_left_level_2], axis=0)
        SPRITE_FIRE = jnp.expand_dims(fire, axis=0)
        SPRITE_DROP_PIT = jnp.expand_dims(drop_pit, axis=0)

        SPRITES_BARREL = aj.load_and_pad_digits(
            os.path.join(MODULE_DIR, "sprites/donkeyKong/barrel{}.npy"),
            num_chars=3,
        )

        SPRITES_BLUE_DIGITS = aj.load_and_pad_digits(
            os.path.join(MODULE_DIR, "sprites/donkeyKong/digits/blue_score_{}.npy"),
            num_chars=10,
        )
        SPRITES_YELLOW_DIGITS = aj.load_and_pad_digits(
            os.path.join(MODULE_DIR, "sprites/donkeyKong/digits/yellow_score_{}.npy"),
            num_chars=10,
        )

        return (
            SPRITES_BG,
            SPRITES_DONKEYKONG,
            SPRITE_GIRLFRIEND,
            SPRITES_BARREL,
            SPRITES_LIFEBAR,
            SPRITES_MARIO_STANDING,
            SPRITES_MARIO_JUMPING,
            SPRITES_MARIO_WALKING_1,
            SPRITES_MARIO_WALKING_2,
            SPRITES_MARIO_CLIMBING,
            SPRITES_HAMMER_UP,
            SPRITES_HAMMER_DOWN,
            SPRITE_FIRE,
            SPRITE_DROP_PIT,
            SPRITES_BLUE_DIGITS,
            SPRITES_YELLOW_DIGITS,
        )

    
    @partial(jax.jit, static_argnums=(0,))
    def render(self, state):
        """
        Renders the current game state using JAX operations.

        Args:
            state: A DonkeyKongState object containing the current game state.

        Returns:
            A JAX array representing the rendered frame.
        """

        def render_at_transparent(raster, x, y, sprite):
            if sprite.shape[-1] > 3:
                sprite = sprite[:, :, :3]
            
            h, w, _ = sprite.shape
            sub_raster = jax.lax.dynamic_slice(raster, (x, y, 0), (h, w, 3))

            # Transparent Pixel = every channel with value 0
            mask = jnp.any(sprite != 0, axis=-1, keepdims=True)
            mask = jnp.broadcast_to(mask, sprite.shape)

            blended = jnp.where(mask, sprite, sub_raster)

            return jax.lax.dynamic_update_slice(raster, blended, (x, y, 0))

        def create_bg_raster_for_level_2_regarding_drop_pits(raster):
            frame_bg = aj.get_sprite_frame(self.SPRITES_BG, 1)
            raster = aj.render_at(raster, 0, 0, frame_bg)
            frame_drop_pit = aj.get_sprite_frame(self.SPRITE_DROP_PIT, 0)

            def look_for_triggered_traps(i, raster):
                return jax.lax.cond(
                    state.traps.triggered[i] == False,
                    lambda _: aj.render_at(raster, state.traps.trap_y[i], state.traps.trap_x[i], frame_drop_pit),
                    lambda _: raster,
                    operand=None
                )
            raster = jax.lax.fori_loop(0, len(state.traps.trap_x), look_for_triggered_traps, raster)

            return raster            

        raster = jnp.zeros((self.consts.HEIGHT, self.consts.WIDTH, 3))

        # Background raster
        level = state.level
        raster = jax.lax.cond(
            level == 1,
            lambda _: aj.render_at(raster, 0, 0, aj.get_sprite_frame(self.SPRITES_BG, 0)),
            lambda x: create_bg_raster_for_level_2_regarding_drop_pits(x),
            raster 
        )

        # DonkeyKong
        frame_donkeyKong = aj.get_sprite_frame(self.SPRITES_DONKEYKONG, state.donkey_kong_sprite)
        raster = aj.render_at(raster, self.consts.DONKEYKONG_X, self.consts.DONKEYKONG_Y, frame_donkeyKong)

        # Girlfriend
        frame_girlfriend = aj.get_sprite_frame(self.SPRITE_GIRLFRIEND, 0)
        raster = aj.render_at(raster, self.consts.GIRLFRIEND_X, self.consts.GIRLFRIEND_Y, frame_girlfriend)

        # Life Bars - depending if lifes are still given 
        frame_life_bar = jax.lax.cond(
            state.level == 1,
            lambda _: aj.get_sprite_frame(self.SPRITES_LIFEBAR, 0),
            lambda _: aj.get_sprite_frame(self.SPRITES_LIFEBAR, 1),
            operand=None
        )
        life_bar_1_y = jax.lax.cond(
            state.level == 1,
            lambda _: self.consts.LEVEL_1_LIFE_BAR_1_Y,
            lambda _: self.consts.LEVEL_2_LIFE_BAR_1_Y,
            operand=None
        )
        life_bar_2_y = jax.lax.cond(
            state.level == 1,
            lambda _: self.consts.LEVEL_1_LIFE_BAR_2_Y,
            lambda _: self.consts.LEVEL_2_LIFE_BAR_2_Y,
            operand=None
        )
        raster = jax.lax.cond(
            state.mario_life_counter == 2,
            lambda _: aj.render_at(raster, life_bar_1_y, self.consts.LIFE_BAR_X, frame_life_bar),
            lambda _: raster,
            operand=None
        )
        raster = jax.lax.cond(
            state.mario_life_counter >= 1,
            lambda _: aj.render_at(raster, life_bar_2_y, self.consts.LIFE_BAR_X, frame_life_bar),
            lambda _: raster,
            operand=None
        )

        # Mario
        frame_mario_right_side_walk_0 = aj.get_sprite_frame(self.SPRITES_MARIO_STANDING, 0)
        frame_mario_right_side_walk_1 = aj.get_sprite_frame(self.SPRITES_MARIO_WALKING_1, 0)
        frame_mario_right_side_walk_2 = aj.get_sprite_frame(self.SPRITES_MARIO_WALKING_2, 0)
        frame_mario_left_side_walk_0 = aj.get_sprite_frame(self.SPRITES_MARIO_STANDING, 1)
        frame_mario_left_side_walk_1 = aj.get_sprite_frame(self.SPRITES_MARIO_WALKING_1, 1)
        frame_mario_left_side_walk_2 = aj.get_sprite_frame(self.SPRITES_MARIO_WALKING_2, 1)
        frame_mario_jumping_right = aj.get_sprite_frame(self.SPRITES_MARIO_JUMPING, 0)
        frame_mario_jumping_left = aj.get_sprite_frame(self.SPRITES_MARIO_JUMPING, 1)
        frame_mario_climbing_left = aj.get_sprite_frame(self.SPRITES_MARIO_CLIMBING, 0)
        frame_mario_climbing_right = aj.get_sprite_frame(self.SPRITES_MARIO_CLIMBING, 1)
        mario_x = state.mario_x
        mario_y = state.mario_y
        raster = jax.lax.cond(
            jnp.logical_and(jnp.logical_or(state.mario_jumping, state.mario_jumping_wide), state.mario_view_direction == self.consts.MOVING_RIGHT),
            lambda _: render_at_transparent(raster, jnp.int32(jnp.round(mario_x)), jnp.int32(jnp.round(mario_y)), frame_mario_jumping_right),
            lambda _: jax.lax.cond(
                jnp.logical_and(jnp.logical_or(state.mario_jumping, state.mario_jumping_wide), state.mario_view_direction == self.consts.MOVING_LEFT),
                lambda _: render_at_transparent(raster, jnp.int32(jnp.round(mario_x)), jnp.int32(jnp.round(mario_y)), frame_mario_jumping_left),
                lambda _: jax.lax.cond(
                    jnp.logical_and(state.mario_view_direction==self.consts.MOVING_RIGHT, jnp.logical_or(state.mario_walk_sprite == self.consts.MARIO_WALK_SPRITE_0, state.mario_walk_sprite == self.consts.MARIO_WALK_SPRITE_2)),
                    lambda _: render_at_transparent(raster, jnp.int32(jnp.round(mario_x)), jnp.int32(jnp.round(mario_y)), frame_mario_right_side_walk_0),
                    lambda _: jax.lax.cond(
                        jnp.logical_and(state.mario_view_direction==self.consts.MOVING_RIGHT, state.mario_walk_sprite == self.consts.MARIO_WALK_SPRITE_1),
                        lambda _: render_at_transparent(raster, jnp.int32(jnp.round(mario_x)), jnp.int32(jnp.round(mario_y)), frame_mario_right_side_walk_1),
                        lambda _: jax.lax.cond(
                            jnp.logical_and(state.mario_view_direction==self.consts.MOVING_RIGHT, state.mario_walk_sprite == self.consts.MARIO_WALK_SPRITE_3),
                            lambda _: render_at_transparent(raster, jnp.int32(jnp.round(mario_x))+1, jnp.int32(jnp.round(mario_y)), frame_mario_right_side_walk_2),
                            lambda _: jax.lax.cond(
                                jnp.logical_and(state.mario_view_direction==self.consts.MOVING_LEFT, jnp.logical_or(state.mario_walk_sprite == self.consts.MARIO_WALK_SPRITE_0, state.mario_walk_sprite == self.consts.MARIO_WALK_SPRITE_2)),
                                lambda _: render_at_transparent(raster, jnp.int32(jnp.round(mario_x)), jnp.int32(jnp.round(mario_y)), frame_mario_left_side_walk_0),
                                lambda _: jax.lax.cond(
                                    jnp.logical_and(state.mario_view_direction==self.consts.MOVING_LEFT, state.mario_walk_sprite == self.consts.MARIO_WALK_SPRITE_1),
                                    lambda _: render_at_transparent(raster, jnp.int32(jnp.round(mario_x)), jnp.int32(jnp.round(mario_y)), frame_mario_left_side_walk_1),
                                    lambda _: jax.lax.cond(
                                        jnp.logical_and(state.mario_view_direction==self.consts.MOVING_LEFT, state.mario_walk_sprite == self.consts.MARIO_WALK_SPRITE_3),
                                        lambda _: render_at_transparent(raster, jnp.int32(jnp.round(mario_x))+1, jnp.int32(jnp.round(mario_y)), frame_mario_left_side_walk_2),
                                        lambda _: jax.lax.cond(
                                            jnp.logical_and(state.mario_view_direction==self.consts.MOVING_UP, state.mario_climb_sprite==self.consts.MARIO_CLIMB_SPRITE_0),
                                            lambda _: render_at_transparent(raster, jnp.int32(jnp.round(mario_x)), jnp.int32(jnp.round(mario_y)), frame_mario_climbing_left),
                                            lambda _: jax.lax.cond(
                                                jnp.logical_and(state.mario_view_direction==self.consts.MOVING_UP, state.mario_climb_sprite==self.consts.MARIO_CLIMB_SPRITE_1),
                                                lambda _: render_at_transparent(raster, jnp.int32(jnp.round(mario_x)), jnp.int32(jnp.round(mario_y)), frame_mario_climbing_right),
                                                lambda _: raster,
                                                operand=None
                                            ),
                                            operand=None
                                        ),
                                        operand=None
                                    ),
                                    operand=None
                                ),
                                operand=None
                            ),
                            operand=None
                        ),
                        operand=None
                    ),
                    operand=None
                ),
                operand=None
            ),
            operand=None
        )

        # Barrels if there are some on the field
        barrels = state.barrels
        for barrel_x, barrel_y, sprite_id, reached_the_end in zip(barrels.barrel_x, barrels.barrel_y, barrels.sprite, barrels.reached_the_end):
            frame_barrel = aj.get_sprite_frame(self.SPRITES_BARREL, sprite_id)
            raster = jax.lax.cond(
                reached_the_end,
                lambda _: raster,
                lambda _: render_at_transparent(raster, barrel_x, barrel_y, frame_barrel),
                operand=None
            )

        # Fires if there are some on the field
        fires = state.fires
        fire_sprite = aj.get_sprite_frame(self.SPRITE_FIRE, 0)
        for fire_x, fire_y, destroyed in zip(fires.fire_x, fires.fire_y, fires.destroyed):
            raster = jax.lax.cond(
                destroyed,
                lambda _: raster,
                lambda _: render_at_transparent(raster, jnp.round(fire_x).astype(int), jnp.round(fire_y).astype(int), fire_sprite),
                operand=None 
            )

        # Hammer
        frame_hammer = jax.lax.cond(
            state.level == 1,
            lambda _: aj.get_sprite_frame(self.SPRITES_HAMMER_UP, 0),
            lambda _: aj.get_sprite_frame(self.SPRITES_HAMMER_UP, 1),
            operand=None
        )
        frame_hammer_down = jax.lax.cond(
            state.mario_view_direction == self.consts.MOVING_RIGHT,
            lambda _: jax.lax.cond(
                state.level == 1,
                lambda _: aj.get_sprite_frame(self.SPRITES_HAMMER_DOWN, 0),
                lambda _: aj.get_sprite_frame(self.SPRITES_HAMMER_DOWN, 2),
                operand=None
            ),
            lambda _: jax.lax.cond(
                state.level == 1,
                lambda _: aj.get_sprite_frame(self.SPRITES_HAMMER_DOWN, 1),
                lambda _: aj.get_sprite_frame(self.SPRITES_HAMMER_DOWN, 3),
                operand=None
            ),
            operand=None
        )
        raster = jax.lax.cond(
            state.hammer_usage_expired == False,
            lambda _: jax.lax.cond(
                state.hammer_can_hit,
                lambda _: aj.render_at(raster, state.hammer_y, state.hammer_x, frame_hammer_down),
                lambda _: aj.render_at(raster, state.hammer_y, state.hammer_x, frame_hammer),
                operand=None
            ),
            lambda _: raster,
            operand=None 
        )

        # Scores/ Timer
        show_game_score = jnp.logical_or(jnp.logical_not(state.game_started), state.mario_reached_goal)
        score = jax.lax.cond(
            show_game_score,
            lambda _: state.game_score,
            lambda _: state.game_remaining_time,
            operand=None
        )
        def create_score_in_raster(i, raster):
            digit = score // (10 ** i)
            pos_x = self.consts.FIRST_DIGIT_X - self.consts.DISTANCE_DIGIT_X * i
            pos_y = self.consts.DIGIT_Y
            return jax.lax.cond(
                show_game_score == True,
                lambda _: aj.render_at(raster, pos_x, pos_y, aj.get_sprite_frame(self.SPRITES_BLUE_DIGITS, digit)),
                lambda _: aj.render_at(raster, pos_x, pos_y, aj.get_sprite_frame(self.SPRITES_YELLOW_DIGITS, digit)),
                operand=None
            )
        raster = jax.lax.cond(
            show_game_score == True,
            lambda x: jax.lax.fori_loop(0, self.consts.NUMBER_OF_DIGITS_FOR_GAME_SCORE, create_score_in_raster, x),
            lambda x: jax.lax.fori_loop(0, self.consts.NUMBER_OF_DIGITS_FOR_TIMER_SCORE, create_score_in_raster, x),
            raster
        )

        return raster.astype(jnp.uint8)<|MERGE_RESOLUTION|>--- conflicted
+++ resolved
@@ -2235,7 +2235,6 @@
             obs.hammer_can_destroy_enemy.flatten(),
 
             # --- Barrels ---
-<<<<<<< HEAD
             obs.barrels.x,
             obs.barrels.y,
             obs.barrels.width,
@@ -2262,34 +2261,6 @@
             obs.ladders.end_y.flatten(),
             obs.ladders.width.flatten(),
             obs.ladder_mask.flatten(),
-=======
-            # obs.barrels.x.flatten(),
-            # obs.barrels.y.flatten(),
-            # obs.barrels.width.flatten(),
-            # obs.barrels.height.flatten(),
-            # obs.barrel_mask.flatten(),
-
-            # # --- Fires ---
-            # obs.fires.x.flatten(),
-            # obs.fires.y.flatten(),
-            # obs.fires.width.flatten(),
-            # obs.fires.height.flatten(),
-            # obs.fire_mask.flatten(),
-
-            # # --- Traps ---
-            # obs.traps.x.flatten(),
-            # obs.traps.y.flatten(),
-            # obs.traps.width.flatten(),
-            # obs.traps.triggered.flatten(),
-
-            # # --- Ladders ---
-            # obs.ladders.start_x.flatten(),
-            # obs.ladders.start_y.flatten(),
-            # obs.ladders.end_x.flatten(),
-            # obs.ladders.end_y.flatten(),
-            # obs.ladders.width.flatten(),
-            # obs.ladder_mask.flatten(),
->>>>>>> 9d69e6b2
         ])
 
     def action_space(self) -> spaces.Discrete:
