--- conflicted
+++ resolved
@@ -1757,7 +1757,6 @@
                         human[0],
                         self.consts.GROUND_Y,
                         self.consts.INACTIVE,
-<<<<<<< HEAD
                     ]
                     human_states = human_states.at[index].set(new_human)
                 return human_states
@@ -1772,16 +1771,6 @@
                 ),
             ]
             human_states = human_states.at[index].set(new_human)
-=======
-                    ])
-                ),
-                lambda: human_states.at[index].set([
-                    human[0],
-                    human_y,
-                    human[2],
-                    ])
-            )
->>>>>>> 8ee957e3
 
             return human_states
 
@@ -1790,21 +1779,11 @@
             human_states = jax.lax.switch(
                 jnp.array(human_states[index][2], int),
                 [
-<<<<<<< HEAD
-                    lambda _: human_states,  # Idle
-                    lambda _: human_states,  # Abducted
-                    lambda _: _human_falling(human_states, index, False),  # Falling
-                    lambda _: _human_falling(
-                        human_states, index, True
-                    ),  # Falling Deadly
-                    lambda _: human_states,  # Catched
-=======
                     lambda: human_states,  # Idle
                     lambda: human_states,  # Abducted
                     lambda: _human_falling(human_states, index, False),  # Falling
                     lambda: _human_falling(human_states, index, True),  # Falling Deadly
                     lambda: human_states,  # Catched
->>>>>>> 8ee957e3
                 ],
             )
 
@@ -1813,11 +1792,7 @@
         human_states = jax.lax.fori_loop(
             0,
             self.consts.HUMAN_MAX,
-<<<<<<< HEAD
-            lambda index, hs: _human_move_switch(index, hs, state, self.consts),
-=======
             _human_move_switch,
->>>>>>> 8ee957e3
             human_states,
         )
 
